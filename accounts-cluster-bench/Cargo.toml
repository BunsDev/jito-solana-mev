--- conflicted
+++ resolved
@@ -21,10 +21,7 @@
 solana-logger = { path = "../logger", version = "=1.12.0" }
 solana-measure = { path = "../measure", version = "=1.12.0" }
 solana-net-utils = { path = "../net-utils", version = "=1.12.0" }
-<<<<<<< HEAD
-=======
 solana-rpc-client = { path = "../rpc-client", version = "=1.12.0" }
->>>>>>> d1522fc7
 solana-runtime = { path = "../runtime", version = "=1.12.0" }
 solana-sdk = { path = "../sdk", version = "=1.12.0" }
 solana-streamer = { path = "../streamer", version = "=1.12.0" }
