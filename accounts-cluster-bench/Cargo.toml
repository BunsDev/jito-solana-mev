--- conflicted
+++ resolved
@@ -26,11 +26,7 @@
 solana-streamer = { path = "../streamer", version = "=1.11.6" }
 solana-transaction-status = { path = "../transaction-status", version = "=1.11.6" }
 solana-version = { path = "../version", version = "=1.11.6" }
-<<<<<<< HEAD
-spl-token = { version = "=3.3.1", features = ["no-entrypoint"] }
-=======
 spl-token = { version = "=3.5.0", features = ["no-entrypoint"] }
->>>>>>> 4e43aa6c
 
 [dev-dependencies]
 solana-core = { path = "../core", version = "=1.11.6" }
