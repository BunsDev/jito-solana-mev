[package]
name = "solana-banks-interface"
version = "1.12.0"
description = "Solana banks RPC interface"
authors = ["Solana Maintainers <maintainers@solana.foundation>"]
repository = "https://github.com/solana-labs/solana"
license = "Apache-2.0"
homepage = "https://solana.com/"
documentation = "https://docs.rs/solana-banks-interface"
edition = "2021"

[dependencies]
<<<<<<< HEAD
serde = { version = "1.0.138", features = ["derive"] }
=======
serde = { version = "1.0.143", features = ["derive"] }
>>>>>>> 544a957a
solana-sdk = { path = "../sdk", version = "=1.12.0" }
tarpc = { version = "0.29.0", features = ["full"] }

[lib]
crate-type = ["lib"]
name = "solana_banks_interface"

[package.metadata.docs.rs]
targets = ["x86_64-unknown-linux-gnu"]<|MERGE_RESOLUTION|>--- conflicted
+++ resolved
@@ -10,11 +10,7 @@
 edition = "2021"
 
 [dependencies]
-<<<<<<< HEAD
-serde = { version = "1.0.138", features = ["derive"] }
-=======
 serde = { version = "1.0.143", features = ["derive"] }
->>>>>>> 544a957a
 solana-sdk = { path = "../sdk", version = "=1.12.0" }
 tarpc = { version = "0.29.0", features = ["full"] }
 
