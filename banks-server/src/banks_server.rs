--- conflicted
+++ resolved
@@ -6,11 +6,7 @@
         Banks, BanksRequest, BanksResponse, BanksTransactionResultWithSimulation,
         TransactionConfirmationStatus, TransactionSimulationDetails, TransactionStatus,
     },
-<<<<<<< HEAD
-    solana_client::connection_cache::ConnectionCache,
     solana_gossip::cluster_info::ClusterInfo,
-=======
->>>>>>> d1522fc7
     solana_runtime::{
         bank::{Bank, TransactionSimulationResult},
         bank_forks::BankForks,
