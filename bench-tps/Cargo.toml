--- conflicted
+++ resolved
@@ -28,11 +28,6 @@
 solana-metrics = { path = "../metrics", version = "=1.12.0" }
 solana-net-utils = { path = "../net-utils", version = "=1.12.0" }
 solana-rpc = { path = "../rpc", version = "=1.12.0" }
-<<<<<<< HEAD
-solana-runtime = { path = "../runtime", version = "=1.12.0" }
-solana-sdk = { path = "../sdk", version = "=1.12.0" }
-solana-streamer = { path = "../streamer", version = "=1.12.0" }
-=======
 solana-rpc-client = { path = "../rpc-client", version = "=1.12.0" }
 solana-rpc-client-api = { path = "../rpc-client-api", version = "=1.12.0" }
 solana-rpc-client-nonce-utils = { path = "../rpc-client-nonce-utils", version = "=1.12.0" }
@@ -41,7 +36,6 @@
 solana-streamer = { path = "../streamer", version = "=1.12.0" }
 solana-thin-client = { path = "../thin-client", version = "=1.12.0" }
 solana-tpu-client = { path = "../tpu-client", version = "=1.12.0" }
->>>>>>> d1522fc7
 solana-version = { path = "../version", version = "=1.12.0" }
 thiserror = "1.0"
 
