use {
    solana_rpc_client_api::client_error::Error as ClientError,
    solana_sdk::{
        account::Account, commitment_config::CommitmentConfig, epoch_info::EpochInfo, hash::Hash,
        message::Message, pubkey::Pubkey, signature::Signature, transaction::Transaction,
        transport::TransportError,
    },
    solana_tpu_client::tpu_client::TpuSenderError,
    thiserror::Error,
};

#[derive(Error, Debug)]
pub enum BenchTpsError {
    #[error("Airdrop failure")]
    AirdropFailure,
    #[error("IO error: {0:?}")]
    IoError(#[from] std::io::Error),
    #[error("Client error: {0:?}")]
    ClientError(#[from] ClientError),
    #[error("TpuClient error: {0:?}")]
    TpuSenderError(#[from] TpuSenderError),
    #[error("Transport error: {0:?}")]
    TransportError(#[from] TransportError),
    #[error("Custom error: {0}")]
    Custom(String),
}

pub(crate) type Result<T> = std::result::Result<T, BenchTpsError>;

pub trait BenchTpsClient {
    /// Send a signed transaction without confirmation
    fn send_transaction(&self, transaction: Transaction) -> Result<Signature>;

    /// Send a batch of signed transactions without confirmation.
    fn send_batch(&self, transactions: Vec<Transaction>) -> Result<()>;

    /// Get latest blockhash
    fn get_latest_blockhash(&self) -> Result<Hash>;

    /// Get latest blockhash and its last valid block height, using explicit commitment
    fn get_latest_blockhash_with_commitment(
        &self,
        commitment_config: CommitmentConfig,
    ) -> Result<(Hash, u64)>;

    /// Get transaction count
    fn get_transaction_count(&self) -> Result<u64>;

    /// Get transaction count, using explicit commitment
    fn get_transaction_count_with_commitment(
        &self,
        commitment_config: CommitmentConfig,
    ) -> Result<u64>;

    /// Get epoch info
    fn get_epoch_info(&self) -> Result<EpochInfo>;

    /// Get account balance
    fn get_balance(&self, pubkey: &Pubkey) -> Result<u64>;

    /// Get account balance, using explicit commitment
    fn get_balance_with_commitment(
        &self,
        pubkey: &Pubkey,
        commitment_config: CommitmentConfig,
    ) -> Result<u64>;

    /// Calculate the fee for a `Message`
    fn get_fee_for_message(&self, message: &Message) -> Result<u64>;

    /// Get the rent-exempt minimum for an account
    fn get_minimum_balance_for_rent_exemption(&self, data_len: usize) -> Result<u64>;

    /// Return the address of client
    fn addr(&self) -> String;

    /// Request, submit, and confirm an airdrop transaction
    fn request_airdrop_with_blockhash(
        &self,
        pubkey: &Pubkey,
        lamports: u64,
        recent_blockhash: &Hash,
    ) -> Result<Signature>;

    /// Returns all information associated with the account of the provided pubkey
    fn get_account(&self, pubkey: &Pubkey) -> Result<Account>;

    /// Returns all information associated with the account of the provided pubkey, using explicit commitment
    fn get_account_with_commitment(
        &self,
        pubkey: &Pubkey,
        commitment_config: CommitmentConfig,
    ) -> Result<Account>;
<<<<<<< HEAD
=======

    fn get_multiple_accounts(&self, pubkeys: &[Pubkey]) -> Result<Vec<Option<Account>>>;
>>>>>>> d1522fc7
}

mod bank_client;
mod rpc_client;
mod thin_client;
mod tpu_client;<|MERGE_RESOLUTION|>--- conflicted
+++ resolved
@@ -91,11 +91,8 @@
         pubkey: &Pubkey,
         commitment_config: CommitmentConfig,
     ) -> Result<Account>;
-<<<<<<< HEAD
-=======
 
     fn get_multiple_accounts(&self, pubkeys: &[Pubkey]) -> Result<Vec<Option<Account>>>;
->>>>>>> d1522fc7
 }
 
 mod bank_client;
