--- conflicted
+++ resolved
@@ -107,11 +107,8 @@
                 })
             })
     }
-<<<<<<< HEAD
-=======
 
     fn get_multiple_accounts(&self, _pubkeys: &[Pubkey]) -> Result<Vec<Option<Account>>> {
         unimplemented!("BankClient doesn't support get_multiple_accounts");
     }
->>>>>>> d1522fc7
 }