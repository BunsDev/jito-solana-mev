use {
    crate::bench_tps_client::{BenchTpsClient, BenchTpsError, Result},
<<<<<<< HEAD
    solana_client::rpc_client::RpcClient,
=======
    solana_rpc_client::rpc_client::RpcClient,
>>>>>>> d1522fc7
    solana_sdk::{
        account::Account, commitment_config::CommitmentConfig, epoch_info::EpochInfo, hash::Hash,
        message::Message, pubkey::Pubkey, signature::Signature, transaction::Transaction,
    },
};

impl BenchTpsClient for RpcClient {
    fn send_transaction(&self, transaction: Transaction) -> Result<Signature> {
        RpcClient::send_transaction(self, &transaction).map_err(|err| err.into())
    }
    fn send_batch(&self, transactions: Vec<Transaction>) -> Result<()> {
        for transaction in transactions {
            BenchTpsClient::send_transaction(self, transaction)?;
        }
        Ok(())
    }
    fn get_latest_blockhash(&self) -> Result<Hash> {
        RpcClient::get_latest_blockhash(self).map_err(|err| err.into())
    }

    fn get_latest_blockhash_with_commitment(
        &self,
        commitment_config: CommitmentConfig,
    ) -> Result<(Hash, u64)> {
        RpcClient::get_latest_blockhash_with_commitment(self, commitment_config)
            .map_err(|err| err.into())
    }

    fn get_transaction_count(&self) -> Result<u64> {
        RpcClient::get_transaction_count(self).map_err(|err| err.into())
    }

    fn get_transaction_count_with_commitment(
        &self,
        commitment_config: CommitmentConfig,
    ) -> Result<u64> {
        RpcClient::get_transaction_count_with_commitment(self, commitment_config)
            .map_err(|err| err.into())
    }

    fn get_epoch_info(&self) -> Result<EpochInfo> {
        RpcClient::get_epoch_info(self).map_err(|err| err.into())
    }

    fn get_balance(&self, pubkey: &Pubkey) -> Result<u64> {
        RpcClient::get_balance(self, pubkey).map_err(|err| err.into())
    }

    fn get_balance_with_commitment(
        &self,
        pubkey: &Pubkey,
        commitment_config: CommitmentConfig,
    ) -> Result<u64> {
        RpcClient::get_balance_with_commitment(self, pubkey, commitment_config)
            .map(|res| res.value)
            .map_err(|err| err.into())
    }

    fn get_fee_for_message(&self, message: &Message) -> Result<u64> {
        RpcClient::get_fee_for_message(self, message).map_err(|err| err.into())
    }

    fn get_minimum_balance_for_rent_exemption(&self, data_len: usize) -> Result<u64> {
        RpcClient::get_minimum_balance_for_rent_exemption(self, data_len).map_err(|err| err.into())
    }

    fn addr(&self) -> String {
        self.url()
    }

    fn request_airdrop_with_blockhash(
        &self,
        pubkey: &Pubkey,
        lamports: u64,
        recent_blockhash: &Hash,
    ) -> Result<Signature> {
        RpcClient::request_airdrop_with_blockhash(self, pubkey, lamports, recent_blockhash)
            .map_err(|err| err.into())
    }

    fn get_account(&self, pubkey: &Pubkey) -> Result<Account> {
        RpcClient::get_account(self, pubkey).map_err(|err| err.into())
    }

    fn get_account_with_commitment(
        &self,
        pubkey: &Pubkey,
        commitment_config: CommitmentConfig,
    ) -> Result<Account> {
        RpcClient::get_account_with_commitment(self, pubkey, commitment_config)
            .map(|res| res.value)
            .map_err(|err| err.into())
            .and_then(|account| {
                account.ok_or_else(|| {
                    BenchTpsError::Custom(format!("AccountNotFound: pubkey={}", pubkey))
                })
            })
    }
<<<<<<< HEAD
=======

    fn get_multiple_accounts(&self, pubkeys: &[Pubkey]) -> Result<Vec<Option<Account>>> {
        RpcClient::get_multiple_accounts(self, pubkeys).map_err(|err| err.into())
    }
>>>>>>> d1522fc7
}<|MERGE_RESOLUTION|>--- conflicted
+++ resolved
@@ -1,10 +1,6 @@
 use {
     crate::bench_tps_client::{BenchTpsClient, BenchTpsError, Result},
-<<<<<<< HEAD
-    solana_client::rpc_client::RpcClient,
-=======
     solana_rpc_client::rpc_client::RpcClient,
->>>>>>> d1522fc7
     solana_sdk::{
         account::Account, commitment_config::CommitmentConfig, epoch_info::EpochInfo, hash::Hash,
         message::Message, pubkey::Pubkey, signature::Signature, transaction::Transaction,
@@ -103,11 +99,7 @@
                 })
             })
     }
-<<<<<<< HEAD
-=======
-
     fn get_multiple_accounts(&self, pubkeys: &[Pubkey]) -> Result<Vec<Option<Account>>> {
         RpcClient::get_multiple_accounts(self, pubkeys).map_err(|err| err.into())
     }
->>>>>>> d1522fc7
 }