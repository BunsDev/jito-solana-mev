--- conflicted
+++ resolved
@@ -1,9 +1,6 @@
 use {
     crate::bench_tps_client::{BenchTpsClient, BenchTpsError, Result},
-<<<<<<< HEAD
     solana_client::tpu_client::TpuClient,
-=======
->>>>>>> d1522fc7
     solana_sdk::{
         account::Account, commitment_config::CommitmentConfig, epoch_info::EpochInfo, hash::Hash,
         message::Message, pubkey::Pubkey, signature::Signature, transaction::Transaction,
@@ -122,13 +119,10 @@
                 })
             })
     }
-<<<<<<< HEAD
-=======
 
     fn get_multiple_accounts(&self, pubkeys: &[Pubkey]) -> Result<Vec<Option<Account>>> {
         self.rpc_client()
             .get_multiple_accounts(pubkeys)
             .map_err(|err| err.into())
     }
->>>>>>> d1522fc7
 }