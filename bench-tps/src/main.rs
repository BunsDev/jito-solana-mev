--- conflicted
+++ resolved
@@ -9,15 +9,12 @@
         cli::{self, ExternalClientType},
         keypairs::get_keypairs,
         send_batch::{generate_durable_nonce_accounts, generate_keypairs},
-<<<<<<< HEAD
     },
     solana_client::{
         connection_cache::ConnectionCache,
         rpc_client::RpcClient,
         thin_client::ThinClient,
         tpu_client::{TpuClient, TpuClientConfig},
-=======
->>>>>>> d1522fc7
     },
     solana_genesis::Base64Account,
     solana_gossip::gossip_service::{discover_cluster, get_client, get_multi_client},
@@ -27,14 +24,11 @@
         system_program,
     },
     solana_streamer::socket::SocketAddrSpace,
-<<<<<<< HEAD
-=======
     solana_thin_client::thin_client::ThinClient,
     solana_tpu_client::{
         connection_cache::ConnectionCache,
         tpu_client::{TpuClient, TpuClientConfig},
     },
->>>>>>> d1522fc7
     std::{
         collections::HashMap, fs::File, io::prelude::*, net::SocketAddr, path::Path, process::exit,
         sync::Arc,
