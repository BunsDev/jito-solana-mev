#![allow(clippy::integer_arithmetic)]

use {
    serial_test::serial,
    solana_bench_tps::{
        bench::{do_bench_tps, generate_and_fund_keypairs},
        cli::Config,
        send_batch::generate_durable_nonce_accounts,
<<<<<<< HEAD
    },
    solana_client::{
        connection_cache::ConnectionCache,
        rpc_client::RpcClient,
        thin_client::ThinClient,
        tpu_client::{TpuClient, TpuClientConfig},
=======
>>>>>>> d1522fc7
    },
    solana_core::validator::ValidatorConfig,
    solana_faucet::faucet::run_local_faucet,
    solana_local_cluster::{
        local_cluster::{ClusterConfig, LocalCluster},
        validator_configs::make_identical_validator_configs,
    },
    solana_rpc::rpc::JsonRpcConfig,
    solana_rpc_client::rpc_client::RpcClient,
    solana_sdk::{
        commitment_config::CommitmentConfig,
        signature::{Keypair, Signer},
    },
    solana_streamer::socket::SocketAddrSpace,
    solana_test_validator::TestValidator,
    solana_thin_client::thin_client::ThinClient,
    solana_tpu_client::{
        connection_cache::ConnectionCache,
        tpu_client::{TpuClient, TpuClientConfig},
    },
    std::{sync::Arc, time::Duration},
};

fn test_bench_tps_local_cluster(config: Config) {
    let native_instruction_processors = vec![];

    solana_logger::setup();

    let faucet_keypair = Keypair::new();
    let faucet_pubkey = faucet_keypair.pubkey();
    let faucet_addr = run_local_faucet(faucet_keypair, None);

    const NUM_NODES: usize = 1;
    let cluster = LocalCluster::new(
        &mut ClusterConfig {
            node_stakes: vec![999_990; NUM_NODES],
            cluster_lamports: 200_000_000,
            validator_configs: make_identical_validator_configs(
                &ValidatorConfig {
                    rpc_config: JsonRpcConfig {
                        faucet_addr: Some(faucet_addr),
                        ..JsonRpcConfig::default_for_test()
                    },
                    ..ValidatorConfig::default_for_test()
                },
                NUM_NODES,
            ),
            native_instruction_processors,
            ..ClusterConfig::default()
        },
        SocketAddrSpace::Unspecified,
    );

    cluster.transfer(&cluster.funding_keypair, &faucet_pubkey, 100_000_000);

    let client = Arc::new(ThinClient::new(
        cluster.entry_point_info.rpc,
        cluster.entry_point_info.tpu,
        cluster.connection_cache.clone(),
    ));

    let lamports_per_account = 100;

    let keypair_count = config.tx_count * config.keypair_multiplier;
    let keypairs = generate_and_fund_keypairs(
        client.clone(),
        &config.id,
        keypair_count,
        lamports_per_account,
    )
    .unwrap();

    let _total = do_bench_tps(client, config, keypairs, None);

    #[cfg(not(debug_assertions))]
    assert!(_total > 100);
}

fn test_bench_tps_test_validator(config: Config) {
    solana_logger::setup();

    let mint_keypair = Keypair::new();
    let mint_pubkey = mint_keypair.pubkey();

    let faucet_addr = run_local_faucet(mint_keypair, None);

    let test_validator =
        TestValidator::with_no_fees(mint_pubkey, Some(faucet_addr), SocketAddrSpace::Unspecified);

    let rpc_client = Arc::new(RpcClient::new_with_commitment(
        test_validator.rpc_url(),
        CommitmentConfig::processed(),
    ));
    let websocket_url = test_validator.rpc_pubsub_url();
    let connection_cache = Arc::new(ConnectionCache::default());

    let client = Arc::new(
        TpuClient::new_with_connection_cache(
            rpc_client,
            &websocket_url,
            TpuClientConfig::default(),
            connection_cache,
        )
        .unwrap(),
    );

    let lamports_per_account = 1000;

    let keypair_count = config.tx_count * config.keypair_multiplier;
    let keypairs = generate_and_fund_keypairs(
        client.clone(),
        &config.id,
        keypair_count,
        lamports_per_account,
    )
    .unwrap();
    let nonce_keypairs = if config.use_durable_nonce {
        Some(generate_durable_nonce_accounts(client.clone(), &keypairs))
    } else {
        None
    };

    let _total = do_bench_tps(client, config, keypairs, nonce_keypairs);

    #[cfg(not(debug_assertions))]
    assert!(_total > 100);
}

#[test]
#[serial]
#[ignore]
fn test_bench_tps_local_cluster_solana() {
    test_bench_tps_local_cluster(Config {
        tx_count: 100,
        duration: Duration::from_secs(10),
        ..Config::default()
    });
}

#[test]
#[serial]
fn test_bench_tps_tpu_client() {
    test_bench_tps_test_validator(Config {
        tx_count: 100,
        duration: Duration::from_secs(10),
        ..Config::default()
    });
}

#[test]
#[serial]
fn test_bench_tps_tpu_client_nonce() {
    test_bench_tps_test_validator(Config {
        tx_count: 100,
        duration: Duration::from_secs(10),
        use_durable_nonce: true,
        ..Config::default()
    });
}<|MERGE_RESOLUTION|>--- conflicted
+++ resolved
@@ -6,15 +6,6 @@
         bench::{do_bench_tps, generate_and_fund_keypairs},
         cli::Config,
         send_batch::generate_durable_nonce_accounts,
-<<<<<<< HEAD
-    },
-    solana_client::{
-        connection_cache::ConnectionCache,
-        rpc_client::RpcClient,
-        thin_client::ThinClient,
-        tpu_client::{TpuClient, TpuClientConfig},
-=======
->>>>>>> d1522fc7
     },
     solana_core::validator::ValidatorConfig,
     solana_faucet::faucet::run_local_faucet,
