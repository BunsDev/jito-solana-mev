--- conflicted
+++ resolved
@@ -24,11 +24,7 @@
 solana-account-decoder = { path = "../account-decoder", version = "=1.12.0" }
 solana-clap-utils = { path = "../clap-utils", version = "=1.12.0" }
 solana-cli-config = { path = "../cli-config", version = "=1.12.0" }
-<<<<<<< HEAD
-solana-client = { path = "../client", version = "=1.12.0" }
-=======
 solana-rpc-client-api = { path = "../rpc-client-api", version = "=1.12.0" }
->>>>>>> d1522fc7
 solana-sdk = { path = "../sdk", version = "=1.12.0" }
 solana-transaction-status = { path = "../transaction-status", version = "=1.12.0" }
 solana-vote-program = { path = "../programs/vote", version = "=1.12.0" }
