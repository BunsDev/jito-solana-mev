[package]
name = "solana-client-test"
version = "1.12.0"
description = "Solana RPC Test"
authors = ["Solana Maintainers <maintainers@solana.foundation>"]
repository = "https://github.com/solana-labs/solana"
license = "Apache-2.0"
homepage = "https://solana.com/"
documentation = "https://docs.rs/solana-client-test"
edition = "2021"
publish = false

[dependencies]
futures-util = "0.3.21"
serde_json = "1.0.83"
serial_test = "0.9.0"
<<<<<<< HEAD
solana-client = { path = "../client", version = "=1.12.0" }
=======
>>>>>>> d1522fc7
solana-ledger = { path = "../ledger", version = "=1.12.0" }
solana-measure = { path = "../measure", version = "=1.12.0" }
solana-merkle-tree = { path = "../merkle-tree", version = "=1.12.0" }
solana-metrics = { path = "../metrics", version = "=1.12.0" }
solana-perf = { path = "../perf", version = "=1.12.0" }
<<<<<<< HEAD
solana-rayon-threadlimit = { path = "../rayon-threadlimit", version = "=1.12.0" }
solana-rpc = { path = "../rpc", version = "=1.12.0" }
=======
solana-pubsub-client = { path = "../pubsub-client", version = "=1.12.0" }
solana-rayon-threadlimit = { path = "../rayon-threadlimit", version = "=1.12.0" }
solana-rpc = { path = "../rpc", version = "=1.12.0" }
solana-rpc-client = { path = "../rpc-client", version = "=1.12.0" }
solana-rpc-client-api = { path = "../rpc-client-api", version = "=1.12.0" }
>>>>>>> d1522fc7
solana-runtime = { path = "../runtime", version = "=1.12.0" }
solana-sdk = { path = "../sdk", version = "=1.12.0" }
solana-streamer = { path = "../streamer", version = "=1.12.0" }
solana-test-validator = { path = "../test-validator", version = "=1.12.0" }
solana-transaction-status = { path = "../transaction-status", version = "=1.12.0" }
solana-version = { path = "../version", version = "=1.12.0" }
systemstat = "0.1.11"
tokio = { version = "~1.14.1", features = ["full"] }

[dev-dependencies]
solana-logger = { path = "../logger", version = "=1.12.0" }

[package.metadata.docs.rs]
targets = ["x86_64-unknown-linux-gnu"]<|MERGE_RESOLUTION|>--- conflicted
+++ resolved
@@ -14,25 +14,16 @@
 futures-util = "0.3.21"
 serde_json = "1.0.83"
 serial_test = "0.9.0"
-<<<<<<< HEAD
-solana-client = { path = "../client", version = "=1.12.0" }
-=======
->>>>>>> d1522fc7
 solana-ledger = { path = "../ledger", version = "=1.12.0" }
 solana-measure = { path = "../measure", version = "=1.12.0" }
 solana-merkle-tree = { path = "../merkle-tree", version = "=1.12.0" }
 solana-metrics = { path = "../metrics", version = "=1.12.0" }
 solana-perf = { path = "../perf", version = "=1.12.0" }
-<<<<<<< HEAD
-solana-rayon-threadlimit = { path = "../rayon-threadlimit", version = "=1.12.0" }
-solana-rpc = { path = "../rpc", version = "=1.12.0" }
-=======
 solana-pubsub-client = { path = "../pubsub-client", version = "=1.12.0" }
 solana-rayon-threadlimit = { path = "../rayon-threadlimit", version = "=1.12.0" }
 solana-rpc = { path = "../rpc", version = "=1.12.0" }
 solana-rpc-client = { path = "../rpc-client", version = "=1.12.0" }
 solana-rpc-client-api = { path = "../rpc-client-api", version = "=1.12.0" }
->>>>>>> d1522fc7
 solana-runtime = { path = "../runtime", version = "=1.12.0" }
 solana-sdk = { path = "../sdk", version = "=1.12.0" }
 solana-streamer = { path = "../streamer", version = "=1.12.0" }
