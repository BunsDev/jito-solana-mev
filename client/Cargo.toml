--- conflicted
+++ resolved
@@ -10,62 +10,6 @@
 edition = "2021"
 
 [dependencies]
-<<<<<<< HEAD
-async-mutex = "1.4.0"
-async-trait = "0.1.57"
-base64 = "0.13.0"
-bincode = "1.3.3"
-bs58 = "0.4.0"
-bytes = "1.2.1"
-clap = "2.33.0"
-crossbeam-channel = "0.5"
-enum_dispatch = "0.3.8"
-futures = "0.3"
-futures-util = "0.3.21"
-indexmap = "1.9.1"
-indicatif = "0.17.0"
-itertools = "0.10.2"
-jsonrpc-core = "18.0.0"
-lazy_static = "1.4.0"
-log = "0.4.17"
-quinn = "0.8.4"
-quinn-proto = "0.8.4"
-quinn-udp = "0.1.3"
-rand = "0.7.0"
-rand_chacha = "0.2.2"
-rayon = "1.5.3"
-reqwest = { version = "0.11.11", default-features = false, features = ["blocking", "brotli", "deflate", "gzip", "rustls-tls", "json"] }
-rustls = { version = "0.20.6", features = ["dangerous_configuration"] }
-semver = "1.0.13"
-serde = "1.0.143"
-serde_derive = "1.0.103"
-serde_json = "1.0.83"
-solana-account-decoder = { path = "../account-decoder", version = "=1.12.0" }
-solana-clap-utils = { path = "../clap-utils", version = "=1.12.0" }
-solana-faucet = { path = "../faucet", version = "=1.12.0" }
-solana-measure = { path = "../measure", version = "=1.12.0" }
-solana-metrics = { path = "../metrics", version = "=1.12.0" }
-solana-net-utils = { path = "../net-utils", version = "=1.12.0" }
-solana-sdk = { path = "../sdk", version = "=1.12.0" }
-solana-streamer = { path = "../streamer", version = "=1.12.0" }
-solana-transaction-status = { path = "../transaction-status", version = "=1.12.0" }
-solana-version = { path = "../version", version = "=1.12.0" }
-solana-vote-program = { path = "../programs/vote", version = "=1.12.0" }
-spl-token-2022 = { version = "=0.4.3", features = ["no-entrypoint"] }
-thiserror = "1.0"
-tokio = { version = "1", features = ["full"] }
-tokio-stream = "0.1.9"
-tokio-tungstenite = { version = "0.17.2", features = ["rustls-tls-webpki-roots"] }
-tungstenite = { version = "0.17.2", features = ["rustls-tls-webpki-roots"] }
-url = "2.2.2"
-
-[dev-dependencies]
-anyhow = "1.0.58"
-assert_matches = "1.5.0"
-jsonrpc-http-server = "18.0.0"
-solana-logger = { path = "../logger", version = "=1.12.0" }
-solana-perf = { path = "../perf", version = "=1.12.0" }
-=======
 log = "0.4.17"
 solana-measure = { path = "../measure", version = "=1.12.0" }
 solana-pubsub-client = { path = "../pubsub-client", version = "=1.12.0" }
@@ -77,7 +21,6 @@
 solana-tpu-client = { path = "../tpu-client", version = "=1.12.0" }
 
 [dev-dependencies]
->>>>>>> d1522fc7
 
 [package.metadata.docs.rs]
 targets = ["x86_64-unknown-linux-gnu"]