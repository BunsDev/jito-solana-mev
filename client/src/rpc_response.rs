--- conflicted
+++ resolved
@@ -84,17 +84,13 @@
     }
 }
 
-<<<<<<< HEAD
 #[derive(Debug, Clone, PartialEq, Serialize, Deserialize)]
 pub struct BatchResponse<T> {
     pub id: u64,
     pub result: Response<T>,
 }
 
-#[derive(Debug, Clone, PartialEq, Serialize, Deserialize)]
-=======
 #[derive(Debug, Clone, PartialEq, Eq, Serialize, Deserialize)]
->>>>>>> 37f4621c
 pub struct Response<T> {
     pub context: RpcResponseContext,
     pub value: T,
