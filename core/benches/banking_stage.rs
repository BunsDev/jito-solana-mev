#![allow(clippy::integer_arithmetic)]
#![feature(test)]

extern crate test;

use {
    crossbeam_channel::{unbounded, Receiver},
    log::*,
    rand::{thread_rng, Rng},
    rayon::prelude::*,
    solana_client::connection_cache::ConnectionCache,
    solana_core::{
        banking_stage::{BankingStage, BankingStageStats},
        bundle_account_locker::BundleAccountLocker,
        leader_slot_banking_stage_metrics::LeaderSlotMetricsTracker,
        qos_service::QosService,
        unprocessed_packet_batches::*,
    },
    solana_entry::entry::{next_hash, Entry},
    solana_gossip::cluster_info::{ClusterInfo, Node},
    solana_ledger::{
        blockstore::Blockstore,
        blockstore_processor::process_entries_for_tests,
        genesis_utils::{create_genesis_config, GenesisConfigInfo},
        get_tmp_ledger_path,
    },
    solana_perf::{packet::to_packet_batches, test_tx::test_tx},
    solana_poh::poh_recorder::{create_test_recorder, WorkingBankEntry},
    solana_runtime::{bank::Bank, bank_forks::BankForks, cost_model::CostModel},
    solana_sdk::{
        genesis_config::GenesisConfig,
        hash::Hash,
        message::Message,
        pubkey::{self, Pubkey},
        signature::{Keypair, Signature, Signer},
        system_instruction, system_transaction,
        timing::{duration_as_us, timestamp},
        transaction::{Transaction, VersionedTransaction},
    },
    solana_streamer::socket::SocketAddrSpace,
    std::{
        collections::HashSet,
        sync::{atomic::Ordering, Arc, Mutex, RwLock},
        time::{Duration, Instant},
    },
    test::Bencher,
};

fn check_txs(receiver: &Arc<Receiver<WorkingBankEntry>>, ref_tx_count: usize) {
    let mut total = 0;
    let now = Instant::now();
    loop {
        if let Ok(WorkingBankEntry {
            bank: _,
            entries_ticks,
        }) = receiver.recv_timeout(Duration::new(1, 0))
        {
            total += entries_ticks
                .iter()
                .map(|e| e.0.transactions.len())
                .sum::<usize>();
        }
        if total >= ref_tx_count {
            break;
        }
        if now.elapsed().as_secs() > 60 {
            break;
        }
    }
    assert_eq!(total, ref_tx_count);
}

#[bench]
fn bench_consume_buffered(bencher: &mut Bencher) {
    const NUM_BUNDLES_PRE_LOCK: u64 = 4;
    let GenesisConfigInfo { genesis_config, .. } = create_genesis_config(100_000);
    let bank = Arc::new(Bank::new_for_benches(&genesis_config));
    let ledger_path = get_tmp_ledger_path!();
    let my_pubkey = pubkey::new_rand();
    {
        let blockstore = Arc::new(
            Blockstore::open(&ledger_path).expect("Expected to be able to open database ledger"),
        );
        let (exit, poh_recorder, poh_service, _signal_receiver) =
            create_test_recorder(&bank, &blockstore, None, None);

        let recorder = poh_recorder.read().unwrap().recorder();

        let tx = test_tx();
        let transactions = vec![tx; 4194304];
        let batches = transactions_to_deserialized_packets(&transactions).unwrap();
        let batches_len = batches.len();
        let mut transaction_buffer =
            UnprocessedPacketBatches::from_iter(batches.into_iter(), 2 * batches_len);
        let (s, _r) = unbounded();

        let bundle_account_locker = Arc::new(Mutex::new(BundleAccountLocker::new(
            NUM_BUNDLES_PRE_LOCK,
            &Pubkey::new_unique(),
        )));

        // This tests the performance of buffering packets.
        // If the packet buffers are copied, performance will be poor.
        bencher.iter(move || {
            BankingStage::consume_buffered_packets(
                &my_pubkey,
                std::u128::MAX,
                &poh_recorder,
                &mut transaction_buffer,
                None,
                &s,
                None::<Box<dyn Fn()>>,
                &BankingStageStats::default(),
                &recorder,
                &QosService::new(Arc::new(RwLock::new(CostModel::default())), 1),
                &mut LeaderSlotMetricsTracker::new(0),
                10,
                &HashSet::default(),
                &bundle_account_locker,
            );
        });

        exit.store(true, Ordering::Relaxed);
        poh_service.join().unwrap();
    }
    let _unused = Blockstore::destroy(&ledger_path);
}

fn make_accounts_txs(txes: usize, mint_keypair: &Keypair, hash: Hash) -> Vec<Transaction> {
    let to_pubkey = pubkey::new_rand();
    let dummy = system_transaction::transfer(mint_keypair, &to_pubkey, 1, hash);
    (0..txes)
        .into_par_iter()
        .map(|_| {
            let mut new = dummy.clone();
            let sig: Vec<_> = (0..64).map(|_| thread_rng().gen::<u8>()).collect();
            new.message.account_keys[0] = pubkey::new_rand();
            new.message.account_keys[1] = pubkey::new_rand();
            new.signatures = vec![Signature::new(&sig[0..64])];
            new
        })
        .collect()
}

#[allow(clippy::same_item_push)]
fn make_programs_txs(txes: usize, hash: Hash) -> Vec<Transaction> {
    let progs = 4;
    (0..txes)
        .map(|_| {
            let mut instructions = vec![];
            let from_key = Keypair::new();
            for _ in 1..progs {
                let to_key = pubkey::new_rand();
                instructions.push(system_instruction::transfer(&from_key.pubkey(), &to_key, 1));
            }
            let message = Message::new(&instructions, Some(&from_key.pubkey()));
            Transaction::new(&[&from_key], message, hash)
        })
        .collect()
}

enum TransactionType {
    Accounts,
    Programs,
}

fn bench_banking(bencher: &mut Bencher, tx_type: TransactionType) {
    solana_logger::setup();
    let num_threads = BankingStage::num_threads() as usize;
    //   a multiple of packet chunk duplicates to avoid races
    const CHUNKS: usize = 8;
    const PACKETS_PER_BATCH: usize = 192;
    const NUM_BUNDLES_PRE_LOCK: u64 = 4;
    let txes = PACKETS_PER_BATCH * num_threads * CHUNKS;
    let mint_total = 1_000_000_000_000;
    let GenesisConfigInfo {
        mut genesis_config,
        mint_keypair,
        ..
    } = create_genesis_config(mint_total);

    // Set a high ticks_per_slot so we don't run out of ticks
    // during the benchmark
    genesis_config.ticks_per_slot = 10_000;

    let (verified_sender, verified_receiver) = unbounded();
    let (tpu_vote_sender, tpu_vote_receiver) = unbounded();
    let (vote_sender, vote_receiver) = unbounded();
    let mut bank = Bank::new_for_benches(&genesis_config);
    // Allow arbitrary transaction processing time for the purposes of this bench
    bank.ns_per_slot = u128::MAX;
    let bank_forks = Arc::new(RwLock::new(BankForks::new(bank)));
    let bank = bank_forks.read().unwrap().get(0).unwrap();

    // set cost tracker limits to MAX so it will not filter out TXs
    bank.write_cost_tracker()
        .unwrap()
        .set_limits(std::u64::MAX, std::u64::MAX, std::u64::MAX);

    debug!("threads: {} txs: {}", num_threads, txes);

    let transactions = match tx_type {
        TransactionType::Accounts => make_accounts_txs(txes, &mint_keypair, genesis_config.hash()),
        TransactionType::Programs => make_programs_txs(txes, genesis_config.hash()),
    };

    // fund all the accounts
    transactions.iter().for_each(|tx| {
        let fund = system_transaction::transfer(
            &mint_keypair,
            &tx.message.account_keys[0],
            mint_total / txes as u64,
            genesis_config.hash(),
        );
        let x = bank.process_transaction(&fund);
        x.unwrap();
    });
    //sanity check, make sure all the transactions can execute sequentially
    transactions.iter().for_each(|tx| {
        let res = bank.process_transaction(tx);
        assert!(res.is_ok(), "sanity test transactions");
    });
    bank.clear_signatures();
    //sanity check, make sure all the transactions can execute in parallel
    let res = bank.process_transactions(transactions.iter());
    for r in res {
        assert!(r.is_ok(), "sanity parallel execution");
    }
    bank.clear_signatures();
    let verified: Vec<_> = to_packet_batches(&transactions, PACKETS_PER_BATCH);
    let ledger_path = get_tmp_ledger_path!();
    {
        let blockstore = Arc::new(
            Blockstore::open(&ledger_path).expect("Expected to be able to open database ledger"),
        );
        let (exit, poh_recorder, poh_service, signal_receiver) =
            create_test_recorder(&bank, &blockstore, None, None);
        let cluster_info = ClusterInfo::new(
            Node::new_localhost().info,
            Arc::new(Keypair::new()),
            SocketAddrSpace::Unspecified,
        );
        let cluster_info = Arc::new(cluster_info);
        let (s, _r) = unbounded();
        let bundle_account_locker = Arc::new(Mutex::new(BundleAccountLocker::new(
            NUM_BUNDLES_PRE_LOCK,
            &Pubkey::new_unique(),
        )));
        let _banking_stage = BankingStage::new(
            &cluster_info,
            &poh_recorder,
            verified_receiver,
            tpu_vote_receiver,
            vote_receiver,
            None,
            s,
            Arc::new(RwLock::new(CostModel::default())),
            Arc::new(ConnectionCache::default()),
<<<<<<< HEAD
            HashSet::new(),
            bundle_account_locker,
=======
            bank_forks,
>>>>>>> 37f4621c
        );
        poh_recorder.write().unwrap().set_bank(&bank, false);

        let chunk_len = verified.len() / CHUNKS;
        let mut start = 0;

        // This is so that the signal_receiver does not go out of scope after the closure.
        // If it is dropped before poh_service, then poh_service will error when
        // calling send() on the channel.
        let signal_receiver = Arc::new(signal_receiver);
        let signal_receiver2 = signal_receiver;
        bencher.iter(move || {
            let now = Instant::now();
            let mut sent = 0;

            for v in verified[start..start + chunk_len].chunks(chunk_len / num_threads) {
                debug!(
                    "sending... {}..{} {} v.len: {}",
                    start,
                    start + chunk_len,
                    timestamp(),
                    v.len(),
                );
                for xv in v {
                    sent += xv.len();
                }
                verified_sender.send((v.to_vec(), None)).unwrap();
            }
            check_txs(&signal_receiver2, txes / CHUNKS);

            // This signature clear may not actually clear the signatures
            // in this chunk, but since we rotate between CHUNKS then
            // we should clear them by the time we come around again to re-use that chunk.
            bank.clear_signatures();
            trace!(
                "time: {} checked: {} sent: {}",
                duration_as_us(&now.elapsed()),
                txes / CHUNKS,
                sent,
            );
            start += chunk_len;
            start %= verified.len();
        });
        drop(tpu_vote_sender);
        drop(vote_sender);
        exit.store(true, Ordering::Relaxed);
        poh_service.join().unwrap();
    }
    let _unused = Blockstore::destroy(&ledger_path);
}

#[bench]
fn bench_banking_stage_multi_accounts(bencher: &mut Bencher) {
    bench_banking(bencher, TransactionType::Accounts);
}

#[bench]
fn bench_banking_stage_multi_programs(bencher: &mut Bencher) {
    bench_banking(bencher, TransactionType::Programs);
}

fn simulate_process_entries(
    randomize_txs: bool,
    mint_keypair: &Keypair,
    mut tx_vector: Vec<VersionedTransaction>,
    genesis_config: &GenesisConfig,
    keypairs: &[Keypair],
    initial_lamports: u64,
    num_accounts: usize,
) {
    let bank = Arc::new(Bank::new_for_benches(genesis_config));

    for i in 0..(num_accounts / 2) {
        bank.transfer(initial_lamports, mint_keypair, &keypairs[i * 2].pubkey())
            .unwrap();
    }

    for i in (0..num_accounts).step_by(2) {
        tx_vector.push(
            system_transaction::transfer(
                &keypairs[i],
                &keypairs[i + 1].pubkey(),
                initial_lamports,
                bank.last_blockhash(),
            )
            .into(),
        );
    }

    // Transfer lamports to each other
    let entry = Entry {
        num_hashes: 1,
        hash: next_hash(&bank.last_blockhash(), 1, &tx_vector),
        transactions: tx_vector,
    };
    process_entries_for_tests(&bank, vec![entry], randomize_txs, None, None).unwrap();
}

#[allow(clippy::same_item_push)]
fn bench_process_entries(randomize_txs: bool, bencher: &mut Bencher) {
    // entropy multiplier should be big enough to provide sufficient entropy
    // but small enough to not take too much time while executing the test.
    let entropy_multiplier: usize = 25;
    let initial_lamports = 100;

    // number of accounts need to be in multiple of 4 for correct
    // execution of the test.
    let num_accounts = entropy_multiplier * 4;
    let GenesisConfigInfo {
        genesis_config,
        mint_keypair,
        ..
    } = create_genesis_config((num_accounts + 1) as u64 * initial_lamports);

    let mut keypairs: Vec<Keypair> = vec![];
    let tx_vector: Vec<VersionedTransaction> = Vec::with_capacity(num_accounts / 2);

    for _ in 0..num_accounts {
        let keypair = Keypair::new();
        keypairs.push(keypair);
    }

    bencher.iter(|| {
        simulate_process_entries(
            randomize_txs,
            &mint_keypair,
            tx_vector.clone(),
            &genesis_config,
            &keypairs,
            initial_lamports,
            num_accounts,
        );
    });
}

#[bench]
fn bench_process_entries_without_order_shuffeling(bencher: &mut Bencher) {
    bench_process_entries(false, bencher);
}

#[bench]
fn bench_process_entries_with_order_shuffeling(bencher: &mut Bencher) {
    bench_process_entries(true, bencher);
}<|MERGE_RESOLUTION|>--- conflicted
+++ resolved
@@ -256,12 +256,9 @@
             s,
             Arc::new(RwLock::new(CostModel::default())),
             Arc::new(ConnectionCache::default()),
-<<<<<<< HEAD
             HashSet::new(),
             bundle_account_locker,
-=======
             bank_forks,
->>>>>>> 37f4621c
         );
         poh_recorder.write().unwrap().set_bank(&bank, false);
 
