//! The `banking_stage` processes Transaction messages. It is intended to be used
//! to construct a software pipeline. The stage uses all available CPU cores and
//! can do its processing in parallel with signature verification on the GPU.
use {
    crate::{
        bundle_locker_sanitizer::BundleLockerSanitizer,
        forward_packet_batches_by_accounts::ForwardPacketBatchesByAccounts,
        leader_slot_banking_stage_metrics::{LeaderSlotMetricsTracker, ProcessTransactionsSummary},
        leader_slot_banking_stage_timing_metrics::{
            LeaderExecuteAndCommitTimings, RecordTransactionsTimings,
        },
        qos_service::QosService,
        sigverify::SigverifyTracerPacketStats,
        tracer_packet_stats::TracerPacketStats,
        unprocessed_packet_batches::{self, *},
    },
    core::iter::repeat,
    crossbeam_channel::{
        Receiver as CrossbeamReceiver, RecvTimeoutError, Sender as CrossbeamSender,
    },
    histogram::Histogram,
    itertools::Itertools,
    min_max_heap::MinMaxHeap,
    solana_client::{connection_cache::ConnectionCache, tpu_connection::TpuConnection},
    solana_entry::entry::hash_transactions,
    solana_gossip::{cluster_info::ClusterInfo, contact_info::ContactInfo},
    solana_ledger::blockstore_processor::TransactionStatusSender,
    solana_measure::{measure, measure::Measure},
    solana_metrics::inc_new_counter_info,
    solana_perf::{
        data_budget::DataBudget,
        packet::{Packet, PacketBatch, PACKETS_PER_BATCH},
        perf_libs,
    },
    solana_poh::poh_recorder::{BankStart, PohRecorder, PohRecorderError, TransactionRecorder},
    solana_program_runtime::timings::ExecuteTimings,
    solana_runtime::{
        bank::{
            Bank, CommitTransactionCounts, LoadAndExecuteTransactionsOutput,
            TransactionBalancesSet, TransactionCheckResult,
        },
        bank_forks::BankForks,
        bank_utils,
        cost_model::{CostModel, TransactionCost},
        transaction_batch::TransactionBatch,
        transaction_error_metrics::TransactionErrorMetrics,
        vote_sender_types::ReplayVoteSender,
    },
    solana_sdk::{
        clock::{
            Slot, DEFAULT_TICKS_PER_SLOT, MAX_PROCESSING_AGE, MAX_TRANSACTION_FORWARDING_DELAY,
            MAX_TRANSACTION_FORWARDING_DELAY_GPU,
        },
        pubkey::Pubkey,
        saturating_add_assign,
        timing::{duration_as_ms, timestamp, AtomicInterval},
        transaction::{self, SanitizedTransaction, TransactionError, VersionedTransaction},
        transport::TransportError,
    },
    solana_streamer::sendmmsg::batch_send,
    solana_transaction_status::token_balances::{
        collect_token_balances, TransactionTokenBalancesSet,
    },
    std::{
        cmp,
        collections::{HashMap, HashSet},
        env,
        net::{SocketAddr, UdpSocket},
        rc::Rc,
        sync::{
            atomic::{AtomicU64, AtomicUsize, Ordering},
            Arc, Mutex, RwLock,
        },
        thread::{self, Builder, JoinHandle},
        time::{Duration, Instant},
    },
};

/// Transaction forwarding
pub const FORWARD_TRANSACTIONS_TO_LEADER_AT_SLOT_OFFSET: u64 = 2;
pub const HOLD_TRANSACTIONS_SLOT_OFFSET: u64 = 20;

// Fixed thread size seems to be fastest on GCP setup
pub const NUM_THREADS: u32 = 6;

const TOTAL_BUFFERED_PACKETS: usize = 700_000;

const MAX_NUM_TRANSACTIONS_PER_BATCH: usize = 64;

const NUM_VOTE_PROCESSING_THREADS: u32 = 2;
const MIN_THREADS_BANKING: u32 = 1;
const MIN_TOTAL_THREADS: u32 = NUM_VOTE_PROCESSING_THREADS + MIN_THREADS_BANKING;
const UNPROCESSED_BUFFER_STEP_SIZE: usize = 128;

const SLOT_BOUNDARY_CHECK_PERIOD: Duration = Duration::from_millis(10);

pub type BankingPacketBatch = (Vec<PacketBatch>, Option<SigverifyTracerPacketStats>);
pub type BankingPacketSender = CrossbeamSender<BankingPacketBatch>;
pub type BankingPacketReceiver = CrossbeamReceiver<BankingPacketBatch>;

pub struct ProcessTransactionBatchOutput {
    // The number of transactions filtered out by the cost model
    cost_model_throttled_transactions_count: usize,
    // Amount of time spent running the cost model
    cost_model_us: u64,
    execute_and_commit_transactions_output: ExecuteAndCommitTransactionsOutput,
}

struct RecordTransactionsSummary {
    // Metrics describing how time was spent recording transactions
    record_transactions_timings: RecordTransactionsTimings,
    // Result of trying to record the transactions into the PoH stream
    result: Result<(), PohRecorderError>,
    // Index in the slot of the first transaction recorded
    starting_transaction_index: Option<usize>,
}

#[derive(Clone, Debug, PartialEq, Eq)]
pub enum CommitTransactionDetails {
    Committed { compute_units: u64 },
    NotCommitted,
}

pub struct ExecuteAndCommitTransactionsOutput {
    // Total number of transactions that were passed as candidates for execution
    transactions_attempted_execution_count: usize,
    // The number of transactions of that were executed. See description of in `ProcessTransactionsSummary`
    // for possible outcomes of execution.
    executed_transactions_count: usize,
    // Total number of the executed transactions that returned success/not
    // an error.
    executed_with_successful_result_count: usize,
    // Transactions that either were not executed, or were executed and failed to be committed due
    // to the block ending.
    retryable_transaction_indexes: Vec<usize>,
    // A result that indicates whether transactions were successfully
    // committed into the Poh stream.
    commit_transactions_result: Result<Vec<CommitTransactionDetails>, PohRecorderError>,
    execute_and_commit_timings: LeaderExecuteAndCommitTimings,
    error_counters: TransactionErrorMetrics,
}

#[derive(Debug, Default)]
pub struct BankingStageStats {
    last_report: AtomicInterval,
    id: u32,
    receive_and_buffer_packets_count: AtomicUsize,
    dropped_packets_count: AtomicUsize,
    pub(crate) dropped_duplicated_packets_count: AtomicUsize,
    newly_buffered_packets_count: AtomicUsize,
    current_buffered_packets_count: AtomicUsize,
    current_buffered_packet_batches_count: AtomicUsize,
    rebuffered_packets_count: AtomicUsize,
    consumed_buffered_packets_count: AtomicUsize,
    forwarded_transaction_count: AtomicUsize,
    forwarded_vote_count: AtomicUsize,
    batch_packet_indexes_len: Histogram,

    // Timing
    consume_buffered_packets_elapsed: AtomicU64,
    receive_and_buffer_packets_elapsed: AtomicU64,
    handle_retryable_packets_elapsed: AtomicU64,
    filter_pending_packets_elapsed: AtomicU64,
    packet_conversion_elapsed: AtomicU64,
    transaction_processing_elapsed: AtomicU64,
}

impl BankingStageStats {
    pub fn new(id: u32) -> Self {
        BankingStageStats {
            id,
            batch_packet_indexes_len: Histogram::configure()
                .max_value(PACKETS_PER_BATCH as u64)
                .build()
                .unwrap(),
            ..BankingStageStats::default()
        }
    }

    fn is_empty(&self) -> bool {
        0 == self
            .receive_and_buffer_packets_count
            .load(Ordering::Relaxed) as u64
            + self.dropped_packets_count.load(Ordering::Relaxed) as u64
            + self
                .dropped_duplicated_packets_count
                .load(Ordering::Relaxed) as u64
            + self.newly_buffered_packets_count.load(Ordering::Relaxed) as u64
            + self.current_buffered_packets_count.load(Ordering::Relaxed) as u64
            + self
                .current_buffered_packet_batches_count
                .load(Ordering::Relaxed) as u64
            + self.rebuffered_packets_count.load(Ordering::Relaxed) as u64
            + self.consumed_buffered_packets_count.load(Ordering::Relaxed) as u64
            + self
                .consume_buffered_packets_elapsed
                .load(Ordering::Relaxed)
            + self
                .receive_and_buffer_packets_elapsed
                .load(Ordering::Relaxed)
            + self
                .handle_retryable_packets_elapsed
                .load(Ordering::Relaxed)
            + self.filter_pending_packets_elapsed.load(Ordering::Relaxed)
            + self.packet_conversion_elapsed.load(Ordering::Relaxed)
            + self.transaction_processing_elapsed.load(Ordering::Relaxed)
            + self.forwarded_transaction_count.load(Ordering::Relaxed) as u64
            + self.forwarded_vote_count.load(Ordering::Relaxed) as u64
            + self.batch_packet_indexes_len.entries()
    }

    fn report(&mut self, report_interval_ms: u64) {
        // skip reporting metrics if stats is empty
        if self.is_empty() {
            return;
        }
        if self.last_report.should_update(report_interval_ms) {
            datapoint_info!(
                "banking_stage-loop-stats",
                ("id", self.id as i64, i64),
                (
                    "receive_and_buffer_packets_count",
                    self.receive_and_buffer_packets_count
                        .swap(0, Ordering::Relaxed) as i64,
                    i64
                ),
                (
                    "dropped_packets_count",
                    self.dropped_packets_count.swap(0, Ordering::Relaxed) as i64,
                    i64
                ),
                (
                    "dropped_duplicated_packets_count",
                    self.dropped_duplicated_packets_count
                        .swap(0, Ordering::Relaxed) as i64,
                    i64
                ),
                (
                    "newly_buffered_packets_count",
                    self.newly_buffered_packets_count.swap(0, Ordering::Relaxed) as i64,
                    i64
                ),
                (
                    "current_buffered_packet_batches_count",
                    self.current_buffered_packet_batches_count
                        .swap(0, Ordering::Relaxed) as i64,
                    i64
                ),
                (
                    "current_buffered_packets_count",
                    self.current_buffered_packets_count
                        .swap(0, Ordering::Relaxed) as i64,
                    i64
                ),
                (
                    "rebuffered_packets_count",
                    self.rebuffered_packets_count.swap(0, Ordering::Relaxed) as i64,
                    i64
                ),
                (
                    "consumed_buffered_packets_count",
                    self.consumed_buffered_packets_count
                        .swap(0, Ordering::Relaxed) as i64,
                    i64
                ),
                (
                    "forwarded_transaction_count",
                    self.forwarded_transaction_count.swap(0, Ordering::Relaxed) as i64,
                    i64
                ),
                (
                    "forwarded_vote_count",
                    self.forwarded_vote_count.swap(0, Ordering::Relaxed) as i64,
                    i64
                ),
                (
                    "consume_buffered_packets_elapsed",
                    self.consume_buffered_packets_elapsed
                        .swap(0, Ordering::Relaxed) as i64,
                    i64
                ),
                (
                    "receive_and_buffer_packets_elapsed",
                    self.receive_and_buffer_packets_elapsed
                        .swap(0, Ordering::Relaxed) as i64,
                    i64
                ),
                (
                    "handle_retryable_packets_elapsed",
                    self.handle_retryable_packets_elapsed
                        .swap(0, Ordering::Relaxed) as i64,
                    i64
                ),
                (
                    "filter_pending_packets_elapsed",
                    self.filter_pending_packets_elapsed
                        .swap(0, Ordering::Relaxed) as i64,
                    i64
                ),
                (
                    "packet_conversion_elapsed",
                    self.packet_conversion_elapsed.swap(0, Ordering::Relaxed) as i64,
                    i64
                ),
                (
                    "transaction_processing_elapsed",
                    self.transaction_processing_elapsed
                        .swap(0, Ordering::Relaxed) as i64,
                    i64
                ),
                (
                    "packet_batch_indices_len_min",
                    self.batch_packet_indexes_len.minimum().unwrap_or(0) as i64,
                    i64
                ),
                (
                    "packet_batch_indices_len_max",
                    self.batch_packet_indexes_len.maximum().unwrap_or(0) as i64,
                    i64
                ),
                (
                    "packet_batch_indices_len_mean",
                    self.batch_packet_indexes_len.mean().unwrap_or(0) as i64,
                    i64
                ),
                (
                    "packet_batch_indices_len_90pct",
                    self.batch_packet_indexes_len.percentile(90.0).unwrap_or(0) as i64,
                    i64
                )
            );
            self.batch_packet_indexes_len.clear();
        }
    }
}

#[derive(Debug, Default)]
pub struct BatchedTransactionDetails {
    pub costs: BatchedTransactionCostDetails,
    pub errors: BatchedTransactionErrorDetails,
}

#[derive(Debug, Default)]
pub struct BatchedTransactionCostDetails {
    pub batched_signature_cost: u64,
    pub batched_write_lock_cost: u64,
    pub batched_data_bytes_cost: u64,
    pub batched_builtins_execute_cost: u64,
    pub batched_bpf_execute_cost: u64,
}

#[derive(Debug, Default)]
pub struct BatchedTransactionErrorDetails {
    pub batched_retried_txs_per_block_limit_count: u64,
    pub batched_retried_txs_per_vote_limit_count: u64,
    pub batched_retried_txs_per_account_limit_count: u64,
    pub batched_retried_txs_per_account_data_block_limit_count: u64,
    pub batched_dropped_txs_per_account_data_total_limit_count: u64,
}

/// Stores the stage's thread handle and output receiver.
pub struct BankingStage {
    bank_thread_hdls: Vec<JoinHandle<()>>,
}

#[derive(Debug, Clone)]
pub enum BufferedPacketsDecision {
    Consume(u128),
    Forward,
    ForwardAndHold,
    Hold,
}

#[derive(Debug, Clone)]
pub enum ForwardOption {
    NotForward,
    ForwardTpuVote,
    ForwardTransaction,
}

#[derive(Debug)]
pub struct FilterForwardingResults {
    total_forwardable_packets: usize,
    total_tracer_packets_in_buffer: usize,
    total_forwardable_tracer_packets: usize,
}

impl BankingStage {
    /// Create the stage using `bank`. Exit when `verified_receiver` is dropped.
    #[allow(clippy::new_ret_no_self)]
    #[allow(clippy::too_many_arguments)]
    pub fn new(
        cluster_info: &Arc<ClusterInfo>,
        poh_recorder: &Arc<RwLock<PohRecorder>>,
        verified_receiver: BankingPacketReceiver,
        tpu_verified_vote_receiver: BankingPacketReceiver,
        verified_vote_receiver: BankingPacketReceiver,
        transaction_status_sender: Option<TransactionStatusSender>,
        gossip_vote_sender: ReplayVoteSender,
        cost_model: Arc<RwLock<CostModel>>,
        log_messages_bytes_limit: Option<usize>,
        connection_cache: Arc<ConnectionCache>,
        bank_forks: Arc<RwLock<BankForks>>,
        tip_accounts: HashSet<Pubkey>,
<<<<<<< HEAD
        bundle_account_locker: Arc<Mutex<BundleLockerSanitizer>>,
        bank_forks: Arc<RwLock<BankForks>>,
=======
        bundle_account_locker: Arc<Mutex<BundleAccountLocker>>,
>>>>>>> dde06282
    ) -> Self {
        Self::new_num_threads(
            cluster_info,
            poh_recorder,
            verified_receiver,
            tpu_verified_vote_receiver,
            verified_vote_receiver,
            Self::num_threads(),
            transaction_status_sender,
            gossip_vote_sender,
            cost_model,
            log_messages_bytes_limit,
            connection_cache,
            bank_forks,
            tip_accounts,
            bundle_account_locker,
        )
    }

    #[allow(clippy::too_many_arguments)]
    pub fn new_num_threads(
        cluster_info: &Arc<ClusterInfo>,
        poh_recorder: &Arc<RwLock<PohRecorder>>,
        verified_receiver: BankingPacketReceiver,
        tpu_verified_vote_receiver: BankingPacketReceiver,
        verified_vote_receiver: BankingPacketReceiver,
        num_threads: u32,
        transaction_status_sender: Option<TransactionStatusSender>,
        gossip_vote_sender: ReplayVoteSender,
        cost_model: Arc<RwLock<CostModel>>,
        log_messages_bytes_limit: Option<usize>,
        connection_cache: Arc<ConnectionCache>,
        bank_forks: Arc<RwLock<BankForks>>,
        tip_accounts: HashSet<Pubkey>,
<<<<<<< HEAD
        bundle_account_locker: Arc<Mutex<BundleLockerSanitizer>>,
        bank_forks: Arc<RwLock<BankForks>>,
=======
        bundle_account_locker: Arc<Mutex<BundleAccountLocker>>,
>>>>>>> dde06282
    ) -> Self {
        assert!(num_threads >= MIN_TOTAL_THREADS);
        // Single thread to generate entries from many banks.
        // This thread talks to poh_service and broadcasts the entries once they have been recorded.
        // Once an entry has been recorded, its blockhash is registered with the bank.
        let data_budget = Arc::new(DataBudget::default());
        let batch_limit =
            TOTAL_BUFFERED_PACKETS / ((num_threads - NUM_VOTE_PROCESSING_THREADS) as usize);
        // Many banks that process transactions in parallel.
        let bank_thread_hdls: Vec<JoinHandle<()>> = (0..num_threads)
            .map(|i| {
                let (verified_receiver, forward_option) = match i {
                    0 => {
                        // Disable forwarding of vote transactions
                        // from gossip. Note - votes can also arrive from tpu
                        (verified_vote_receiver.clone(), ForwardOption::NotForward)
                    }
                    1 => (
                        tpu_verified_vote_receiver.clone(),
                        ForwardOption::ForwardTpuVote,
                    ),
                    _ => (verified_receiver.clone(), ForwardOption::ForwardTransaction),
                };

                let poh_recorder = poh_recorder.clone();
                let cluster_info = cluster_info.clone();
                let mut recv_start = Instant::now();
                let transaction_status_sender = transaction_status_sender.clone();
                let gossip_vote_sender = gossip_vote_sender.clone();
                let data_budget = data_budget.clone();
                let cost_model = cost_model.clone();
                let connection_cache = connection_cache.clone();
                let tip_accounts = tip_accounts.clone();
                let bundle_account_locker = bundle_account_locker.clone();

                let bank_forks = bank_forks.clone();
                Builder::new()
                    .name(format!("solana-banking-stage-tx-{}", i))
                    .spawn(move || {
                        Self::process_loop(
                            &verified_receiver,
                            &poh_recorder,
                            &cluster_info,
                            &mut recv_start,
                            forward_option,
                            i,
                            batch_limit,
                            transaction_status_sender,
                            gossip_vote_sender,
                            &data_budget,
                            cost_model,
                            log_messages_bytes_limit,
                            connection_cache,
                            &bank_forks,
                            tip_accounts,
                            bundle_account_locker,
                        );
                    })
                    .unwrap()
            })
            .collect();
        Self { bank_thread_hdls }
    }

    // filter forwardable Rc<immutable_deserialized_packet>s that:
    // 1. are not forwarded, and
    // 2. in priority order from max to min, and
    // 3. not exceeding account bucket limit
    // returns forwarded packets count
    pub fn filter_valid_packets_for_forwarding(
        buffered_packet_batches: &mut UnprocessedPacketBatches,
        forward_packet_batches_by_accounts: &mut ForwardPacketBatchesByAccounts,
    ) -> FilterForwardingResults {
        let mut total_forwardable_tracer_packets: usize = 0;
        let mut total_tracer_packets_in_buffer: usize = 0;
        let mut total_forwardable_packets: usize = 0;
        let mut dropped_tx_before_forwarding_count: usize = 0;

        let filter_forwardable_packet = |deserialized_packet: &mut DeserializedPacket| -> bool {
            let mut result = true;
            let is_tracer_packet = deserialized_packet
                .immutable_section()
                .original_packet()
                .meta
                .is_tracer_packet();
            if is_tracer_packet {
                saturating_add_assign!(total_tracer_packets_in_buffer, 1);
            }
            if !deserialized_packet.forwarded {
                saturating_add_assign!(total_forwardable_packets, 1);
                if is_tracer_packet {
                    saturating_add_assign!(total_forwardable_tracer_packets, 1);
                }
                result = forward_packet_batches_by_accounts
                    .add_packet(deserialized_packet.immutable_section().clone());
                if !result {
                    saturating_add_assign!(dropped_tx_before_forwarding_count, 1);
                }
            }
            result
        };

        // Iterates buffered packets from high priority to low, places each packet into
        // forwarding account buckets by calling `forward_packet_batches_by_accounts.add_packet()`.
        // Iteration stops as soon as `add_packet()` returns false when a packet fails to fit into
        // buckets, ignoring remaining lower priority packets that could fit.
        // The motivation of this is during bot spamming, buffer is likely to be filled with
        // transactions have higher priority and write to same account(s), other lower priority
        // transactions will not make into buffer, therefore it shall exit as soon as first
        // transaction failed to fit in forwarding buckets.
        buffered_packet_batches.iter_desc(filter_forwardable_packet);

        inc_new_counter_info!(
            "banking_stage-dropped_tx_before_forwarding",
            dropped_tx_before_forwarding_count
        );

        FilterForwardingResults {
            total_forwardable_packets,
            total_tracer_packets_in_buffer,
            total_forwardable_tracer_packets,
        }
    }

    /// Forwards all valid, unprocessed packets in the buffer, up to a rate limit. Returns
    /// the number of successfully forwarded packets in second part of tuple
    fn forward_buffered_packets<'a>(
        connection_cache: &ConnectionCache,
        forward_option: &ForwardOption,
        cluster_info: &ClusterInfo,
        poh_recorder: &Arc<RwLock<PohRecorder>>,
        socket: &UdpSocket,
        forwardable_packets: impl Iterator<Item = &'a Packet>,
        data_budget: &DataBudget,
        banking_stage_stats: &BankingStageStats,
    ) -> (
        std::result::Result<(), TransportError>,
        usize,
        Option<Pubkey>,
    ) {
        let leader_and_addr = match forward_option {
            ForwardOption::NotForward => return (Ok(()), 0, None),
            ForwardOption::ForwardTransaction => {
                next_leader_tpu_forwards(cluster_info, poh_recorder)
            }

            ForwardOption::ForwardTpuVote => next_leader_tpu_vote(cluster_info, poh_recorder),
        };
        let (leader_pubkey, addr) = match leader_and_addr {
            Some(leader_and_addr) => leader_and_addr,
            None => return (Ok(()), 0, None),
        };

        const INTERVAL_MS: u64 = 100;
        const MAX_BYTES_PER_SECOND: usize = 10_000 * 1200;
        const MAX_BYTES_PER_INTERVAL: usize = MAX_BYTES_PER_SECOND * INTERVAL_MS as usize / 1000;
        const MAX_BYTES_BUDGET: usize = MAX_BYTES_PER_INTERVAL * 5;
        data_budget.update(INTERVAL_MS, |bytes| {
            std::cmp::min(
                bytes.saturating_add(MAX_BYTES_PER_INTERVAL),
                MAX_BYTES_BUDGET,
            )
        });

        let packet_vec: Vec<_> = forwardable_packets
            .filter_map(|p| {
                if !p.meta.forwarded() && data_budget.take(p.meta.size) {
                    Some(p.data(..)?.to_vec())
                } else {
                    None
                }
            })
            .collect();

        let packet_vec_len = packet_vec.len();
        // TODO: see https://github.com/solana-labs/solana/issues/23819
        // fix this so returns the correct number of succeeded packets
        // when there's an error sending the batch. This was left as-is for now
        // in favor of shipping Quic support, which was considered higher-priority
        if !packet_vec.is_empty() {
            inc_new_counter_info!("banking_stage-forwarded_packets", packet_vec_len);

            let mut measure = Measure::start("banking_stage-forward-us");

            let res = if let ForwardOption::ForwardTpuVote = forward_option {
                // The vote must be forwarded using only UDP.
                banking_stage_stats
                    .forwarded_vote_count
                    .fetch_add(packet_vec_len, Ordering::Relaxed);
                let pkts: Vec<_> = packet_vec.into_iter().zip(repeat(addr)).collect();
                batch_send(socket, &pkts).map_err(|err| err.into())
            } else {
                // All other transactions can be forwarded using QUIC, get_connection() will use
                // system wide setting to pick the correct connection object.
                banking_stage_stats
                    .forwarded_transaction_count
                    .fetch_add(packet_vec_len, Ordering::Relaxed);
                let conn = connection_cache.get_connection(&addr);
                conn.send_wire_transaction_batch_async(packet_vec)
            };

            measure.stop();
            inc_new_counter_info!(
                "banking_stage-forward-us",
                measure.as_us() as usize,
                1000,
                1000
            );

            if let Err(err) = res {
                inc_new_counter_info!("banking_stage-forward_packets-failed-batches", 1);
                return (Err(err), 0, Some(leader_pubkey));
            }
        }

        (Ok(()), packet_vec_len, Some(leader_pubkey))
    }

    #[allow(clippy::too_many_arguments)]
    pub fn consume_buffered_packets(
        _my_pubkey: &Pubkey,
        max_tx_ingestion_ns: u128,
        poh_recorder: &Arc<RwLock<PohRecorder>>,
        buffered_packet_batches: &mut UnprocessedPacketBatches,
        transaction_status_sender: Option<TransactionStatusSender>,
        gossip_vote_sender: &ReplayVoteSender,
        test_fn: Option<impl Fn()>,
        banking_stage_stats: &BankingStageStats,
        recorder: &TransactionRecorder,
        qos_service: &QosService,
        slot_metrics_tracker: &mut LeaderSlotMetricsTracker,
        num_packets_to_process_per_iteration: usize,
        log_messages_bytes_limit: Option<usize>,
        tip_accounts: &HashSet<Pubkey>,
        bundle_account_locker: &Arc<Mutex<BundleLockerSanitizer>>,
    ) {
        let mut rebuffered_packet_count = 0;
        let mut consumed_buffered_packets_count = 0;
        let buffered_packets_len = buffered_packet_batches.len();
        let mut proc_start = Measure::start("consume_buffered_process");
        let mut reached_end_of_slot = false;

        let mut retryable_packets = {
            let capacity = buffered_packet_batches.capacity();
            std::mem::replace(
                &mut buffered_packet_batches.packet_priority_queue,
                MinMaxHeap::with_capacity(capacity),
            )
        };
        let retryable_packets: MinMaxHeap<Rc<ImmutableDeserializedPacket>> = retryable_packets
            .drain_desc()
            .chunks(num_packets_to_process_per_iteration)
            .into_iter()
            .flat_map(|packets_to_process| {
                let packets_to_process = packets_to_process.into_iter().collect_vec();
                // TODO: Right now we iterate through buffer and try the highest weighted transaction once
                // but we should retry the highest weighted transactions more often.
                let (bank_start, poh_recorder_lock_time) = measure!(
                    poh_recorder.read().unwrap().bank_start(),
                    "poh_recorder.read",
                );
                slot_metrics_tracker.increment_consume_buffered_packets_poh_recorder_lock_us(
                    poh_recorder_lock_time.as_us(),
                );

                let packets_to_process_len = packets_to_process.len();
                if let Some(BankStart {
                                working_bank,
                                bank_creation_time,
                            }) = bank_start
                {
                    let (process_transactions_summary, process_packets_transactions_time) =
                        measure!(
                                Self::process_packets_transactions(
                                    &working_bank,
                                    &bank_creation_time,
                                    recorder,
                                    packets_to_process.iter().map(|p| &**p),
                                    transaction_status_sender.clone(),
                                    gossip_vote_sender,
                                    banking_stage_stats,
                                    qos_service,
                                    slot_metrics_tracker,
log_messages_bytes_limit,
                                    tip_accounts,
                                bundle_account_locker,
                                ),
                            "process_packets_transactions",
                        );
                    slot_metrics_tracker.increment_process_packets_transactions_us(
                        process_packets_transactions_time.as_us(),
                    );

                    let ProcessTransactionsSummary {
                        reached_max_poh_height,
                        retryable_transaction_indexes,
                        ..
                    } = process_transactions_summary;

                    if reached_max_poh_height
                        || !Bank::should_bank_still_be_processing_txs(
                        &bank_creation_time,
                        max_tx_ingestion_ns,
                    )
                    {
                        reached_end_of_slot = true;
                    }

                    // The difference between all transactions passed to execution and the ones that
                    // are retryable were the ones that were either:
                    // 1) Committed into the block
                    // 2) Dropped without being committed because they had some fatal error (too old,
                    // duplicate signature, etc.)
                    //
                    // Note: This assumes that every packet deserializes into one transaction!
                    consumed_buffered_packets_count +=
                        packets_to_process_len.saturating_sub(retryable_transaction_indexes.len());

                    // Out of the buffered packets just retried, collect any still unprocessed
                    // transactions in this batch for forwarding
                    rebuffered_packet_count += retryable_transaction_indexes.len();
                    if let Some(test_fn) = &test_fn {
                        test_fn();
                    }

                    slot_metrics_tracker.increment_retryable_packets_count(
                        retryable_transaction_indexes.len() as u64,
                    );

                    let result = retryable_transaction_indexes
                        .iter()
                        .map(|i| packets_to_process[*i].clone())
                        .collect_vec();

                    // Remove the non-retryable packets, packets that were either:
                    // 1) Successfully processed
                    // 2) Failed but not retryable
                    Self::filter_processed_packets(
                        retryable_transaction_indexes
                            .iter()
                            .chain(std::iter::once(&packets_to_process.len())),
                        |start, end| {
                            for processed_packet in &packets_to_process[start..end] {
                                buffered_packet_batches
                                    .message_hash_to_transaction
                                    .remove(processed_packet.message_hash());
                            }
                        },
                    );

                    result
                } else if reached_end_of_slot {
                    packets_to_process
                } else {
                    // mark as end-of-slot to avoid aggressively lock poh for the remaining for
                    // packet batches in buffer
                    reached_end_of_slot = true;

                    packets_to_process
                }
            })
            .collect();

        buffered_packet_batches.packet_priority_queue = retryable_packets;

        if reached_end_of_slot {
            slot_metrics_tracker
                .set_end_of_slot_unprocessed_buffer_len(buffered_packet_batches.len() as u64);

            // We've hit the end of this slot, no need to perform more processing,
            // Packet filtering will be done at `forward_packet_batches_by_accounts.add_packet()`
        }

        proc_start.stop();
        debug!(
            "@{:?} done processing buffered batches: {} time: {:?}ms tx count: {} tx/s: {}",
            timestamp(),
            buffered_packets_len,
            proc_start.as_ms(),
            consumed_buffered_packets_count,
            (consumed_buffered_packets_count as f32) / (proc_start.as_s())
        );

        // Assert unprocessed queue is still consistent
        assert_eq!(
            buffered_packet_batches.packet_priority_queue.len(),
            buffered_packet_batches.message_hash_to_transaction.len()
        );
        banking_stage_stats
            .consume_buffered_packets_elapsed
            .fetch_add(proc_start.as_us(), Ordering::Relaxed);
        banking_stage_stats
            .rebuffered_packets_count
            .fetch_add(rebuffered_packet_count, Ordering::Relaxed);
        banking_stage_stats
            .consumed_buffered_packets_count
            .fetch_add(consumed_buffered_packets_count, Ordering::Relaxed);
    }

    fn consume_or_forward_packets(
        my_pubkey: &Pubkey,
        leader_pubkey: Option<Pubkey>,
        bank_still_processing_txs: Option<&Arc<Bank>>,
        would_be_leader: bool,
        would_be_leader_shortly: bool,
    ) -> BufferedPacketsDecision {
        // If has active bank, then immediately process buffered packets
        // otherwise, based on leader schedule to either forward or hold packets
        if let Some(bank) = bank_still_processing_txs {
            // If the bank is available, this node is the leader
            BufferedPacketsDecision::Consume(bank.ns_per_slot)
        } else if would_be_leader_shortly {
            // If the node will be the leader soon, hold the packets for now
            BufferedPacketsDecision::Hold
        } else if would_be_leader {
            // Node will be leader within ~20 slots, hold the transactions in
            // case it is the only node which produces an accepted slot.
            BufferedPacketsDecision::ForwardAndHold
        } else if let Some(x) = leader_pubkey {
            if x != *my_pubkey {
                // If the current node is not the leader, forward the buffered packets
                BufferedPacketsDecision::Forward
            } else {
                // If the current node is the leader, return the buffered packets as is
                BufferedPacketsDecision::Hold
            }
        } else {
            // We don't know the leader. Hold the packets for now
            BufferedPacketsDecision::Hold
        }
    }

    #[allow(clippy::too_many_arguments)]
    fn process_buffered_packets(
        my_pubkey: &Pubkey,
        socket: &UdpSocket,
        poh_recorder: &Arc<RwLock<PohRecorder>>,
        cluster_info: &ClusterInfo,
        buffered_packet_batches: &mut UnprocessedPacketBatches,
        forward_option: &ForwardOption,
        transaction_status_sender: Option<TransactionStatusSender>,
        gossip_vote_sender: &ReplayVoteSender,
        banking_stage_stats: &BankingStageStats,
        recorder: &TransactionRecorder,
        data_budget: &DataBudget,
        qos_service: &QosService,
        slot_metrics_tracker: &mut LeaderSlotMetricsTracker,
        log_messages_bytes_limit: Option<usize>,
        connection_cache: &ConnectionCache,
        tracer_packet_stats: &mut TracerPacketStats,
        bank_forks: &Arc<RwLock<BankForks>>,
        tip_accounts: &HashSet<Pubkey>,
<<<<<<< HEAD
        bundle_account_locker: &Arc<Mutex<BundleLockerSanitizer>>,
        bank_forks: &Arc<RwLock<BankForks>>,
=======
        bundle_account_locker: &Arc<Mutex<BundleAccountLocker>>,
>>>>>>> dde06282
    ) {
        let ((metrics_action, decision), make_decision_time) = measure!(
            {
                let bank_start;
                let (
                    leader_at_slot_offset,
                    bank_still_processing_txs,
                    would_be_leader,
                    would_be_leader_shortly,
                ) = {
                    let poh = poh_recorder.read().unwrap();
                    bank_start = poh.bank_start();
                    (
                        poh.leader_after_n_slots(FORWARD_TRANSACTIONS_TO_LEADER_AT_SLOT_OFFSET),
                        PohRecorder::get_working_bank_if_not_expired(&bank_start.as_ref()),
                        poh.would_be_leader(HOLD_TRANSACTIONS_SLOT_OFFSET * DEFAULT_TICKS_PER_SLOT),
                        poh.would_be_leader(
                            (FORWARD_TRANSACTIONS_TO_LEADER_AT_SLOT_OFFSET - 1)
                                * DEFAULT_TICKS_PER_SLOT,
                        ),
                    )
                };

                (
                    slot_metrics_tracker.check_leader_slot_boundary(&bank_start),
                    Self::consume_or_forward_packets(
                        my_pubkey,
                        leader_at_slot_offset,
                        bank_still_processing_txs,
                        would_be_leader,
                        would_be_leader_shortly,
                    ),
                )
            },
            "make_decision",
        );
        slot_metrics_tracker.increment_make_decision_us(make_decision_time.as_us());

        match decision {
            BufferedPacketsDecision::Consume(max_tx_ingestion_ns) => {
                // Take metrics action before consume packets (potentially resetting the
                // slot metrics tracker to the next slot) so that we don't count the
                // packet processing metrics from the next slot towards the metrics
                // of the previous slot
                slot_metrics_tracker.apply_action(metrics_action);
                let (_, consume_buffered_packets_time) = measure!(
                    Self::consume_buffered_packets(
                        my_pubkey,
                        max_tx_ingestion_ns,
                        poh_recorder,
                        buffered_packet_batches,
                        transaction_status_sender,
                        gossip_vote_sender,
                        None::<Box<dyn Fn()>>,
                        banking_stage_stats,
                        recorder,
                        qos_service,
                        slot_metrics_tracker,
                        UNPROCESSED_BUFFER_STEP_SIZE,
                        log_messages_bytes_limit,
                        tip_accounts,
                        bundle_account_locker
                    ),
                    "consume_buffered_packets",
                );
                slot_metrics_tracker
                    .increment_consume_buffered_packets_us(consume_buffered_packets_time.as_us());
            }
            BufferedPacketsDecision::Forward => {
                let (_, forward_time) = measure!(
                    Self::handle_forwarding(
                        forward_option,
                        cluster_info,
                        buffered_packet_batches,
                        poh_recorder,
                        socket,
                        false,
                        data_budget,
                        slot_metrics_tracker,
                        banking_stage_stats,
                        connection_cache,
                        tracer_packet_stats,
                        bank_forks,
                    ),
                    "forward",
                );
                slot_metrics_tracker.increment_forward_us(forward_time.as_us());
                // Take metrics action after forwarding packets to include forwarded
                // metrics into current slot
                slot_metrics_tracker.apply_action(metrics_action);
            }
            BufferedPacketsDecision::ForwardAndHold => {
                let (_, forward_and_hold_time) = measure!(
                    Self::handle_forwarding(
                        forward_option,
                        cluster_info,
                        buffered_packet_batches,
                        poh_recorder,
                        socket,
                        true,
                        data_budget,
                        slot_metrics_tracker,
                        banking_stage_stats,
                        connection_cache,
                        tracer_packet_stats,
                        bank_forks,
                    ),
                    "forward_and_hold",
                );
                slot_metrics_tracker.increment_forward_and_hold_us(forward_and_hold_time.as_us());
                // Take metrics action after forwarding packets
                slot_metrics_tracker.apply_action(metrics_action);
            }
            _ => (),
        }
    }

    #[allow(clippy::too_many_arguments)]
    fn handle_forwarding(
        forward_option: &ForwardOption,
        cluster_info: &ClusterInfo,
        buffered_packet_batches: &mut UnprocessedPacketBatches,
        poh_recorder: &Arc<RwLock<PohRecorder>>,
        socket: &UdpSocket,
        hold: bool,
        data_budget: &DataBudget,
        slot_metrics_tracker: &mut LeaderSlotMetricsTracker,
        banking_stage_stats: &BankingStageStats,
        connection_cache: &ConnectionCache,
        tracer_packet_stats: &mut TracerPacketStats,
        bank_forks: &Arc<RwLock<BankForks>>,
    ) {
        if let ForwardOption::NotForward = forward_option {
            if !hold {
                buffered_packet_batches.clear();
            }
            return;
        }

        // get current root bank from bank_forks, use it to sanitize transaction and
        // load all accounts from address loader;
        let current_bank = bank_forks.read().unwrap().root_bank();
        let mut forward_packet_batches_by_accounts =
            ForwardPacketBatchesByAccounts::new_with_default_batch_limits(current_bank);
        let filter_forwarding_result = Self::filter_valid_packets_for_forwarding(
            buffered_packet_batches,
            &mut forward_packet_batches_by_accounts,
        );
        forward_packet_batches_by_accounts
            .iter_batches()
            .filter(|&batch| !batch.is_empty())
            .for_each(|forward_batch| {
                slot_metrics_tracker.increment_forwardable_batches_count(1);

                let batched_forwardable_packets_count = forward_batch.len();
                let (_forward_result, sucessful_forwarded_packets_count, leader_pubkey) =
                    Self::forward_buffered_packets(
                        connection_cache,
                        forward_option,
                        cluster_info,
                        poh_recorder,
                        socket,
                        forward_batch.get_forwardable_packets(),
                        data_budget,
                        banking_stage_stats,
                    );

                if let Some(leader_pubkey) = leader_pubkey {
                    tracer_packet_stats.increment_total_forwardable_tracer_packets(
                        filter_forwarding_result.total_forwardable_tracer_packets,
                        leader_pubkey,
                    );
                }
                let failed_forwarded_packets_count = batched_forwardable_packets_count
                    .saturating_sub(sucessful_forwarded_packets_count);

                if failed_forwarded_packets_count > 0 {
                    slot_metrics_tracker.increment_failed_forwarded_packets_count(
                        failed_forwarded_packets_count as u64,
                    );
                    slot_metrics_tracker.increment_packet_batch_forward_failure_count(1);
                }

                if sucessful_forwarded_packets_count > 0 {
                    slot_metrics_tracker.increment_successful_forwarded_packets_count(
                        sucessful_forwarded_packets_count as u64,
                    );
                }
            });

        if hold {
            for deserialized_packet in buffered_packet_batches.iter_mut() {
                deserialized_packet.forwarded = true;
            }
        } else {
            slot_metrics_tracker.increment_cleared_from_buffer_after_forward_count(
                filter_forwarding_result.total_forwardable_packets as u64,
            );
            tracer_packet_stats.increment_total_cleared_from_buffer_after_forward(
                filter_forwarding_result.total_tracer_packets_in_buffer,
            );
            buffered_packet_batches.clear();
        }
    }

    #[allow(clippy::too_many_arguments)]
    fn process_loop(
        verified_receiver: &BankingPacketReceiver,
        poh_recorder: &Arc<RwLock<PohRecorder>>,
        cluster_info: &ClusterInfo,
        recv_start: &mut Instant,
        forward_option: ForwardOption,
        id: u32,
        batch_limit: usize,
        transaction_status_sender: Option<TransactionStatusSender>,
        gossip_vote_sender: ReplayVoteSender,
        data_budget: &DataBudget,
        cost_model: Arc<RwLock<CostModel>>,
        log_messages_bytes_limit: Option<usize>,
        connection_cache: Arc<ConnectionCache>,
        bank_forks: &Arc<RwLock<BankForks>>,
        tip_accounts: HashSet<Pubkey>,
<<<<<<< HEAD
        bundle_account_locker: Arc<Mutex<BundleLockerSanitizer>>,
        bank_forks: &Arc<RwLock<BankForks>>,
=======
        bundle_account_locker: Arc<Mutex<BundleAccountLocker>>,
>>>>>>> dde06282
    ) {
        let recorder = poh_recorder.read().unwrap().recorder();
        let socket = UdpSocket::bind("0.0.0.0:0").unwrap();
        let mut buffered_packet_batches = UnprocessedPacketBatches::with_capacity(batch_limit);
        let mut banking_stage_stats = BankingStageStats::new(id);
        let mut tracer_packet_stats = TracerPacketStats::new(id);
        let qos_service = QosService::new(cost_model, id);

        let mut slot_metrics_tracker = LeaderSlotMetricsTracker::new(id);
        let mut last_metrics_update = Instant::now();

        loop {
            let my_pubkey = cluster_info.id();
            if !buffered_packet_batches.is_empty()
                || last_metrics_update.elapsed() >= SLOT_BOUNDARY_CHECK_PERIOD
            {
                let (_, process_buffered_packets_time) = measure!(
                    Self::process_buffered_packets(
                        &my_pubkey,
                        &socket,
                        poh_recorder,
                        cluster_info,
                        &mut buffered_packet_batches,
                        &forward_option,
                        transaction_status_sender.clone(),
                        &gossip_vote_sender,
                        &banking_stage_stats,
                        &recorder,
                        data_budget,
                        &qos_service,
                        &mut slot_metrics_tracker,
                        log_messages_bytes_limit,
                        &connection_cache,
                        &mut tracer_packet_stats,
                        bank_forks,
                        &tip_accounts,
                        &bundle_account_locker,
                    ),
                    "process_buffered_packets",
                );
                slot_metrics_tracker
                    .increment_process_buffered_packets_us(process_buffered_packets_time.as_us());
                last_metrics_update = Instant::now();
            }

            tracer_packet_stats.report(1000);

            let recv_timeout = if !buffered_packet_batches.is_empty() {
                // If there are buffered packets, run the equivalent of try_recv to try reading more
                // packets. This prevents starving BankingStage::consume_buffered_packets due to
                // buffered_packet_batches containing transactions that exceed the cost model for
                // the current bank.
                Duration::from_millis(0)
            } else {
                // Default wait time
                Duration::from_millis(100)
            };

            let (res, receive_and_buffer_packets_time) = measure!(
                Self::receive_and_buffer_packets(
                    verified_receiver,
                    recv_start,
                    recv_timeout,
                    id,
                    &mut buffered_packet_batches,
                    &mut banking_stage_stats,
                    &mut tracer_packet_stats,
                    &mut slot_metrics_tracker,
                ),
                "receive_and_buffer_packets",
            );
            slot_metrics_tracker
                .increment_receive_and_buffer_packets_us(receive_and_buffer_packets_time.as_us());

            match res {
                Ok(()) | Err(RecvTimeoutError::Timeout) => (),
                Err(RecvTimeoutError::Disconnected) => break,
            }
            banking_stage_stats.report(1000);
        }
    }

    pub fn num_threads() -> u32 {
        cmp::max(
            env::var("SOLANA_BANKING_THREADS")
                .map(|x| x.parse().unwrap_or(NUM_THREADS))
                .unwrap_or(NUM_THREADS),
            MIN_TOTAL_THREADS,
        )
    }

    #[allow(clippy::match_wild_err_arm)]
    fn record_transactions(
        bank_slot: Slot,
        transactions: Vec<VersionedTransaction>,
        recorder: &TransactionRecorder,
    ) -> RecordTransactionsSummary {
        let mut record_transactions_timings = RecordTransactionsTimings::default();
        let mut starting_transaction_index = None;

        if !transactions.is_empty() {
            let num_to_record = transactions.len();
            inc_new_counter_info!("banking_stage-record_count", 1);
            inc_new_counter_info!("banking_stage-record_transactions", num_to_record);

            let (hash, hash_time) = measure!(hash_transactions(&transactions), "hash");
            record_transactions_timings.hash_us = hash_time.as_us();

            let (res, poh_record_time) = measure!(
                recorder.record(bank_slot, vec![(hash, transactions)]),
                "hash"
            );
            record_transactions_timings.poh_record_us = poh_record_time.as_us();

            match res {
                Ok(starting_index) => {
                    starting_transaction_index = starting_index;
                }
                Err(PohRecorderError::MaxHeightReached) => {
                    inc_new_counter_info!("banking_stage-max_height_reached", 1);
                    inc_new_counter_info!(
                        "banking_stage-max_height_reached_num_to_commit",
                        num_to_record
                    );
                    return RecordTransactionsSummary {
                        record_transactions_timings,
                        result: Err(PohRecorderError::MaxHeightReached),
                        starting_transaction_index: None,
                    };
                }
                Err(e) => panic!("Poh recorder returned unexpected error: {:?}", e),
            }
        }

        RecordTransactionsSummary {
            record_transactions_timings,
            result: Ok(()),
            starting_transaction_index,
        }
    }

    fn execute_and_commit_transactions_locked(
        bank: &Arc<Bank>,
        poh: &TransactionRecorder,
        batch: &TransactionBatch,
        transaction_status_sender: Option<TransactionStatusSender>,
        gossip_vote_sender: &ReplayVoteSender,
        log_messages_bytes_limit: Option<usize>,
    ) -> ExecuteAndCommitTransactionsOutput {
        let mut execute_and_commit_timings = LeaderExecuteAndCommitTimings::default();
        let mut mint_decimals: HashMap<Pubkey, u8> = HashMap::new();

        let ((pre_balances, pre_token_balances), collect_balances_time) = measure!(
            {
                // Use a shorter maximum age when adding transactions into the pipeline.  This will reduce
                // the likelihood of any single thread getting starved and processing old ids.
                // TODO: Banking stage threads should be prioritized to complete faster then this queue
                // expires.
                let pre_balances = if transaction_status_sender.is_some() {
                    bank.collect_balances(batch)
                } else {
                    vec![]
                };

                let pre_token_balances = if transaction_status_sender.is_some() {
                    collect_token_balances(bank, batch, &mut mint_decimals, None)
                } else {
                    vec![]
                };

                (pre_balances, pre_token_balances)
            },
            "collect_balances",
        );
        execute_and_commit_timings.collect_balances_us = collect_balances_time.as_us();

        let (load_and_execute_transactions_output, load_execute_time) = measure!(
            bank.load_and_execute_transactions(
                batch,
                MAX_PROCESSING_AGE,
                transaction_status_sender.is_some(),
                transaction_status_sender.is_some(),
                transaction_status_sender.is_some(),
                &mut execute_and_commit_timings.execute_timings,
                None, // account_overrides
                log_messages_bytes_limit
            ),
            "load_execute",
        );
        execute_and_commit_timings.load_execute_us = load_execute_time.as_us();

        let LoadAndExecuteTransactionsOutput {
            mut loaded_transactions,
            execution_results,
            mut retryable_transaction_indexes,
            executed_transactions_count,
            executed_with_successful_result_count,
            signature_count,
            error_counters,
            ..
        } = load_and_execute_transactions_output;

        let transactions_attempted_execution_count = execution_results.len();
        let (executed_transactions, execution_results_to_transactions_time): (Vec<_>, Measure) = measure!(
            execution_results
                .iter()
                .zip(batch.sanitized_transactions())
                .filter_map(|(execution_result, tx)| {
                    if execution_result.was_executed() {
                        Some(tx.to_versioned_transaction())
                    } else {
                        None
                    }
                })
                .collect(),
            "execution_results_to_transactions",
        );

        let (last_blockhash, lamports_per_signature) =
            bank.last_blockhash_and_lamports_per_signature();
        let (freeze_lock, freeze_lock_time) = measure!(bank.freeze_lock(), "freeze_lock");
        execute_and_commit_timings.freeze_lock_us = freeze_lock_time.as_us();

        let (record_transactions_summary, record_time) = measure!(
            Self::record_transactions(bank.slot(), executed_transactions, poh),
            "record_transactions",
        );
        execute_and_commit_timings.record_us = record_time.as_us();

        let RecordTransactionsSummary {
            result: record_transactions_result,
            record_transactions_timings,
            starting_transaction_index,
        } = record_transactions_summary;
        execute_and_commit_timings.record_transactions_timings = RecordTransactionsTimings {
            execution_results_to_transactions_us: execution_results_to_transactions_time.as_us(),
            ..record_transactions_timings
        };

        if let Err(recorder_err) = record_transactions_result {
            inc_new_counter_info!(
                "banking_stage-record_transactions_retryable_record_txs",
                executed_transactions_count
            );

            retryable_transaction_indexes.extend(execution_results.iter().enumerate().filter_map(
                |(index, execution_result)| execution_result.was_executed().then(|| index),
            ));

            return ExecuteAndCommitTransactionsOutput {
                transactions_attempted_execution_count,
                executed_transactions_count,
                executed_with_successful_result_count,
                retryable_transaction_indexes,
                commit_transactions_result: Err(recorder_err),
                execute_and_commit_timings,
                error_counters,
            };
        }

        let sanitized_txs = batch.sanitized_transactions();
        let (commit_time_us, commit_transaction_statuses) = if executed_transactions_count != 0 {
            inc_new_counter_info!(
                "banking_stage-record_transactions_num_to_commit",
                executed_transactions_count
            );

            let (tx_results, commit_time) = measure!(
                bank.commit_transactions(
                    sanitized_txs,
                    &mut loaded_transactions,
                    execution_results,
                    last_blockhash,
                    lamports_per_signature,
                    CommitTransactionCounts {
                        committed_transactions_count: executed_transactions_count as u64,
                        committed_with_failure_result_count: executed_transactions_count
                            .saturating_sub(executed_with_successful_result_count)
                            as u64,
                        signature_count,
                    },
                    &mut execute_and_commit_timings.execute_timings,
                ),
                "commit",
            );
            let commit_time_us = commit_time.as_us();
            execute_and_commit_timings.commit_us = commit_time_us;

            let commit_transaction_statuses = tx_results
                .execution_results
                .iter()
                .map(|execution_result| match execution_result.details() {
                    Some(details) => CommitTransactionDetails::Committed {
                        compute_units: details.executed_units,
                    },
                    None => CommitTransactionDetails::NotCommitted,
                })
                .collect();

            let (_, find_and_send_votes_time) = measure!(
                {
                    bank_utils::find_and_send_votes(
                        sanitized_txs,
                        &tx_results,
                        Some(gossip_vote_sender),
                    );
                    if let Some(transaction_status_sender) = transaction_status_sender {
                        let txs = batch.sanitized_transactions().to_vec();
                        let post_balances = bank.collect_balances(batch);
                        let post_token_balances =
                            collect_token_balances(bank, batch, &mut mint_decimals, None);

                        let mut transaction_index = starting_transaction_index.unwrap_or_default();
                        let batch_transaction_indexes: Vec<_> = tx_results
                            .execution_results
                            .iter()
                            .map(|result| {
                                if result.was_executed() {
                                    let this_transaction_index = transaction_index;
                                    saturating_add_assign!(transaction_index, 1);
                                    this_transaction_index
                                } else {
                                    0
                                }
                            })
                            .collect();

                        transaction_status_sender.send_transaction_status_batch(
                            bank.clone(),
                            txs,
                            tx_results.execution_results,
                            TransactionBalancesSet::new(pre_balances, post_balances),
                            TransactionTokenBalancesSet::new(
                                pre_token_balances,
                                post_token_balances,
                            ),
                            tx_results.rent_debits,
                            batch_transaction_indexes,
                        );
                    }
                },
                "find_and_send_votes",
            );
            execute_and_commit_timings.find_and_send_votes_us = find_and_send_votes_time.as_us();
            (commit_time_us, commit_transaction_statuses)
        } else {
            (
                0,
                vec![CommitTransactionDetails::NotCommitted; execution_results.len()],
            )
        };

        drop(freeze_lock);

        debug!(
            "bank: {} process_and_record_locked: {}us record: {}us commit: {}us txs_len: {}",
            bank.slot(),
            load_execute_time.as_us(),
            record_time.as_us(),
            commit_time_us,
            sanitized_txs.len(),
        );

        debug!(
            "execute_and_commit_transactions_locked: {:?}",
            execute_and_commit_timings.execute_timings,
        );

        debug_assert_eq!(
            commit_transaction_statuses.len(),
            transactions_attempted_execution_count
        );

        ExecuteAndCommitTransactionsOutput {
            transactions_attempted_execution_count,
            executed_transactions_count,
            executed_with_successful_result_count,
            retryable_transaction_indexes,
            commit_transactions_result: Ok(commit_transaction_statuses),
            execute_and_commit_timings,
            error_counters,
        }
    }

    pub fn process_and_record_transactions(
        bank: &Arc<Bank>,
        txs: &[SanitizedTransaction],
        poh: &TransactionRecorder,
        chunk_offset: usize,
        transaction_status_sender: Option<TransactionStatusSender>,
        gossip_vote_sender: &ReplayVoteSender,
        qos_service: &QosService,
<<<<<<< HEAD
        bundle_account_locker: &Arc<Mutex<BundleLockerSanitizer>>,
=======
        log_messages_bytes_limit: Option<usize>,
        bundle_account_locker: &Arc<Mutex<BundleAccountLocker>>,
>>>>>>> dde06282
    ) -> ProcessTransactionBatchOutput {
        let mut cost_model_time = Measure::start("cost_model");

        let transaction_costs = qos_service.compute_transaction_costs(txs.iter());

        let (transactions_qos_results, num_included) =
            qos_service.select_transactions_per_cost(txs.iter(), transaction_costs.iter(), bank);

        let cost_model_throttled_transactions_count = txs.len().saturating_sub(num_included);

        qos_service.accumulate_estimated_transaction_costs(
            &Self::accumulate_batched_transaction_costs(
                transaction_costs.iter(),
                transactions_qos_results.iter(),
            ),
        );
        cost_model_time.stop();

        // Only lock accounts for those transactions are selected for the block;
        // Once accounts are locked, other threads cannot encode transactions that will modify the
        // same account state.
        // BundleStage prevents locking ALL accounts in ALL transactions in a bundle mid-execution
        // to ensure that avoid race conditions
        let mut lock_time = Measure::start("lock_time");
        let bundle_account_locker_l = bundle_account_locker.lock().unwrap();
        let batch = bank.prepare_sanitized_batch_with_results(
            txs,
            transactions_qos_results.iter(),
            &bundle_account_locker_l.read_locks(),
            &bundle_account_locker_l.write_locks(),
        );
        drop(bundle_account_locker_l);
        lock_time.stop();

        // retryable_txs includes AccountInUse, WouldExceedMaxBlockCostLimit
        // WouldExceedMaxAccountCostLimit, WouldExceedMaxVoteCostLimit
        // and WouldExceedMaxAccountDataCostLimit
        let mut execute_and_commit_transactions_output =
            Self::execute_and_commit_transactions_locked(
                bank,
                poh,
                &batch,
                transaction_status_sender,
                gossip_vote_sender,
                log_messages_bytes_limit,
            );

        let mut unlock_time = Measure::start("unlock_time");
        // Once the accounts are new transactions can enter the pipeline to process them
        drop(batch);
        unlock_time.stop();

        let ExecuteAndCommitTransactionsOutput {
            ref mut retryable_transaction_indexes,
            ref execute_and_commit_timings,
            ref commit_transactions_result,
            ..
        } = execute_and_commit_transactions_output;

        QosService::update_or_remove_transaction_costs(
            transaction_costs.iter(),
            transactions_qos_results.iter(),
            commit_transactions_result.as_ref().ok(),
            bank,
        );

        retryable_transaction_indexes
            .iter_mut()
            .for_each(|x| *x += chunk_offset);

        let (cu, us) =
            Self::accumulate_execute_units_and_time(&execute_and_commit_timings.execute_timings);
        qos_service.accumulate_actual_execute_cu(cu);
        qos_service.accumulate_actual_execute_time(us);

        // reports qos service stats for this batch
        qos_service.report_metrics(bank.clone());

        debug!(
            "bank: {} lock: {}us unlock: {}us txs_len: {}",
            bank.slot(),
            lock_time.as_us(),
            unlock_time.as_us(),
            txs.len(),
        );

        ProcessTransactionBatchOutput {
            cost_model_throttled_transactions_count,
            cost_model_us: cost_model_time.as_us(),
            execute_and_commit_transactions_output,
        }
    }

    // rollup transaction cost details, eg signature_cost, write_lock_cost, data_bytes_cost and
    // execution_cost from the batch of transactions selected for block.
    fn accumulate_batched_transaction_costs<'a>(
        transactions_costs: impl Iterator<Item = &'a TransactionCost>,
        transaction_results: impl Iterator<Item = &'a transaction::Result<()>>,
    ) -> BatchedTransactionDetails {
        let mut batched_transaction_details = BatchedTransactionDetails::default();
        transactions_costs
            .zip(transaction_results)
            .for_each(|(cost, result)| match result {
                Ok(_) => {
                    saturating_add_assign!(
                        batched_transaction_details.costs.batched_signature_cost,
                        cost.signature_cost
                    );
                    saturating_add_assign!(
                        batched_transaction_details.costs.batched_write_lock_cost,
                        cost.write_lock_cost
                    );
                    saturating_add_assign!(
                        batched_transaction_details.costs.batched_data_bytes_cost,
                        cost.data_bytes_cost
                    );
                    saturating_add_assign!(
                        batched_transaction_details
                            .costs
                            .batched_builtins_execute_cost,
                        cost.builtins_execution_cost
                    );
                    saturating_add_assign!(
                        batched_transaction_details.costs.batched_bpf_execute_cost,
                        cost.bpf_execution_cost
                    );
                }
                Err(transaction_error) => match transaction_error {
                    TransactionError::WouldExceedMaxBlockCostLimit => {
                        saturating_add_assign!(
                            batched_transaction_details
                                .errors
                                .batched_retried_txs_per_block_limit_count,
                            1
                        );
                    }
                    TransactionError::WouldExceedMaxVoteCostLimit => {
                        saturating_add_assign!(
                            batched_transaction_details
                                .errors
                                .batched_retried_txs_per_vote_limit_count,
                            1
                        );
                    }
                    TransactionError::WouldExceedMaxAccountCostLimit => {
                        saturating_add_assign!(
                            batched_transaction_details
                                .errors
                                .batched_retried_txs_per_account_limit_count,
                            1
                        );
                    }
                    TransactionError::WouldExceedAccountDataBlockLimit => {
                        saturating_add_assign!(
                            batched_transaction_details
                                .errors
                                .batched_retried_txs_per_account_data_block_limit_count,
                            1
                        );
                    }
                    TransactionError::WouldExceedAccountDataTotalLimit => {
                        saturating_add_assign!(
                            batched_transaction_details
                                .errors
                                .batched_dropped_txs_per_account_data_total_limit_count,
                            1
                        );
                    }
                    _ => {}
                },
            });
        batched_transaction_details
    }

    fn accumulate_execute_units_and_time(execute_timings: &ExecuteTimings) -> (u64, u64) {
        let (units, times): (Vec<_>, Vec<_>) = execute_timings
            .details
            .per_program_timings
            .iter()
            .map(|(_program_id, program_timings)| {
                (
                    program_timings.accumulated_units,
                    program_timings.accumulated_us,
                )
            })
            .unzip();
        (units.iter().sum(), times.iter().sum())
    }

    /// Sends transactions to the bank.
    ///
    /// Returns the number of transactions successfully processed by the bank, which may be less
    /// than the total number if max PoH height was reached and the bank halted
    fn process_transactions(
        bank: &Arc<Bank>,
        bank_creation_time: &Instant,
        transactions: &[SanitizedTransaction],
        poh: &TransactionRecorder,
        transaction_status_sender: Option<TransactionStatusSender>,
        gossip_vote_sender: &ReplayVoteSender,
        qos_service: &QosService,
<<<<<<< HEAD
        bundle_account_locker: &Arc<Mutex<BundleLockerSanitizer>>,
=======
        log_messages_bytes_limit: Option<usize>,
        bundle_account_locker: &Arc<Mutex<BundleAccountLocker>>,
>>>>>>> dde06282
    ) -> ProcessTransactionsSummary {
        let mut chunk_start = 0;
        let mut all_retryable_tx_indexes = vec![];
        // All the transactions that attempted execution. See description of
        // struct ProcessTransactionsSummary above for possible outcomes.
        let mut total_transactions_attempted_execution_count: usize = 0;
        // All transactions that were executed and committed
        let mut total_committed_transactions_count: usize = 0;
        // All transactions that were executed and committed with a successful result
        let mut total_committed_transactions_with_successful_result_count: usize = 0;
        // All transactions that were executed but then failed record because the
        // slot ended
        let mut total_failed_commit_count: usize = 0;
        let mut total_cost_model_throttled_transactions_count: usize = 0;
        let mut total_cost_model_us: u64 = 0;
        let mut total_execute_and_commit_timings = LeaderExecuteAndCommitTimings::default();
        let mut total_error_counters = TransactionErrorMetrics::default();
        let mut reached_max_poh_height = false;
        while chunk_start != transactions.len() {
            let chunk_end = std::cmp::min(
                transactions.len(),
                chunk_start + MAX_NUM_TRANSACTIONS_PER_BATCH,
            );
            let process_transaction_batch_output = Self::process_and_record_transactions(
                bank,
                &transactions[chunk_start..chunk_end],
                poh,
                chunk_start,
                transaction_status_sender.clone(),
                gossip_vote_sender,
                qos_service,
                log_messages_bytes_limit,
                bundle_account_locker,
            );

            let ProcessTransactionBatchOutput {
                cost_model_throttled_transactions_count: new_cost_model_throttled_transactions_count,
                cost_model_us: new_cost_model_us,
                execute_and_commit_transactions_output,
            } = process_transaction_batch_output;
            total_cost_model_throttled_transactions_count =
                total_cost_model_throttled_transactions_count
                    .saturating_add(new_cost_model_throttled_transactions_count);
            total_cost_model_us = total_cost_model_us.saturating_add(new_cost_model_us);

            let ExecuteAndCommitTransactionsOutput {
                transactions_attempted_execution_count: new_transactions_attempted_execution_count,
                executed_transactions_count: new_executed_transactions_count,
                executed_with_successful_result_count: new_executed_with_successful_result_count,
                retryable_transaction_indexes: new_retryable_transaction_indexes,
                commit_transactions_result: new_commit_transactions_result,
                execute_and_commit_timings: new_execute_and_commit_timings,
                error_counters: new_error_counters,
                ..
            } = execute_and_commit_transactions_output;

            total_execute_and_commit_timings.accumulate(&new_execute_and_commit_timings);
            total_error_counters.accumulate(&new_error_counters);
            total_transactions_attempted_execution_count =
                total_transactions_attempted_execution_count
                    .saturating_add(new_transactions_attempted_execution_count);

            trace!(
                "process_transactions result: {:?}",
                new_commit_transactions_result
            );

            if new_commit_transactions_result.is_ok() {
                total_committed_transactions_count = total_committed_transactions_count
                    .saturating_add(new_executed_transactions_count);
                total_committed_transactions_with_successful_result_count =
                    total_committed_transactions_with_successful_result_count
                        .saturating_add(new_executed_with_successful_result_count);
            } else {
                total_failed_commit_count =
                    total_failed_commit_count.saturating_add(new_executed_transactions_count);
            }

            // Add the retryable txs (transactions that errored in a way that warrants a retry)
            // to the list of unprocessed txs.
            all_retryable_tx_indexes.extend_from_slice(&new_retryable_transaction_indexes);

            // If `bank_creation_time` is None, it's a test so ignore the option so
            // allow processing
            let should_bank_still_be_processing_txs =
                Bank::should_bank_still_be_processing_txs(bank_creation_time, bank.ns_per_slot);
            match (
                new_commit_transactions_result,
                should_bank_still_be_processing_txs,
            ) {
                (Err(PohRecorderError::MaxHeightReached), _) | (_, false) => {
                    info!(
                        "process transactions: max height reached slot: {} height: {}",
                        bank.slot(),
                        bank.tick_height()
                    );
                    // process_and_record_transactions has returned all retryable errors in
                    // transactions[chunk_start..chunk_end], so we just need to push the remaining
                    // transactions into the unprocessed queue.
                    all_retryable_tx_indexes.extend(chunk_end..transactions.len());
                    reached_max_poh_height = true;
                    break;
                }
                _ => (),
            }
            // Don't exit early on any other type of error, continue processing...
            chunk_start = chunk_end;
        }

        ProcessTransactionsSummary {
            reached_max_poh_height,
            transactions_attempted_execution_count: total_transactions_attempted_execution_count,
            committed_transactions_count: total_committed_transactions_count,
            committed_transactions_with_successful_result_count:
                total_committed_transactions_with_successful_result_count,
            failed_commit_count: total_failed_commit_count,
            retryable_transaction_indexes: all_retryable_tx_indexes,
            cost_model_throttled_transactions_count: total_cost_model_throttled_transactions_count,
            cost_model_us: total_cost_model_us,
            execute_and_commit_timings: total_execute_and_commit_timings,
            error_counters: total_error_counters,
        }
    }

    // This function creates a filter of transaction results with Ok() for every pending
    // transaction. The non-pending transactions are marked with TransactionError
    fn prepare_filter_for_pending_transactions(
        transactions_len: usize,
        pending_tx_indexes: &[usize],
    ) -> Vec<transaction::Result<()>> {
        let mut mask = vec![Err(TransactionError::BlockhashNotFound); transactions_len];
        pending_tx_indexes.iter().for_each(|x| mask[*x] = Ok(()));
        mask
    }

    // This function returns a vector containing index of all valid transactions. A valid
    // transaction has result Ok() as the value
    fn filter_valid_transaction_indexes(
        valid_txs: &[TransactionCheckResult],
        transaction_indexes: &[usize],
    ) -> Vec<usize> {
        valid_txs
            .iter()
            .enumerate()
            .filter_map(|(index, (x, _h))| if x.is_ok() { Some(index) } else { None })
            .map(|x| transaction_indexes[x])
            .collect_vec()
    }

    /// This function filters pending packets that are still valid
    /// # Arguments
    /// * `transactions` - a batch of transactions deserialized from packets
    /// * `transaction_to_packet_indexes` - maps each transaction to a packet index
    /// * `pending_indexes` - identifies which indexes in the `transactions` list are still pending
    fn filter_pending_packets_from_pending_txs(
        bank: &Arc<Bank>,
        transactions: &[SanitizedTransaction],
        transaction_to_packet_indexes: &[usize],
        pending_indexes: &[usize],
    ) -> Vec<usize> {
        let filter =
            Self::prepare_filter_for_pending_transactions(transactions.len(), pending_indexes);

        let mut error_counters = TransactionErrorMetrics::default();
        // The following code also checks if the blockhash for a transaction is too old
        // The check accounts for
        //  1. Transaction forwarding delay
        //  2. The slot at which the next leader will actually process the transaction
        // Drop the transaction if it will expire by the time the next node receives and processes it
        let api = perf_libs::api();
        let max_tx_fwd_delay = if api.is_none() {
            MAX_TRANSACTION_FORWARDING_DELAY
        } else {
            MAX_TRANSACTION_FORWARDING_DELAY_GPU
        };

        let results = bank.check_transactions(
            transactions,
            &filter,
            (MAX_PROCESSING_AGE)
                .saturating_sub(max_tx_fwd_delay)
                .saturating_sub(FORWARD_TRANSACTIONS_TO_LEADER_AT_SLOT_OFFSET as usize),
            &mut error_counters,
        );

        Self::filter_valid_transaction_indexes(&results, transaction_to_packet_indexes)
    }

    fn filter_processed_packets<'a, F>(
        retryable_transaction_indexes: impl Iterator<Item = &'a usize>,
        mut f: F,
    ) where
        F: FnMut(usize, usize),
    {
        let mut prev_retryable_index = 0;
        for (i, retryable_index) in retryable_transaction_indexes.enumerate() {
            let start = if i == 0 { 0 } else { prev_retryable_index + 1 };

            let end = *retryable_index;
            prev_retryable_index = *retryable_index;

            if start < end {
                f(start, end)
            }
        }
    }

    #[allow(clippy::too_many_arguments)]
    fn process_packets_transactions<'a>(
        bank: &'a Arc<Bank>,
        bank_creation_time: &Instant,
        poh: &'a TransactionRecorder,
        deserialized_packets: impl Iterator<Item = &'a ImmutableDeserializedPacket>,
        transaction_status_sender: Option<TransactionStatusSender>,
        gossip_vote_sender: &'a ReplayVoteSender,
        banking_stage_stats: &'a BankingStageStats,
        qos_service: &'a QosService,
        slot_metrics_tracker: &'a mut LeaderSlotMetricsTracker,
        log_messages_bytes_limit: Option<usize>,
        tip_accounts: &HashSet<Pubkey>,
        bundle_account_locker: &Arc<Mutex<BundleLockerSanitizer>>,
    ) -> ProcessTransactionsSummary {
        // Convert packets to transactions
        let ((transactions, transaction_to_packet_indexes), packet_conversion_time): (
            (Vec<SanitizedTransaction>, Vec<usize>),
            _,
        ) = measure!(
            deserialized_packets
                .enumerate()
                .filter_map(|(i, deserialized_packet)| {
                    unprocessed_packet_batches::transaction_from_deserialized_packet(
                        deserialized_packet,
                        &bank.feature_set,
                        bank.vote_only_bank(),
                        bank.as_ref(),
                    )
                    .filter(|tx| {
                        !tx.message()
                            .account_keys()
                            .iter()
                            .any(|acc| tip_accounts.contains(acc))
                    })
                    .map(|transaction| (transaction, i))
                })
                .unzip(),
            "packet_conversion",
        );

        let packet_conversion_us = packet_conversion_time.as_us();
        slot_metrics_tracker.increment_transactions_from_packets_us(packet_conversion_us);
        banking_stage_stats
            .packet_conversion_elapsed
            .fetch_add(packet_conversion_us, Ordering::Relaxed);
        inc_new_counter_info!("banking_stage-packet_conversion", 1);

        // Process transactions
        let (mut process_transactions_summary, process_transactions_time) = measure!(
            Self::process_transactions(
                bank,
                bank_creation_time,
                &transactions,
                poh,
                transaction_status_sender,
                gossip_vote_sender,
                qos_service,
                log_messages_bytes_limit,
                bundle_account_locker
            ),
            "process_transaction_time",
        );
        let process_transactions_us = process_transactions_time.as_us();
        slot_metrics_tracker.increment_process_transactions_us(process_transactions_us);
        banking_stage_stats
            .transaction_processing_elapsed
            .fetch_add(process_transactions_us, Ordering::Relaxed);

        let ProcessTransactionsSummary {
            ref retryable_transaction_indexes,
            ref error_counters,
            ..
        } = process_transactions_summary;

        slot_metrics_tracker.accumulate_process_transactions_summary(&process_transactions_summary);
        slot_metrics_tracker.accumulate_transaction_errors(error_counters);

        let retryable_tx_count = retryable_transaction_indexes.len();
        inc_new_counter_info!("banking_stage-unprocessed_transactions", retryable_tx_count);

        // Filter out the retryable transactions that are too old
        let (filtered_retryable_transaction_indexes, filter_retryable_packets_time) = measure!(
            Self::filter_pending_packets_from_pending_txs(
                bank,
                &transactions,
                &transaction_to_packet_indexes,
                retryable_transaction_indexes,
            ),
            "filter_pending_packets_time",
        );
        let filter_retryable_packets_us = filter_retryable_packets_time.as_us();
        slot_metrics_tracker
            .increment_filter_retryable_packets_us(filter_retryable_packets_us as u64);
        banking_stage_stats
            .filter_pending_packets_elapsed
            .fetch_add(filter_retryable_packets_us, Ordering::Relaxed);

        let retryable_packets_filtered_count = retryable_transaction_indexes
            .len()
            .saturating_sub(filtered_retryable_transaction_indexes.len());
        slot_metrics_tracker
            .increment_retryable_packets_filtered_count(retryable_packets_filtered_count as u64);

        inc_new_counter_info!(
            "banking_stage-dropped_tx_before_forwarding",
            retryable_transaction_indexes
                .len()
                .saturating_sub(filtered_retryable_transaction_indexes.len())
        );

        process_transactions_summary.retryable_transaction_indexes =
            filtered_retryable_transaction_indexes;
        process_transactions_summary
    }

    fn generate_packet_indexes(vers: &PacketBatch) -> Vec<usize> {
        vers.iter()
            .enumerate()
            .filter(|(_, pkt)| !pkt.meta.discard())
            .map(|(index, _)| index)
            .collect()
    }

    fn receive_until(
        verified_receiver: &BankingPacketReceiver,
        recv_timeout: Duration,
        packet_count_upperbound: usize,
    ) -> Result<(Vec<PacketBatch>, Option<SigverifyTracerPacketStats>), RecvTimeoutError> {
        let start = Instant::now();
        let mut aggregated_tracer_packet_stats_option: Option<SigverifyTracerPacketStats> = None;
        let (mut packet_batches, new_tracer_packet_stats_option) =
            verified_receiver.recv_timeout(recv_timeout)?;

        if let Some(new_tracer_packet_stats) = &new_tracer_packet_stats_option {
            if let Some(aggregated_tracer_packet_stats) = &mut aggregated_tracer_packet_stats_option
            {
                aggregated_tracer_packet_stats.aggregate(new_tracer_packet_stats);
            } else {
                aggregated_tracer_packet_stats_option = new_tracer_packet_stats_option;
            }
        }

        let mut num_packets_received: usize = packet_batches.iter().map(|batch| batch.len()).sum();
        while let Ok((packet_batch, _tracer_packet_stats_option)) = verified_receiver.try_recv() {
            trace!("got more packet batches in banking stage");
            let (packets_received, packet_count_overflowed) = num_packets_received
                .overflowing_add(packet_batch.iter().map(|batch| batch.len()).sum());
            packet_batches.extend(packet_batch);

            // Spend any leftover receive time budget to greedily receive more packet batches,
            // until the upperbound of the packet count is reached.
            if start.elapsed() >= recv_timeout
                || packet_count_overflowed
                || packets_received >= packet_count_upperbound
            {
                break;
            }
            num_packets_received = packets_received;
        }
        Ok((packet_batches, aggregated_tracer_packet_stats_option))
    }

    #[allow(clippy::too_many_arguments)]
    /// Receive incoming packets, push into unprocessed buffer with packet indexes
    fn receive_and_buffer_packets(
        verified_receiver: &BankingPacketReceiver,
        recv_start: &mut Instant,
        recv_timeout: Duration,
        id: u32,
        buffered_packet_batches: &mut UnprocessedPacketBatches,
        banking_stage_stats: &mut BankingStageStats,
        tracer_packet_stats: &mut TracerPacketStats,
        slot_metrics_tracker: &mut LeaderSlotMetricsTracker,
    ) -> Result<(), RecvTimeoutError> {
        let mut recv_time = Measure::start("receive_and_buffer_packets_recv");
        let (packet_batches, new_sigverify_tracer_packet_stats_option) = Self::receive_until(
            verified_receiver,
            recv_timeout,
            buffered_packet_batches.capacity() - buffered_packet_batches.len(),
        )?;

        if let Some(new_sigverify_tracer_packet_stats) = &new_sigverify_tracer_packet_stats_option {
            tracer_packet_stats
                .aggregate_sigverify_tracer_packet_stats(new_sigverify_tracer_packet_stats);
        }

        let packet_count: usize = packet_batches.iter().map(|x| x.len()).sum();
        debug!(
            "@{:?} process start stalled for: {:?}ms txs: {} id: {}",
            timestamp(),
            duration_as_ms(&recv_start.elapsed()),
            packet_count,
            id,
        );

        let packet_batch_iter = packet_batches.into_iter();
        let mut dropped_packets_count = 0;
        let mut newly_buffered_packets_count = 0;
        for packet_batch in packet_batch_iter {
            let packet_indexes = Self::generate_packet_indexes(&packet_batch);
            // Track all the packets incoming from sigverify, both valid and invalid
            slot_metrics_tracker.increment_total_new_valid_packets(packet_indexes.len() as u64);
            slot_metrics_tracker.increment_newly_failed_sigverify_count(
                packet_batch.len().saturating_sub(packet_indexes.len()) as u64,
            );

            Self::push_unprocessed(
                buffered_packet_batches,
                &packet_batch,
                &packet_indexes,
                &mut dropped_packets_count,
                &mut newly_buffered_packets_count,
                banking_stage_stats,
                slot_metrics_tracker,
                tracer_packet_stats,
            )
        }
        recv_time.stop();

        banking_stage_stats
            .receive_and_buffer_packets_elapsed
            .fetch_add(recv_time.as_us(), Ordering::Relaxed);
        banking_stage_stats
            .receive_and_buffer_packets_count
            .fetch_add(packet_count, Ordering::Relaxed);
        banking_stage_stats
            .dropped_packets_count
            .fetch_add(dropped_packets_count, Ordering::Relaxed);
        banking_stage_stats
            .newly_buffered_packets_count
            .fetch_add(newly_buffered_packets_count, Ordering::Relaxed);
        banking_stage_stats
            .current_buffered_packet_batches_count
            .swap(buffered_packet_batches.len(), Ordering::Relaxed);
        banking_stage_stats
            .current_buffered_packets_count
            .swap(buffered_packet_batches.len(), Ordering::Relaxed);
        *recv_start = Instant::now();
        Ok(())
    }

    fn push_unprocessed(
        unprocessed_packet_batches: &mut UnprocessedPacketBatches,
        packet_batch: &PacketBatch,
        packet_indexes: &[usize],
        dropped_packets_count: &mut usize,
        newly_buffered_packets_count: &mut usize,
        banking_stage_stats: &mut BankingStageStats,
        slot_metrics_tracker: &mut LeaderSlotMetricsTracker,
        tracer_packet_stats: &mut TracerPacketStats,
    ) {
        if !packet_indexes.is_empty() {
            let _ = banking_stage_stats
                .batch_packet_indexes_len
                .increment(packet_indexes.len() as u64);

            *newly_buffered_packets_count += packet_indexes.len();
            slot_metrics_tracker
                .increment_newly_buffered_packets_count(packet_indexes.len() as u64);

            let (number_of_dropped_packets, number_of_dropped_tracer_packets) =
                unprocessed_packet_batches.insert_batch(
                    unprocessed_packet_batches::deserialize_packets(packet_batch, packet_indexes),
                );

            saturating_add_assign!(*dropped_packets_count, number_of_dropped_packets);
            slot_metrics_tracker.increment_exceeded_buffer_limit_dropped_packets_count(
                number_of_dropped_packets as u64,
            );

            tracer_packet_stats
                .increment_total_exceeded_banking_stage_buffer(number_of_dropped_tracer_packets);
        }
    }

    pub fn join(self) -> thread::Result<()> {
        for bank_thread_hdl in self.bank_thread_hdls {
            bank_thread_hdl.join()?;
        }
        Ok(())
    }
}

pub(crate) fn next_leader_tpu(
    cluster_info: &ClusterInfo,
    poh_recorder: &RwLock<PohRecorder>,
) -> Option<(Pubkey, std::net::SocketAddr)> {
    next_leader_x(cluster_info, poh_recorder, |leader| leader.tpu)
}

fn next_leader_tpu_forwards(
    cluster_info: &ClusterInfo,
    poh_recorder: &RwLock<PohRecorder>,
) -> Option<(Pubkey, std::net::SocketAddr)> {
    next_leader_x(cluster_info, poh_recorder, |leader| leader.tpu_forwards)
}

pub(crate) fn next_leader_tpu_vote(
    cluster_info: &ClusterInfo,
    poh_recorder: &RwLock<PohRecorder>,
) -> Option<(Pubkey, std::net::SocketAddr)> {
    next_leader_x(cluster_info, poh_recorder, |leader| leader.tpu_vote)
}

fn next_leader_x<F>(
    cluster_info: &ClusterInfo,
    poh_recorder: &RwLock<PohRecorder>,
    port_selector: F,
) -> Option<(Pubkey, std::net::SocketAddr)>
where
    F: FnOnce(&ContactInfo) -> SocketAddr,
{
    let leader_pubkey = poh_recorder
        .read()
        .unwrap()
        .leader_after_n_slots(FORWARD_TRANSACTIONS_TO_LEADER_AT_SLOT_OFFSET);
    if let Some(leader_pubkey) = leader_pubkey {
        cluster_info
            .lookup_contact_info(&leader_pubkey, port_selector)
            .map(|addr| (leader_pubkey, addr))
    } else {
        None
    }
}

#[cfg(test)]
mod tests {
    use {
        super::*,
        crossbeam_channel::{unbounded, Receiver},
        solana_address_lookup_table_program::state::{AddressLookupTable, LookupTableMeta},
        solana_entry::entry::{next_entry, next_versioned_entry, EntrySlice},
        solana_gossip::{cluster_info::Node, contact_info::ContactInfo},
        solana_ledger::{
            blockstore::{entries_to_test_shreds, Blockstore},
            genesis_utils::{create_genesis_config, GenesisConfigInfo},
            get_tmp_ledger_path_auto_delete,
            leader_schedule_cache::LeaderScheduleCache,
        },
        solana_perf::packet::{to_packet_batches, PacketFlags},
        solana_poh::{
            poh_recorder::{create_test_recorder, Record, WorkingBankEntry},
            poh_service::PohService,
        },
        solana_program_runtime::timings::ProgramTiming,
        solana_rpc::transaction_status_service::TransactionStatusService,
        solana_runtime::bank_forks::BankForks,
        solana_sdk::{
            account::AccountSharedData,
            hash::Hash,
            instruction::InstructionError,
            message::{
                v0::{self, MessageAddressTableLookup},
                MessageHeader, VersionedMessage,
            },
            poh_config::PohConfig,
            signature::{Keypair, Signer},
            system_transaction,
            transaction::{MessageHash, Transaction, TransactionError, VersionedTransaction},
        },
        solana_streamer::{recvmmsg::recv_mmsg, socket::SocketAddrSpace},
        solana_transaction_status::{TransactionStatusMeta, VersionedTransactionWithStatusMeta},
        std::{
            borrow::Cow,
            collections::HashSet,
            path::Path,
            sync::atomic::{AtomicBool, Ordering},
            thread::sleep,
        },
        unprocessed_packet_batches::DeserializedPacket,
    };

    fn new_test_cluster_info(contact_info: ContactInfo) -> ClusterInfo {
        ClusterInfo::new(
            contact_info,
            Arc::new(Keypair::new()),
            SocketAddrSpace::Unspecified,
        )
    }

    #[test]
    fn test_banking_stage_shutdown1() {
        let genesis_config = create_genesis_config(2).genesis_config;
        let bank = Bank::new_no_wallclock_throttle_for_tests(&genesis_config);
        let bank_forks = Arc::new(RwLock::new(BankForks::new(bank)));
        let bank = Arc::new(bank_forks.read().unwrap().get(0).unwrap());
        let (verified_sender, verified_receiver) = unbounded();
        let (gossip_verified_vote_sender, gossip_verified_vote_receiver) = unbounded();
        let (tpu_vote_sender, tpu_vote_receiver) = unbounded();
        let ledger_path = get_tmp_ledger_path_auto_delete!();
        {
            let blockstore = Arc::new(
                Blockstore::open(ledger_path.path())
                    .expect("Expected to be able to open database ledger"),
            );
            let (exit, poh_recorder, poh_service, _entry_receiever) =
                create_test_recorder(&bank, &blockstore, None, None);
            let cluster_info = new_test_cluster_info(Node::new_localhost().info);
            let cluster_info = Arc::new(cluster_info);
            let (gossip_vote_sender, _gossip_vote_receiver) = unbounded();

            let bundle_account_locker = Arc::new(Mutex::new(BundleLockerSanitizer::new(
                &Pubkey::new_unique(),
            )));

            let banking_stage = BankingStage::new(
                &cluster_info,
                &poh_recorder,
                verified_receiver,
                tpu_vote_receiver,
                gossip_verified_vote_receiver,
                None,
                gossip_vote_sender,
                Arc::new(RwLock::new(CostModel::default())),
                None,
                Arc::new(ConnectionCache::default()),
                bank_forks,
                HashSet::default(),
                bundle_account_locker,
            );
            drop(verified_sender);
            drop(gossip_verified_vote_sender);
            drop(tpu_vote_sender);
            exit.store(true, Ordering::Relaxed);
            banking_stage.join().unwrap();
            poh_service.join().unwrap();
        }
        Blockstore::destroy(ledger_path.path()).unwrap();
    }

    #[test]
    fn test_banking_stage_tick() {
        solana_logger::setup();

        let GenesisConfigInfo {
            mut genesis_config, ..
        } = create_genesis_config(2);
        genesis_config.ticks_per_slot = 4;
        let num_extra_ticks = 2;
        let bank = Bank::new_no_wallclock_throttle_for_tests(&genesis_config);
        let bank_forks = Arc::new(RwLock::new(BankForks::new(bank)));
        let bank = Arc::new(bank_forks.read().unwrap().get(0).unwrap());
        let start_hash = bank.last_blockhash();
        let (verified_sender, verified_receiver) = unbounded();
        let (tpu_vote_sender, tpu_vote_receiver) = unbounded();
        let ledger_path = get_tmp_ledger_path_auto_delete!();
        {
            let blockstore = Arc::new(
                Blockstore::open(ledger_path.path())
                    .expect("Expected to be able to open database ledger"),
            );
            let poh_config = PohConfig {
                target_tick_count: Some(bank.max_tick_height() + num_extra_ticks),
                ..PohConfig::default()
            };
            let (exit, poh_recorder, poh_service, entry_receiver) =
                create_test_recorder(&bank, &blockstore, Some(poh_config), None);
            let cluster_info = new_test_cluster_info(Node::new_localhost().info);
            let cluster_info = Arc::new(cluster_info);
            let (verified_gossip_vote_sender, verified_gossip_vote_receiver) = unbounded();
            let (gossip_vote_sender, _gossip_vote_receiver) = unbounded();

            let bundle_account_locker = Arc::new(Mutex::new(BundleLockerSanitizer::new(
                &Pubkey::new_unique(),
            )));

            let banking_stage = BankingStage::new(
                &cluster_info,
                &poh_recorder,
                verified_receiver,
                tpu_vote_receiver,
                verified_gossip_vote_receiver,
                None,
                gossip_vote_sender,
                Arc::new(RwLock::new(CostModel::default())),
                None,
                Arc::new(ConnectionCache::default()),
                bank_forks,
                HashSet::default(),
                bundle_account_locker,
            );
            trace!("sending bank");
            drop(verified_sender);
            drop(verified_gossip_vote_sender);
            drop(tpu_vote_sender);
            exit.store(true, Ordering::Relaxed);
            poh_service.join().unwrap();
            drop(poh_recorder);

            trace!("getting entries");
            let entries: Vec<_> = entry_receiver
                .iter()
                .flat_map(
                    |WorkingBankEntry {
                         bank: _,
                         entries_ticks,
                     }| entries_ticks.into_iter().map(|e| e.0),
                )
                .collect();
            trace!("done");
            assert_eq!(entries.len(), genesis_config.ticks_per_slot as usize);
            assert!(entries.verify(&start_hash));
            assert_eq!(entries[entries.len() - 1].hash, bank.last_blockhash());
            banking_stage.join().unwrap();
        }
        Blockstore::destroy(ledger_path.path()).unwrap();
    }

    pub fn convert_from_old_verified(
        mut with_vers: Vec<(PacketBatch, Vec<u8>)>,
    ) -> Vec<PacketBatch> {
        with_vers.iter_mut().for_each(|(b, v)| {
            b.iter_mut()
                .zip(v)
                .for_each(|(p, f)| p.meta.set_discard(*f == 0))
        });
        with_vers.into_iter().map(|(b, _)| b).collect()
    }

    #[test]
    fn test_banking_stage_entries_only() {
        solana_logger::setup();

        let GenesisConfigInfo {
            genesis_config,
            mint_keypair,
            ..
        } = create_slow_genesis_config(10);
        let bank = Bank::new_no_wallclock_throttle_for_tests(&genesis_config);
        let bank_forks = Arc::new(RwLock::new(BankForks::new(bank)));
        let bank = Arc::new(bank_forks.read().unwrap().get(0).unwrap());
        let start_hash = bank.last_blockhash();
        let (verified_sender, verified_receiver) = unbounded();
        let (tpu_vote_sender, tpu_vote_receiver) = unbounded();
        let (gossip_verified_vote_sender, gossip_verified_vote_receiver) = unbounded();
        let ledger_path = get_tmp_ledger_path_auto_delete!();
        {
            let blockstore = Arc::new(
                Blockstore::open(ledger_path.path())
                    .expect("Expected to be able to open database ledger"),
            );
            let poh_config = PohConfig {
                // limit tick count to avoid clearing working_bank at PohRecord then
                // PohRecorderError(MaxHeightReached) at BankingStage
                target_tick_count: Some(bank.max_tick_height() - 1),
                ..PohConfig::default()
            };
            let (exit, poh_recorder, poh_service, entry_receiver) =
                create_test_recorder(&bank, &blockstore, Some(poh_config), None);
            let cluster_info = new_test_cluster_info(Node::new_localhost().info);
            let cluster_info = Arc::new(cluster_info);
            let (gossip_vote_sender, _gossip_vote_receiver) = unbounded();

            let bundle_account_locker = Arc::new(Mutex::new(BundleLockerSanitizer::new(
                &Pubkey::new_unique(),
            )));
            let banking_stage = BankingStage::new(
                &cluster_info,
                &poh_recorder,
                verified_receiver,
                tpu_vote_receiver,
                gossip_verified_vote_receiver,
                None,
                gossip_vote_sender,
                Arc::new(RwLock::new(CostModel::default())),
                None,
                Arc::new(ConnectionCache::default()),
                bank_forks,
                HashSet::default(),
                bundle_account_locker,
            );

            // fund another account so we can send 2 good transactions in a single batch.
            let keypair = Keypair::new();
            let fund_tx =
                system_transaction::transfer(&mint_keypair, &keypair.pubkey(), 2, start_hash);
            bank.process_transaction(&fund_tx).unwrap();

            // good tx
            let to = solana_sdk::pubkey::new_rand();
            let tx = system_transaction::transfer(&mint_keypair, &to, 1, start_hash);

            // good tx, but no verify
            let to2 = solana_sdk::pubkey::new_rand();
            let tx_no_ver = system_transaction::transfer(&keypair, &to2, 2, start_hash);

            // bad tx, AccountNotFound
            let keypair = Keypair::new();
            let to3 = solana_sdk::pubkey::new_rand();
            let tx_anf = system_transaction::transfer(&keypair, &to3, 1, start_hash);

            // send 'em over
            let packet_batches = to_packet_batches(&[tx_no_ver, tx_anf, tx], 3);

            // glad they all fit
            assert_eq!(packet_batches.len(), 1);

            let packet_batches = packet_batches
                .into_iter()
                .map(|batch| (batch, vec![0u8, 1u8, 1u8]))
                .collect();
            let packet_batches = convert_from_old_verified(packet_batches);
            verified_sender // no_ver, anf, tx
                .send((packet_batches, None))
                .unwrap();

            drop(verified_sender);
            drop(tpu_vote_sender);
            drop(gossip_verified_vote_sender);
            // wait until banking_stage to finish up all packets
            banking_stage.join().unwrap();

            exit.store(true, Ordering::Relaxed);
            poh_service.join().unwrap();
            drop(poh_recorder);

            let mut blockhash = start_hash;
            let bank = Arc::new(Bank::new_no_wallclock_throttle_for_tests(&genesis_config));
            bank.process_transaction(&fund_tx).unwrap();
            //receive entries + ticks
            loop {
                let entries: Vec<_> = entry_receiver
                    .iter()
                    .flat_map(
                        |WorkingBankEntry {
                             bank: _,
                             entries_ticks,
                         }| entries_ticks.into_iter().map(|e| e.0),
                    )
                    .collect();

                assert!(entries.verify(&blockhash));
                if !entries.is_empty() {
                    blockhash = entries.last().unwrap().hash;
                    for entry in entries {
                        bank.process_entry_transactions(entry.transactions)
                            .iter()
                            .for_each(|x| assert_eq!(*x, Ok(())));
                    }
                }

                if bank.get_balance(&to) == 1 {
                    break;
                }

                sleep(Duration::from_millis(200));
            }

            assert_eq!(bank.get_balance(&to), 1);
            assert_eq!(bank.get_balance(&to2), 0);

            drop(entry_receiver);
        }
        Blockstore::destroy(ledger_path.path()).unwrap();
    }

    #[test]
    fn test_banking_stage_entryfication() {
        solana_logger::setup();

        // In this attack we'll demonstrate that a verifier can interpret the ledger
        // differently if either the server doesn't signal the ledger to add an
        // Entry OR if the verifier tries to parallelize across multiple Entries.
        let GenesisConfigInfo {
            genesis_config,
            mint_keypair,
            ..
        } = create_slow_genesis_config(2);
        let (verified_sender, verified_receiver) = unbounded();

        // Process a batch that includes a transaction that receives two lamports.
        let alice = Keypair::new();
        let tx =
            system_transaction::transfer(&mint_keypair, &alice.pubkey(), 2, genesis_config.hash());

        let packet_batches = to_packet_batches(&[tx], 1);
        let packet_batches = packet_batches
            .into_iter()
            .map(|batch| (batch, vec![1u8]))
            .collect();
        let packet_batches = convert_from_old_verified(packet_batches);
        verified_sender.send((packet_batches, None)).unwrap();

        // Process a second batch that uses the same from account, so conflicts with above TX
        let tx =
            system_transaction::transfer(&mint_keypair, &alice.pubkey(), 1, genesis_config.hash());
        let packet_batches = to_packet_batches(&[tx], 1);
        let packet_batches = packet_batches
            .into_iter()
            .map(|batch| (batch, vec![1u8]))
            .collect();
        let packet_batches = convert_from_old_verified(packet_batches);
        verified_sender.send((packet_batches, None)).unwrap();

        let (vote_sender, vote_receiver) = unbounded();
        let (tpu_vote_sender, tpu_vote_receiver) = unbounded();
        let ledger_path = get_tmp_ledger_path_auto_delete!();
        {
            let (gossip_vote_sender, _gossip_vote_receiver) = unbounded();

            let entry_receiver = {
                // start a banking_stage to eat verified receiver
                let bank = Bank::new_no_wallclock_throttle_for_tests(&genesis_config);
                let bank_forks = Arc::new(RwLock::new(BankForks::new(bank)));
                let bank = Arc::new(bank_forks.read().unwrap().get(0).unwrap());
                let blockstore = Arc::new(
                    Blockstore::open(ledger_path.path())
                        .expect("Expected to be able to open database ledger"),
                );
                let poh_config = PohConfig {
                    // limit tick count to avoid clearing working_bank at
                    // PohRecord then PohRecorderError(MaxHeightReached) at BankingStage
                    target_tick_count: Some(bank.max_tick_height() - 1),
                    ..PohConfig::default()
                };
                let (exit, poh_recorder, poh_service, entry_receiver) =
                    create_test_recorder(&bank, &blockstore, Some(poh_config), None);
                let cluster_info = new_test_cluster_info(Node::new_localhost().info);
                let cluster_info = Arc::new(cluster_info);

                let bundle_account_locker = Arc::new(Mutex::new(BundleLockerSanitizer::new(
                    &Pubkey::new_unique(),
                )));

                let _banking_stage = BankingStage::new_num_threads(
                    &cluster_info,
                    &poh_recorder,
                    verified_receiver,
                    tpu_vote_receiver,
                    vote_receiver,
                    3,
                    None,
                    gossip_vote_sender,
                    Arc::new(RwLock::new(CostModel::default())),
                    None,
                    Arc::new(ConnectionCache::default()),
                    bank_forks,
                    HashSet::default(),
                    bundle_account_locker,
                );

                // wait for banking_stage to eat the packets
                while bank.get_balance(&alice.pubkey()) < 1 {
                    sleep(Duration::from_millis(10));
                }
                exit.store(true, Ordering::Relaxed);
                poh_service.join().unwrap();
                entry_receiver
            };
            drop(verified_sender);
            drop(vote_sender);
            drop(tpu_vote_sender);

            // consume the entire entry_receiver, feed it into a new bank
            // check that the balance is what we expect.
            let entries: Vec<_> = entry_receiver
                .iter()
                .flat_map(
                    |WorkingBankEntry {
                         bank: _,
                         entries_ticks,
                     }| entries_ticks.into_iter().map(|e| e.0),
                )
                .collect();

            let bank = Bank::new_no_wallclock_throttle_for_tests(&genesis_config);
            for entry in entries {
                bank.process_entry_transactions(entry.transactions)
                    .iter()
                    .for_each(|x| assert_eq!(*x, Ok(())));
            }

            // Assert the user doesn't hold three lamports. If the stage only outputs one
            // entry, then one of the transactions will be rejected, because it drives
            // the account balance below zero before the credit is added.
            assert!(bank.get_balance(&alice.pubkey()) != 3);
        }
        Blockstore::destroy(ledger_path.path()).unwrap();
    }

    fn sanitize_transactions(txs: Vec<Transaction>) -> Vec<SanitizedTransaction> {
        txs.into_iter()
            .map(SanitizedTransaction::from_transaction_for_tests)
            .collect()
    }

    #[test]
    fn test_bank_record_transactions() {
        solana_logger::setup();

        let GenesisConfigInfo {
            genesis_config,
            mint_keypair,
            ..
        } = create_genesis_config(10_000);
        let bank = Arc::new(Bank::new_no_wallclock_throttle_for_tests(&genesis_config));
        let ledger_path = get_tmp_ledger_path_auto_delete!();
        {
            let blockstore = Blockstore::open(ledger_path.path())
                .expect("Expected to be able to open database ledger");
            let (poh_recorder, entry_receiver, record_receiver) = PohRecorder::new(
                // TODO use record_receiver
                bank.tick_height(),
                bank.last_blockhash(),
                bank.clone(),
                None,
                bank.ticks_per_slot(),
                &Pubkey::default(),
                &Arc::new(blockstore),
                &Arc::new(LeaderScheduleCache::new_from_bank(&bank)),
                &Arc::new(PohConfig::default()),
                Arc::new(AtomicBool::default()),
            );
            let recorder = poh_recorder.recorder();
            let poh_recorder = Arc::new(RwLock::new(poh_recorder));

            let poh_simulator = simulate_poh(record_receiver, &poh_recorder);

            poh_recorder.write().unwrap().set_bank(&bank, false);
            let pubkey = solana_sdk::pubkey::new_rand();
            let keypair2 = Keypair::new();
            let pubkey2 = solana_sdk::pubkey::new_rand();

            let txs = vec![
                system_transaction::transfer(&mint_keypair, &pubkey, 1, genesis_config.hash())
                    .into(),
                system_transaction::transfer(&keypair2, &pubkey2, 1, genesis_config.hash()).into(),
            ];

            let _ = BankingStage::record_transactions(bank.slot(), txs.clone(), &recorder);
            let WorkingBankEntry {
                bank: _,
                entries_ticks,
            } = entry_receiver.recv().unwrap();
            assert_eq!(entries_ticks.len(), 1);
            let entry = entries_ticks.get(0).unwrap().0.clone();
            assert_eq!(entry.transactions, txs);

            // Once bank is set to a new bank (setting bank.slot() + 1 in record_transactions),
            // record_transactions should throw MaxHeightReached
            let next_slot = bank.slot() + 1;
            let RecordTransactionsSummary { result, .. } =
                BankingStage::record_transactions(next_slot, txs, &recorder);
            assert_matches!(result, Err(PohRecorderError::MaxHeightReached));
            // Should receive nothing from PohRecorder b/c record failed
            assert!(entry_receiver.try_recv().is_err());

            poh_recorder
                .read()
                .unwrap()
                .is_exited
                .store(true, Ordering::Relaxed);
            let _ = poh_simulator.join();
        }
        Blockstore::destroy(ledger_path.path()).unwrap();
    }

    #[test]
    fn test_bank_prepare_filter_for_pending_transaction() {
        assert_eq!(
            BankingStage::prepare_filter_for_pending_transactions(6, &[2, 4, 5]),
            vec![
                Err(TransactionError::BlockhashNotFound),
                Err(TransactionError::BlockhashNotFound),
                Ok(()),
                Err(TransactionError::BlockhashNotFound),
                Ok(()),
                Ok(()),
            ]
        );

        assert_eq!(
            BankingStage::prepare_filter_for_pending_transactions(6, &[0, 2, 3]),
            vec![
                Ok(()),
                Err(TransactionError::BlockhashNotFound),
                Ok(()),
                Ok(()),
                Err(TransactionError::BlockhashNotFound),
                Err(TransactionError::BlockhashNotFound),
            ]
        );
    }

    #[test]
    fn test_bank_filter_valid_transaction_indexes() {
        assert_eq!(
            BankingStage::filter_valid_transaction_indexes(
                &[
                    (Err(TransactionError::BlockhashNotFound), None),
                    (Err(TransactionError::BlockhashNotFound), None),
                    (Ok(()), None),
                    (Err(TransactionError::BlockhashNotFound), None),
                    (Ok(()), None),
                    (Ok(()), None),
                ],
                &[2, 4, 5, 9, 11, 13],
            ),
            [5, 11, 13]
        );

        assert_eq!(
            BankingStage::filter_valid_transaction_indexes(
                &[
                    (Ok(()), None),
                    (Err(TransactionError::BlockhashNotFound), None),
                    (Err(TransactionError::BlockhashNotFound), None),
                    (Ok(()), None),
                    (Ok(()), None),
                    (Ok(()), None),
                ],
                &[1, 6, 7, 9, 31, 43],
            ),
            [1, 9, 31, 43]
        );
    }

    #[test]
    fn test_should_process_or_forward_packets() {
        let my_pubkey = solana_sdk::pubkey::new_rand();
        let my_pubkey1 = solana_sdk::pubkey::new_rand();
        let bank = Arc::new(Bank::default_for_tests());
        // having active bank allows to consume immediately
        assert_matches!(
            BankingStage::consume_or_forward_packets(&my_pubkey, None, Some(&bank), false, false),
            BufferedPacketsDecision::Consume(_)
        );
        assert_matches!(
            BankingStage::consume_or_forward_packets(&my_pubkey, None, None, false, false),
            BufferedPacketsDecision::Hold
        );
        assert_matches!(
            BankingStage::consume_or_forward_packets(&my_pubkey1, None, None, false, false),
            BufferedPacketsDecision::Hold
        );

        assert_matches!(
            BankingStage::consume_or_forward_packets(
                &my_pubkey,
                Some(my_pubkey1),
                None,
                false,
                false
            ),
            BufferedPacketsDecision::Forward
        );

        assert_matches!(
            BankingStage::consume_or_forward_packets(
                &my_pubkey,
                Some(my_pubkey1),
                None,
                true,
                true
            ),
            BufferedPacketsDecision::Hold
        );
        assert_matches!(
            BankingStage::consume_or_forward_packets(
                &my_pubkey,
                Some(my_pubkey1),
                None,
                true,
                false
            ),
            BufferedPacketsDecision::ForwardAndHold
        );
        assert_matches!(
            BankingStage::consume_or_forward_packets(
                &my_pubkey,
                Some(my_pubkey1),
                Some(&bank),
                false,
                false
            ),
            BufferedPacketsDecision::Consume(_)
        );
        assert_matches!(
            BankingStage::consume_or_forward_packets(
                &my_pubkey1,
                Some(my_pubkey1),
                None,
                false,
                false
            ),
            BufferedPacketsDecision::Hold
        );
        assert_matches!(
            BankingStage::consume_or_forward_packets(
                &my_pubkey1,
                Some(my_pubkey1),
                Some(&bank),
                false,
                false
            ),
            BufferedPacketsDecision::Consume(_)
        );
    }

    fn create_slow_genesis_config(lamports: u64) -> GenesisConfigInfo {
        let mut config_info = create_genesis_config(lamports);
        // For these tests there's only 1 slot, don't want to run out of ticks
        config_info.genesis_config.ticks_per_slot *= 8;
        config_info
    }

    #[test]
    fn test_bank_process_and_record_transactions() {
        solana_logger::setup();

        let GenesisConfigInfo {
            genesis_config,
            mint_keypair,
            ..
        } = create_slow_genesis_config(10_000);
        let bank = Arc::new(Bank::new_no_wallclock_throttle_for_tests(&genesis_config));
        let pubkey = solana_sdk::pubkey::new_rand();

        let transactions = sanitize_transactions(vec![system_transaction::transfer(
            &mint_keypair,
            &pubkey,
            1,
            genesis_config.hash(),
        )]);

        let ledger_path = get_tmp_ledger_path_auto_delete!();
        {
            let blockstore = Blockstore::open(ledger_path.path())
                .expect("Expected to be able to open database ledger");
            let (poh_recorder, entry_receiver, record_receiver) = PohRecorder::new(
                bank.tick_height(),
                bank.last_blockhash(),
                bank.clone(),
                Some((4, 4)),
                bank.ticks_per_slot(),
                &pubkey,
                &Arc::new(blockstore),
                &Arc::new(LeaderScheduleCache::new_from_bank(&bank)),
                &Arc::new(PohConfig::default()),
                Arc::new(AtomicBool::default()),
            );
            let recorder = poh_recorder.recorder();
            let poh_recorder = Arc::new(RwLock::new(poh_recorder));

            let poh_simulator = simulate_poh(record_receiver, &poh_recorder);

            poh_recorder.write().unwrap().set_bank(&bank, false);
            let (gossip_vote_sender, _gossip_vote_receiver) = unbounded();

            let bundle_account_locker = Arc::new(Mutex::new(BundleLockerSanitizer::new(
                &Pubkey::new_unique(),
            )));

            let process_transactions_batch_output = BankingStage::process_and_record_transactions(
                &bank,
                &transactions,
                &recorder,
                0,
                None,
                &gossip_vote_sender,
                &QosService::new(Arc::new(RwLock::new(CostModel::default())), 1),
                None,
                &bundle_account_locker,
            );

            let ExecuteAndCommitTransactionsOutput {
                transactions_attempted_execution_count,
                executed_transactions_count,
                executed_with_successful_result_count,
                commit_transactions_result,
                ..
            } = process_transactions_batch_output.execute_and_commit_transactions_output;

            assert_eq!(transactions_attempted_execution_count, 1);
            assert_eq!(executed_transactions_count, 1);
            assert_eq!(executed_with_successful_result_count, 1);
            assert!(commit_transactions_result.is_ok());

            // Tick up to max tick height
            while poh_recorder.read().unwrap().tick_height() != bank.max_tick_height() {
                poh_recorder.write().unwrap().tick();
            }

            let mut done = false;
            // read entries until I find mine, might be ticks...
            while let Ok(WorkingBankEntry {
                bank: _,
                entries_ticks,
            }) = entry_receiver.recv()
            {
                assert_eq!(entries_ticks.len(), 1);
                let entry = entries_ticks.get(0).unwrap().0.clone();
                if !entry.is_tick() {
                    trace!("got entry");
                    assert_eq!(entry.transactions.len(), transactions.len());
                    assert_eq!(bank.get_balance(&pubkey), 1);
                    done = true;
                }
                if done {
                    break;
                }
            }
            trace!("done ticking");

            assert!(done);

            let transactions = sanitize_transactions(vec![system_transaction::transfer(
                &mint_keypair,
                &pubkey,
                2,
                genesis_config.hash(),
            )]);

            let bundle_account_locker = Arc::new(Mutex::new(BundleLockerSanitizer::new(
                &Pubkey::new_unique(),
            )));

            let process_transactions_batch_output = BankingStage::process_and_record_transactions(
                &bank,
                &transactions,
                &recorder,
                0,
                None,
                &gossip_vote_sender,
                &QosService::new(Arc::new(RwLock::new(CostModel::default())), 1),
                None,
                &bundle_account_locker,
            );

            let ExecuteAndCommitTransactionsOutput {
                transactions_attempted_execution_count,
                executed_transactions_count,
                executed_with_successful_result_count,
                retryable_transaction_indexes,
                commit_transactions_result,
                ..
            } = process_transactions_batch_output.execute_and_commit_transactions_output;
            assert_eq!(transactions_attempted_execution_count, 1);
            // Transactions was still executed, just wasn't committed, so should be counted here.
            assert_eq!(executed_transactions_count, 1);
            assert_eq!(executed_with_successful_result_count, 1);
            assert_eq!(retryable_transaction_indexes, vec![0]);
            assert_matches!(
                commit_transactions_result,
                Err(PohRecorderError::MaxHeightReached)
            );

            poh_recorder
                .read()
                .unwrap()
                .is_exited
                .store(true, Ordering::Relaxed);
            let _ = poh_simulator.join();

            assert_eq!(bank.get_balance(&pubkey), 1);
        }
        Blockstore::destroy(ledger_path.path()).unwrap();
    }

    #[test]
    fn test_bank_process_and_record_transactions_all_unexecuted() {
        solana_logger::setup();

        let GenesisConfigInfo {
            genesis_config,
            mint_keypair,
            ..
        } = create_slow_genesis_config(10_000);
        let bank = Arc::new(Bank::new_no_wallclock_throttle_for_tests(&genesis_config));
        let pubkey = solana_sdk::pubkey::new_rand();

        let transactions = {
            let mut tx =
                system_transaction::transfer(&mint_keypair, &pubkey, 1, genesis_config.hash());
            // Add duplicate account key
            tx.message.account_keys.push(pubkey);
            sanitize_transactions(vec![tx])
        };

        let ledger_path = get_tmp_ledger_path_auto_delete!();
        {
            let blockstore = Blockstore::open(ledger_path.path())
                .expect("Expected to be able to open database ledger");
            let (poh_recorder, _entry_receiver, record_receiver) = PohRecorder::new(
                bank.tick_height(),
                bank.last_blockhash(),
                bank.clone(),
                Some((4, 4)),
                bank.ticks_per_slot(),
                &pubkey,
                &Arc::new(blockstore),
                &Arc::new(LeaderScheduleCache::new_from_bank(&bank)),
                &Arc::new(PohConfig::default()),
                Arc::new(AtomicBool::default()),
            );
            let recorder = poh_recorder.recorder();
            let poh_recorder = Arc::new(RwLock::new(poh_recorder));

            let poh_simulator = simulate_poh(record_receiver, &poh_recorder);

            poh_recorder.write().unwrap().set_bank(&bank, false);
            let (gossip_vote_sender, _gossip_vote_receiver) = unbounded();

            let bundle_account_locker = Arc::new(Mutex::new(BundleLockerSanitizer::new(
                &Pubkey::new_unique(),
            )));

            let process_transactions_batch_output = BankingStage::process_and_record_transactions(
                &bank,
                &transactions,
                &recorder,
                0,
                None,
                &gossip_vote_sender,
                &QosService::new(Arc::new(RwLock::new(CostModel::default())), 1),
                None,
                &bundle_account_locker,
            );

            let ExecuteAndCommitTransactionsOutput {
                transactions_attempted_execution_count,
                executed_transactions_count,
                executed_with_successful_result_count,
                commit_transactions_result,
                retryable_transaction_indexes,
                ..
            } = process_transactions_batch_output.execute_and_commit_transactions_output;

            assert_eq!(transactions_attempted_execution_count, 1);
            assert_eq!(executed_transactions_count, 0);
            assert_eq!(executed_with_successful_result_count, 0);
            assert!(retryable_transaction_indexes.is_empty());
            assert_eq!(
                commit_transactions_result.ok(),
                Some(vec![CommitTransactionDetails::NotCommitted; 1])
            );

            poh_recorder
                .read()
                .unwrap()
                .is_exited
                .store(true, Ordering::Relaxed);
            let _ = poh_simulator.join();
        }
        Blockstore::destroy(ledger_path.path()).unwrap();
    }

    #[test]
    fn test_bank_process_and_record_transactions_cost_tracker() {
        solana_logger::setup();

        let GenesisConfigInfo {
            genesis_config,
            mint_keypair,
            ..
        } = create_slow_genesis_config(10_000);
        let bank = Arc::new(Bank::new_no_wallclock_throttle_for_tests(&genesis_config));
        let pubkey = solana_sdk::pubkey::new_rand();

        let ledger_path = get_tmp_ledger_path_auto_delete!();
        {
            let blockstore = Blockstore::open(ledger_path.path())
                .expect("Expected to be able to open database ledger");
            let (poh_recorder, _entry_receiver, record_receiver) = PohRecorder::new(
                bank.tick_height(),
                bank.last_blockhash(),
                bank.clone(),
                Some((4, 4)),
                bank.ticks_per_slot(),
                &pubkey,
                &Arc::new(blockstore),
                &Arc::new(LeaderScheduleCache::new_from_bank(&bank)),
                &Arc::new(PohConfig::default()),
                Arc::new(AtomicBool::default()),
            );
            let recorder = poh_recorder.recorder();
            let poh_recorder = Arc::new(RwLock::new(poh_recorder));

            let poh_simulator = simulate_poh(record_receiver, &poh_recorder);

            poh_recorder.write().unwrap().set_bank(&bank, false);
            let (gossip_vote_sender, _gossip_vote_receiver) = unbounded();

            let qos_service = QosService::new(Arc::new(RwLock::new(CostModel::default())), 1);

            let get_block_cost = || bank.read_cost_tracker().unwrap().block_cost();
            let get_tx_count = || bank.read_cost_tracker().unwrap().transaction_count();
            assert_eq!(get_block_cost(), 0);
            assert_eq!(get_tx_count(), 0);

            //
            // TEST: cost tracker's block cost increases when successfully processing a tx
            //

            let transactions = sanitize_transactions(vec![system_transaction::transfer(
                &mint_keypair,
                &pubkey,
                1,
                genesis_config.hash(),
            )]);

            let bundle_account_locker = Arc::new(Mutex::new(BundleLockerSanitizer::new(
                &Pubkey::new_unique(),
            )));

            let process_transactions_batch_output = BankingStage::process_and_record_transactions(
                &bank,
                &transactions,
                &recorder,
                0,
                None,
                &gossip_vote_sender,
                &qos_service,
                None,
                &bundle_account_locker,
            );

            let ExecuteAndCommitTransactionsOutput {
                executed_with_successful_result_count,
                commit_transactions_result,
                ..
            } = process_transactions_batch_output.execute_and_commit_transactions_output;
            assert_eq!(executed_with_successful_result_count, 1);
            assert!(commit_transactions_result.is_ok());

            let single_transfer_cost = get_block_cost();
            assert_ne!(single_transfer_cost, 0);
            assert_eq!(get_tx_count(), 1);

            //
            // TEST: When a tx in a batch can't be executed (here because of account
            // locks), then its cost does not affect the cost tracker.
            //

            let allocate_keypair = Keypair::new();
            let transactions = sanitize_transactions(vec![
                system_transaction::transfer(&mint_keypair, &pubkey, 2, genesis_config.hash()),
                // intentionally use a tx that has a different cost
                system_transaction::allocate(
                    &mint_keypair,
                    &allocate_keypair,
                    genesis_config.hash(),
                    1,
                ),
            ]);

            let process_transactions_batch_output = BankingStage::process_and_record_transactions(
                &bank,
                &transactions,
                &recorder,
                0,
                None,
                &gossip_vote_sender,
                &qos_service,
                None,
                &bundle_account_locker,
            );

            let ExecuteAndCommitTransactionsOutput {
                executed_with_successful_result_count,
                commit_transactions_result,
                retryable_transaction_indexes,
                ..
            } = process_transactions_batch_output.execute_and_commit_transactions_output;
            assert_eq!(executed_with_successful_result_count, 1);
            assert!(commit_transactions_result.is_ok());
            assert_eq!(retryable_transaction_indexes, vec![1]);

            assert_eq!(get_block_cost(), 2 * single_transfer_cost);
            assert_eq!(get_tx_count(), 2);

            poh_recorder
                .read()
                .unwrap()
                .is_exited
                .store(true, Ordering::Relaxed);
            let _ = poh_simulator.join();
        }
        Blockstore::destroy(ledger_path.path()).unwrap();
    }

    fn simulate_poh(
        record_receiver: CrossbeamReceiver<Record>,
        poh_recorder: &Arc<RwLock<PohRecorder>>,
    ) -> JoinHandle<()> {
        let poh_recorder = poh_recorder.clone();
        let is_exited = poh_recorder.read().unwrap().is_exited.clone();
        let tick_producer = Builder::new()
            .name("solana-simulate_poh".to_string())
            .spawn(move || loop {
                PohService::read_record_receiver_and_process(
                    &poh_recorder,
                    &record_receiver,
                    Duration::from_millis(10),
                );
                if is_exited.load(Ordering::Relaxed) {
                    break;
                }
            });
        tick_producer.unwrap()
    }

    #[test]
    fn test_bank_process_and_record_transactions_account_in_use() {
        solana_logger::setup();

        let GenesisConfigInfo {
            genesis_config,
            mint_keypair,
            ..
        } = create_slow_genesis_config(10_000);
        let bank = Arc::new(Bank::new_no_wallclock_throttle_for_tests(&genesis_config));
        let pubkey = solana_sdk::pubkey::new_rand();
        let pubkey1 = solana_sdk::pubkey::new_rand();

        let transactions = sanitize_transactions(vec![
            system_transaction::transfer(&mint_keypair, &pubkey, 1, genesis_config.hash()),
            system_transaction::transfer(&mint_keypair, &pubkey1, 1, genesis_config.hash()),
        ]);

        let ledger_path = get_tmp_ledger_path_auto_delete!();
        {
            let blockstore = Blockstore::open(ledger_path.path())
                .expect("Expected to be able to open database ledger");
            let (poh_recorder, _entry_receiver, record_receiver) = PohRecorder::new(
                bank.tick_height(),
                bank.last_blockhash(),
                bank.clone(),
                Some((4, 4)),
                bank.ticks_per_slot(),
                &pubkey,
                &Arc::new(blockstore),
                &Arc::new(LeaderScheduleCache::new_from_bank(&bank)),
                &Arc::new(PohConfig::default()),
                Arc::new(AtomicBool::default()),
            );
            let recorder = poh_recorder.recorder();
            let poh_recorder = Arc::new(RwLock::new(poh_recorder));

            poh_recorder.write().unwrap().set_bank(&bank, false);

            let poh_simulator = simulate_poh(record_receiver, &poh_recorder);

            let (gossip_vote_sender, _gossip_vote_receiver) = unbounded();
            let bundle_account_locker = Arc::new(Mutex::new(BundleLockerSanitizer::new(
                &Pubkey::new_unique(),
            )));

            let process_transactions_batch_output = BankingStage::process_and_record_transactions(
                &bank,
                &transactions,
                &recorder,
                0,
                None,
                &gossip_vote_sender,
                &QosService::new(Arc::new(RwLock::new(CostModel::default())), 1),
                None,
                &bundle_account_locker,
            );

            poh_recorder
                .read()
                .unwrap()
                .is_exited
                .store(true, Ordering::Relaxed);
            let _ = poh_simulator.join();

            let ExecuteAndCommitTransactionsOutput {
                transactions_attempted_execution_count,
                executed_transactions_count,
                retryable_transaction_indexes,
                commit_transactions_result,
                ..
            } = process_transactions_batch_output.execute_and_commit_transactions_output;

            assert_eq!(transactions_attempted_execution_count, 2);
            assert_eq!(executed_transactions_count, 1);
            assert_eq!(retryable_transaction_indexes, vec![1],);
            assert!(commit_transactions_result.is_ok());
        }
        Blockstore::destroy(ledger_path.path()).unwrap();
    }

    #[test]
    fn test_filter_valid_packets() {
        solana_logger::setup();
        let GenesisConfigInfo { genesis_config, .. } = create_slow_genesis_config(10);
        let bank = Bank::new_no_wallclock_throttle_for_tests(&genesis_config);
        let bank_forks = Arc::new(RwLock::new(BankForks::new(bank)));
        let current_bank = bank_forks.read().unwrap().root_bank();

        let mut packets: Vec<DeserializedPacket> = (0..256)
            .map(|packets_id| {
                // packets are deserialized upon receiving, failed packets will not be
                // forwarded; Therefore we need to create real packets here.
                let keypair = Keypair::new();
                let pubkey = solana_sdk::pubkey::new_rand();
                let blockhash = Hash::new_unique();
                let transaction = system_transaction::transfer(&keypair, &pubkey, 1, blockhash);
                let mut p = Packet::from_data(None, &transaction).unwrap();
                p.meta.port = packets_id;
                p.meta.set_tracer(true);
                DeserializedPacket::new(p).unwrap()
            })
            .collect_vec();

        // all packets are forwarded
        {
            let mut buffered_packet_batches: UnprocessedPacketBatches =
                UnprocessedPacketBatches::from_iter(packets.clone().into_iter(), packets.len());
            let mut forward_packet_batches_by_accounts =
                ForwardPacketBatchesByAccounts::new(current_bank.clone(), 1, 2);

            let FilterForwardingResults {
                total_forwardable_packets,
                total_tracer_packets_in_buffer,
                total_forwardable_tracer_packets,
            } = BankingStage::filter_valid_packets_for_forwarding(
                &mut buffered_packet_batches,
                &mut forward_packet_batches_by_accounts,
            );
            assert_eq!(total_forwardable_packets, 256);
            assert_eq!(total_tracer_packets_in_buffer, 256);
            assert_eq!(total_forwardable_tracer_packets, 256);

            // packets in a batch are forwarded in arbitrary order; verify the ports match after
            // sorting
            let expected_ports: Vec<_> = (0..256).collect();
            let mut forwarded_ports: Vec<_> = forward_packet_batches_by_accounts
                .iter_batches()
                .flat_map(|batch| {
                    batch
                        .get_forwardable_packets()
                        .into_iter()
                        .map(|p| p.meta.port)
                })
                .collect();
            forwarded_ports.sort_unstable();
            assert_eq!(expected_ports, forwarded_ports);
        }

        // some packets are forwarded
        {
            let num_already_forwarded = 16;
            for packet in &mut packets[0..num_already_forwarded] {
                packet.forwarded = true;
            }
            let mut buffered_packet_batches: UnprocessedPacketBatches =
                UnprocessedPacketBatches::from_iter(packets.clone().into_iter(), packets.len());
            let mut forward_packet_batches_by_accounts =
                ForwardPacketBatchesByAccounts::new(current_bank, 1, 2);
            let FilterForwardingResults {
                total_forwardable_packets,
                total_tracer_packets_in_buffer,
                total_forwardable_tracer_packets,
            } = BankingStage::filter_valid_packets_for_forwarding(
                &mut buffered_packet_batches,
                &mut forward_packet_batches_by_accounts,
            );
            assert_eq!(
                total_forwardable_packets,
                packets.len() - num_already_forwarded
            );
            assert_eq!(total_tracer_packets_in_buffer, packets.len());
            assert_eq!(
                total_forwardable_tracer_packets,
                packets.len() - num_already_forwarded
            );
        }
    }

    #[test]
    fn test_process_transactions_returns_unprocessed_txs() {
        solana_logger::setup();

        let GenesisConfigInfo {
            genesis_config,
            mint_keypair,
            ..
        } = create_slow_genesis_config(10_000);
        let bank = Arc::new(Bank::new_no_wallclock_throttle_for_tests(&genesis_config));

        let pubkey = solana_sdk::pubkey::new_rand();

        let transactions = sanitize_transactions(vec![system_transaction::transfer(
            &mint_keypair,
            &pubkey,
            1,
            genesis_config.hash(),
        )]);

        let ledger_path = get_tmp_ledger_path_auto_delete!();
        {
            let blockstore = Blockstore::open(ledger_path.path())
                .expect("Expected to be able to open database ledger");
            let (poh_recorder, _entry_receiver, record_receiver) = PohRecorder::new(
                bank.tick_height(),
                bank.last_blockhash(),
                bank.clone(),
                Some((4, 4)),
                bank.ticks_per_slot(),
                &solana_sdk::pubkey::new_rand(),
                &Arc::new(blockstore),
                &Arc::new(LeaderScheduleCache::new_from_bank(&bank)),
                &Arc::new(PohConfig::default()),
                Arc::new(AtomicBool::default()),
            );

            // Poh Recorder has no working bank, so should throw MaxHeightReached error on
            // record
            let recorder = poh_recorder.recorder();

            let poh_simulator = simulate_poh(record_receiver, &Arc::new(RwLock::new(poh_recorder)));

            let (gossip_vote_sender, _gossip_vote_receiver) = unbounded();

            let bundle_account_locker = Arc::new(Mutex::new(BundleLockerSanitizer::new(
                &Pubkey::new_unique(),
            )));

            let process_transactions_summary = BankingStage::process_transactions(
                &bank,
                &Instant::now(),
                &transactions,
                &recorder,
                None,
                &gossip_vote_sender,
                &QosService::new(Arc::new(RwLock::new(CostModel::default())), 1),
                None,
                &bundle_account_locker,
            );

            let ProcessTransactionsSummary {
                reached_max_poh_height,
                transactions_attempted_execution_count,
                committed_transactions_count,
                committed_transactions_with_successful_result_count,
                failed_commit_count,
                mut retryable_transaction_indexes,
                ..
            } = process_transactions_summary;
            assert!(reached_max_poh_height);
            assert_eq!(transactions_attempted_execution_count, 1);
            assert_eq!(failed_commit_count, 1);
            // MaxHeightReached error does not commit, should be zero here
            assert_eq!(committed_transactions_count, 0);
            assert_eq!(committed_transactions_with_successful_result_count, 0);

            retryable_transaction_indexes.sort_unstable();
            let expected: Vec<usize> = (0..transactions.len()).collect();
            assert_eq!(retryable_transaction_indexes, expected);

            recorder.is_exited.store(true, Ordering::Relaxed);
            let _ = poh_simulator.join();
        }

        Blockstore::destroy(ledger_path.path()).unwrap();
    }

    fn execute_transactions_with_dummy_poh_service(
        bank: Arc<Bank>,
        transactions: Vec<Transaction>,
    ) -> ProcessTransactionsSummary {
        let transactions = sanitize_transactions(transactions);
        let ledger_path = get_tmp_ledger_path_auto_delete!();
        let blockstore = Blockstore::open(ledger_path.path())
            .expect("Expected to be able to open database ledger");
        let (poh_recorder, _entry_receiver, record_receiver) = PohRecorder::new(
            bank.tick_height(),
            bank.last_blockhash(),
            bank.clone(),
            Some((4, 4)),
            bank.ticks_per_slot(),
            &Pubkey::new_unique(),
            &Arc::new(blockstore),
            &Arc::new(LeaderScheduleCache::new_from_bank(&bank)),
            &Arc::new(PohConfig::default()),
            Arc::new(AtomicBool::default()),
        );
        let recorder = poh_recorder.recorder();
        let poh_recorder = Arc::new(RwLock::new(poh_recorder));

        poh_recorder.write().unwrap().set_bank(&bank, false);

        let poh_simulator = simulate_poh(record_receiver, &poh_recorder);

        let (gossip_vote_sender, _gossip_vote_receiver) = unbounded();

        let bundle_account_locker = Arc::new(Mutex::new(BundleLockerSanitizer::new(
            &Pubkey::new_unique(),
        )));

        let process_transactions_summary = BankingStage::process_transactions(
            &bank,
            &Instant::now(),
            &transactions,
            &recorder,
            None,
            &gossip_vote_sender,
            &QosService::new(Arc::new(RwLock::new(CostModel::default())), 1),
            None,
            &bundle_account_locker,
        );

        poh_recorder
            .read()
            .unwrap()
            .is_exited
            .store(true, Ordering::Relaxed);
        let _ = poh_simulator.join();

        process_transactions_summary
    }

    #[test]
    fn test_process_transactions_instruction_error() {
        solana_logger::setup();
        let lamports = 10_000;
        let GenesisConfigInfo {
            genesis_config,
            mint_keypair,
            ..
        } = create_slow_genesis_config(lamports);
        let bank = Arc::new(Bank::new_no_wallclock_throttle_for_tests(&genesis_config));
        // set cost tracker limits to MAX so it will not filter out TXs
        bank.write_cost_tracker()
            .unwrap()
            .set_limits(std::u64::MAX, std::u64::MAX, std::u64::MAX);

        // Transfer more than the balance of the mint keypair, should cause a
        // InstructionError::InsufficientFunds that is then committed. Needs to be
        // MAX_NUM_TRANSACTIONS_PER_BATCH at least so it doesn't conflict on account locks
        // with the below transaction
        let mut transactions = vec![
            system_transaction::transfer(
                &mint_keypair,
                &Pubkey::new_unique(),
                lamports + 1,
                genesis_config.hash(),
            );
            MAX_NUM_TRANSACTIONS_PER_BATCH
        ];

        // Make one transaction that will succeed.
        transactions.push(system_transaction::transfer(
            &mint_keypair,
            &Pubkey::new_unique(),
            1,
            genesis_config.hash(),
        ));

        let transactions_count = transactions.len();
        let ProcessTransactionsSummary {
            reached_max_poh_height,
            transactions_attempted_execution_count,
            committed_transactions_count,
            committed_transactions_with_successful_result_count,
            failed_commit_count,
            retryable_transaction_indexes,
            ..
        } = execute_transactions_with_dummy_poh_service(bank, transactions);

        // All the transactions should have been replayed, but only 1 committed
        assert!(!reached_max_poh_height);
        assert_eq!(transactions_attempted_execution_count, transactions_count);
        // Both transactions should have been committed, even though one was an error,
        // because InstructionErrors are committed
        assert_eq!(committed_transactions_count, 2);
        assert_eq!(committed_transactions_with_successful_result_count, 1);
        assert_eq!(failed_commit_count, 0);
        assert_eq!(
            retryable_transaction_indexes,
            (1..transactions_count - 1).collect::<Vec<usize>>()
        );
    }

    #[test]
    fn test_process_transactions_account_in_use() {
        solana_logger::setup();
        let GenesisConfigInfo {
            genesis_config,
            mint_keypair,
            ..
        } = create_slow_genesis_config(10_000);
        let bank = Arc::new(Bank::new_no_wallclock_throttle_for_tests(&genesis_config));
        // set cost tracker limits to MAX so it will not filter out TXs
        bank.write_cost_tracker()
            .unwrap()
            .set_limits(std::u64::MAX, std::u64::MAX, std::u64::MAX);

        // Make all repetitive transactions that conflict on the `mint_keypair`, so only 1 should be executed
        let mut transactions = vec![
            system_transaction::transfer(
                &mint_keypair,
                &Pubkey::new_unique(),
                1,
                genesis_config.hash(),
            );
            MAX_NUM_TRANSACTIONS_PER_BATCH
        ];

        // Make one more in separate batch that also conflicts, but because it's in a separate batch, it
        // should be executed
        transactions.push(system_transaction::transfer(
            &mint_keypair,
            &Pubkey::new_unique(),
            1,
            genesis_config.hash(),
        ));

        let transactions_count = transactions.len();
        let ProcessTransactionsSummary {
            reached_max_poh_height,
            transactions_attempted_execution_count,
            committed_transactions_count,
            committed_transactions_with_successful_result_count,
            failed_commit_count,
            retryable_transaction_indexes,
            ..
        } = execute_transactions_with_dummy_poh_service(bank, transactions);

        // All the transactions should have been replayed, but only 2 committed (first and last)
        assert!(!reached_max_poh_height);
        assert_eq!(transactions_attempted_execution_count, transactions_count);
        assert_eq!(committed_transactions_count, 2);
        assert_eq!(committed_transactions_with_successful_result_count, 2);
        assert_eq!(failed_commit_count, 0,);

        // Everything except first and last index of the transactions failed and are last retryable
        assert_eq!(
            retryable_transaction_indexes,
            (1..transactions_count - 1).collect::<Vec<usize>>()
        );
    }

    #[test]
    fn test_write_persist_transaction_status() {
        solana_logger::setup();

        let GenesisConfigInfo {
            mut genesis_config,
            mint_keypair,
            ..
        } = create_slow_genesis_config(solana_sdk::native_token::sol_to_lamports(1000.0));
        genesis_config.rent.lamports_per_byte_year = 50;
        genesis_config.rent.exemption_threshold = 2.0;
        let bank = Arc::new(Bank::new_no_wallclock_throttle_for_tests(&genesis_config));
        let pubkey = solana_sdk::pubkey::new_rand();
        let pubkey1 = solana_sdk::pubkey::new_rand();
        let keypair1 = Keypair::new();

        let rent_exempt_amount = bank.get_minimum_balance_for_rent_exemption(0);

        let success_tx = system_transaction::transfer(
            &mint_keypair,
            &pubkey,
            rent_exempt_amount,
            genesis_config.hash(),
        );
        let success_signature = success_tx.signatures[0];
        let entry_1 = next_entry(&genesis_config.hash(), 1, vec![success_tx.clone()]);
        let ix_error_tx = system_transaction::transfer(
            &keypair1,
            &pubkey1,
            2 * rent_exempt_amount,
            genesis_config.hash(),
        );
        let ix_error_signature = ix_error_tx.signatures[0];
        let entry_2 = next_entry(&entry_1.hash, 1, vec![ix_error_tx.clone()]);
        let entries = vec![entry_1, entry_2];

        let transactions = sanitize_transactions(vec![success_tx, ix_error_tx]);
        bank.transfer(rent_exempt_amount, &mint_keypair, &keypair1.pubkey())
            .unwrap();

        let ledger_path = get_tmp_ledger_path_auto_delete!();
        {
            let blockstore = Blockstore::open(ledger_path.path())
                .expect("Expected to be able to open database ledger");
            let blockstore = Arc::new(blockstore);
            let (poh_recorder, _entry_receiver, record_receiver) = PohRecorder::new(
                bank.tick_height(),
                bank.last_blockhash(),
                bank.clone(),
                Some((4, 4)),
                bank.ticks_per_slot(),
                &pubkey,
                &blockstore,
                &Arc::new(LeaderScheduleCache::new_from_bank(&bank)),
                &Arc::new(PohConfig::default()),
                Arc::new(AtomicBool::default()),
            );
            let recorder = poh_recorder.recorder();
            let poh_recorder = Arc::new(RwLock::new(poh_recorder));

            let poh_simulator = simulate_poh(record_receiver, &poh_recorder);

            poh_recorder.write().unwrap().set_bank(&bank, false);

            let shreds = entries_to_test_shreds(&entries, bank.slot(), 0, true, 0);
            blockstore.insert_shreds(shreds, None, false).unwrap();
            blockstore.set_roots(std::iter::once(&bank.slot())).unwrap();

            let (transaction_status_sender, transaction_status_receiver) = unbounded();
            let transaction_status_service = TransactionStatusService::new(
                transaction_status_receiver,
                Arc::new(AtomicU64::default()),
                true,
                None,
                blockstore.clone(),
                false,
                &Arc::new(AtomicBool::new(false)),
            );

            let (gossip_vote_sender, _gossip_vote_receiver) = unbounded();

            let bundle_account_locker = Arc::new(Mutex::new(BundleLockerSanitizer::new(
                &Pubkey::new_unique(),
            )));

            let _ = BankingStage::process_and_record_transactions(
                &bank,
                &transactions,
                &recorder,
                0,
                Some(TransactionStatusSender {
                    sender: transaction_status_sender,
                }),
                &gossip_vote_sender,
                &QosService::new(Arc::new(RwLock::new(CostModel::default())), 1),
                None,
                &bundle_account_locker,
            );

            transaction_status_service.join().unwrap();

            let confirmed_block = blockstore.get_rooted_block(bank.slot(), false).unwrap();
            let actual_tx_results: Vec<_> = confirmed_block
                .transactions
                .into_iter()
                .map(|VersionedTransactionWithStatusMeta { transaction, meta }| {
                    (transaction.signatures[0], meta.status)
                })
                .collect();
            let expected_tx_results = vec![
                (success_signature, Ok(())),
                (
                    ix_error_signature,
                    Err(TransactionError::InstructionError(
                        0,
                        InstructionError::Custom(1),
                    )),
                ),
            ];
            assert_eq!(actual_tx_results, expected_tx_results);

            poh_recorder
                .read()
                .unwrap()
                .is_exited
                .store(true, Ordering::Relaxed);
            let _ = poh_simulator.join();
        }
        Blockstore::destroy(ledger_path.path()).unwrap();
    }

    fn generate_new_address_lookup_table(
        authority: Option<Pubkey>,
        num_addresses: usize,
    ) -> AddressLookupTable<'static> {
        let mut addresses = Vec::with_capacity(num_addresses);
        addresses.resize_with(num_addresses, Pubkey::new_unique);
        AddressLookupTable {
            meta: LookupTableMeta {
                authority,
                ..LookupTableMeta::default()
            },
            addresses: Cow::Owned(addresses),
        }
    }

    fn store_address_lookup_table(
        bank: &Bank,
        account_address: Pubkey,
        address_lookup_table: AddressLookupTable<'static>,
    ) -> AccountSharedData {
        let data = address_lookup_table.serialize_for_tests().unwrap();
        let mut account =
            AccountSharedData::new(1, data.len(), &solana_address_lookup_table_program::id());
        account.set_data(data);
        bank.store_account(&account_address, &account);

        account
    }

    #[test]
    fn test_write_persist_loaded_addresses() {
        solana_logger::setup();

        let GenesisConfigInfo {
            genesis_config,
            mint_keypair,
            ..
        } = create_slow_genesis_config(10_000);
        let bank = Arc::new(Bank::new_no_wallclock_throttle_for_tests(&genesis_config));
        let keypair = Keypair::new();

        let address_table_key = Pubkey::new_unique();
        let address_table_state = generate_new_address_lookup_table(None, 2);
        store_address_lookup_table(&bank, address_table_key, address_table_state);

        let bank = Arc::new(Bank::new_from_parent(&bank, &Pubkey::new_unique(), 1));
        let message = VersionedMessage::V0(v0::Message {
            header: MessageHeader {
                num_required_signatures: 1,
                num_readonly_signed_accounts: 0,
                num_readonly_unsigned_accounts: 0,
            },
            recent_blockhash: genesis_config.hash(),
            account_keys: vec![keypair.pubkey()],
            address_table_lookups: vec![MessageAddressTableLookup {
                account_key: address_table_key,
                writable_indexes: vec![0],
                readonly_indexes: vec![1],
            }],
            instructions: vec![],
        });

        let tx = VersionedTransaction::try_new(message, &[&keypair]).unwrap();
        let sanitized_tx = SanitizedTransaction::try_create(
            tx.clone(),
            MessageHash::Compute,
            Some(false),
            bank.as_ref(),
            true, // require_static_program_ids
        )
        .unwrap();

        let entry = next_versioned_entry(&genesis_config.hash(), 1, vec![tx]);
        let entries = vec![entry];

        bank.transfer(1, &mint_keypair, &keypair.pubkey()).unwrap();

        let ledger_path = get_tmp_ledger_path_auto_delete!();
        {
            let blockstore = Blockstore::open(ledger_path.path())
                .expect("Expected to be able to open database ledger");
            let blockstore = Arc::new(blockstore);
            let (poh_recorder, _entry_receiver, record_receiver) = PohRecorder::new(
                bank.tick_height(),
                bank.last_blockhash(),
                bank.clone(),
                Some((4, 4)),
                bank.ticks_per_slot(),
                &Pubkey::new_unique(),
                &blockstore,
                &Arc::new(LeaderScheduleCache::new_from_bank(&bank)),
                &Arc::new(PohConfig::default()),
                Arc::new(AtomicBool::default()),
            );
            let recorder = poh_recorder.recorder();
            let poh_recorder = Arc::new(RwLock::new(poh_recorder));

            let poh_simulator = simulate_poh(record_receiver, &poh_recorder);

            poh_recorder.write().unwrap().set_bank(&bank, false);

            let shreds = entries_to_test_shreds(&entries, bank.slot(), 0, true, 0);
            blockstore.insert_shreds(shreds, None, false).unwrap();
            blockstore.set_roots(std::iter::once(&bank.slot())).unwrap();

            let (transaction_status_sender, transaction_status_receiver) = unbounded();
            let transaction_status_service = TransactionStatusService::new(
                transaction_status_receiver,
                Arc::new(AtomicU64::default()),
                true,
                None,
                blockstore.clone(),
                false,
                &Arc::new(AtomicBool::new(false)),
            );

            let (gossip_vote_sender, _gossip_vote_receiver) = unbounded();

            let bundle_account_locker = Arc::new(Mutex::new(BundleLockerSanitizer::new(
                &Pubkey::new_unique(),
            )));

            let _ = BankingStage::process_and_record_transactions(
                &bank,
                &[sanitized_tx.clone()],
                &recorder,
                0,
                Some(TransactionStatusSender {
                    sender: transaction_status_sender,
                }),
                &gossip_vote_sender,
                &QosService::new(Arc::new(RwLock::new(CostModel::default())), 1),
                None,
                &bundle_account_locker,
            );

            transaction_status_service.join().unwrap();

            let mut confirmed_block = blockstore.get_rooted_block(bank.slot(), false).unwrap();
            assert_eq!(confirmed_block.transactions.len(), 1);

            let recorded_meta = confirmed_block.transactions.pop().unwrap().meta;
            assert_eq!(
                recorded_meta,
                TransactionStatusMeta {
                    status: Ok(()),
                    pre_balances: vec![1, 0, 0],
                    post_balances: vec![1, 0, 0],
                    pre_token_balances: Some(vec![]),
                    post_token_balances: Some(vec![]),
                    rewards: Some(vec![]),
                    loaded_addresses: sanitized_tx.get_loaded_addresses(),
                    ..TransactionStatusMeta::default()
                }
            );
            poh_recorder
                .read()
                .unwrap()
                .is_exited
                .store(true, Ordering::Relaxed);
            let _ = poh_simulator.join();
        }
        Blockstore::destroy(ledger_path.path()).unwrap();
    }

    #[allow(clippy::type_complexity)]
    fn setup_conflicting_transactions(
        ledger_path: &Path,
    ) -> (
        Vec<Transaction>,
        Arc<Bank>,
        Arc<RwLock<PohRecorder>>,
        Receiver<WorkingBankEntry>,
        JoinHandle<()>,
    ) {
        Blockstore::destroy(ledger_path).unwrap();
        let genesis_config_info = create_slow_genesis_config(10_000);
        let GenesisConfigInfo {
            genesis_config,
            mint_keypair,
            ..
        } = &genesis_config_info;
        let blockstore =
            Blockstore::open(ledger_path).expect("Expected to be able to open database ledger");
        let bank = Arc::new(Bank::new_no_wallclock_throttle_for_tests(genesis_config));
        let exit = Arc::new(AtomicBool::default());
        let (poh_recorder, entry_receiver, record_receiver) = PohRecorder::new(
            bank.tick_height(),
            bank.last_blockhash(),
            bank.clone(),
            Some((4, 4)),
            bank.ticks_per_slot(),
            &solana_sdk::pubkey::new_rand(),
            &Arc::new(blockstore),
            &Arc::new(LeaderScheduleCache::new_from_bank(&bank)),
            &Arc::new(PohConfig::default()),
            exit,
        );
        let poh_recorder = Arc::new(RwLock::new(poh_recorder));

        // Set up unparallelizable conflicting transactions
        let pubkey0 = solana_sdk::pubkey::new_rand();
        let pubkey1 = solana_sdk::pubkey::new_rand();
        let pubkey2 = solana_sdk::pubkey::new_rand();
        let transactions = vec![
            system_transaction::transfer(mint_keypair, &pubkey0, 1, genesis_config.hash()),
            system_transaction::transfer(mint_keypair, &pubkey1, 1, genesis_config.hash()),
            system_transaction::transfer(mint_keypair, &pubkey2, 1, genesis_config.hash()),
        ];
        let poh_simulator = simulate_poh(record_receiver, &poh_recorder);

        (
            transactions,
            bank,
            poh_recorder,
            entry_receiver,
            poh_simulator,
        )
    }

    #[test]
    fn test_consume_buffered_packets() {
        let ledger_path = get_tmp_ledger_path_auto_delete!();
        {
            let (transactions, bank, poh_recorder, _entry_receiver, poh_simulator) =
                setup_conflicting_transactions(ledger_path.path());
            let recorder = poh_recorder.read().unwrap().recorder();
            let num_conflicting_transactions = transactions.len();
            let deserialized_packets =
                unprocessed_packet_batches::transactions_to_deserialized_packets(&transactions)
                    .unwrap();
            assert_eq!(deserialized_packets.len(), num_conflicting_transactions);
            let mut buffered_packet_batches: UnprocessedPacketBatches =
                UnprocessedPacketBatches::from_iter(
                    deserialized_packets.into_iter(),
                    num_conflicting_transactions,
                );

            let (gossip_vote_sender, _gossip_vote_receiver) = unbounded();

            let bundle_account_locker = Arc::new(Mutex::new(BundleLockerSanitizer::new(
                &Pubkey::new_unique(),
            )));

            // When the working bank in poh_recorder is None, no packets should be processed
            assert!(!poh_recorder.read().unwrap().has_bank());
            let max_tx_processing_ns = std::u128::MAX;
            BankingStage::consume_buffered_packets(
                &Pubkey::default(),
                max_tx_processing_ns,
                &poh_recorder,
                &mut buffered_packet_batches,
                None,
                &gossip_vote_sender,
                None::<Box<dyn Fn()>>,
                &BankingStageStats::default(),
                &recorder,
                &QosService::new(Arc::new(RwLock::new(CostModel::default())), 1),
                &mut LeaderSlotMetricsTracker::new(0),
                num_conflicting_transactions,
                None,
                &HashSet::default(),
                &bundle_account_locker,
            );
            assert_eq!(buffered_packet_batches.len(), num_conflicting_transactions);
            // When the poh recorder has a bank, should process all non conflicting buffered packets.
            // Processes one packet per iteration of the loop
            let num_packets_to_process_per_iteration = num_conflicting_transactions;
            for num_expected_unprocessed in (0..num_conflicting_transactions).rev() {
                poh_recorder.write().unwrap().set_bank(&bank, false);
                BankingStage::consume_buffered_packets(
                    &Pubkey::default(),
                    max_tx_processing_ns,
                    &poh_recorder,
                    &mut buffered_packet_batches,
                    None,
                    &gossip_vote_sender,
                    None::<Box<dyn Fn()>>,
                    &BankingStageStats::default(),
                    &recorder,
                    &QosService::new(Arc::new(RwLock::new(CostModel::default())), 1),
                    &mut LeaderSlotMetricsTracker::new(0),
                    num_packets_to_process_per_iteration,
                    None,
                    &HashSet::default(),
                    &bundle_account_locker,
                );
                if num_expected_unprocessed == 0 {
                    assert!(buffered_packet_batches.is_empty())
                } else {
                    assert_eq!(buffered_packet_batches.len(), num_expected_unprocessed);
                }
            }
            poh_recorder
                .read()
                .unwrap()
                .is_exited
                .store(true, Ordering::Relaxed);
            let _ = poh_simulator.join();
        }
        Blockstore::destroy(ledger_path.path()).unwrap();
    }

    #[test]
    fn test_consume_buffered_packets_interrupted() {
        let ledger_path = get_tmp_ledger_path_auto_delete!();
        {
            let (continue_sender, continue_receiver) = unbounded();
            let (finished_packet_sender, finished_packet_receiver) = unbounded();
            let (transactions, bank, poh_recorder, _entry_receiver, poh_simulator) =
                setup_conflicting_transactions(ledger_path.path());

            let test_fn = Some(move || {
                finished_packet_sender.send(()).unwrap();
                continue_receiver.recv().unwrap();
            });
            // When the poh recorder has a bank, it should process all non conflicting buffered packets.
            // Because each conflicting transaction is in it's own `Packet` within a `PacketBatch`, then
            // each iteration of this loop will process one element of the batch per iteration of the
            // loop.
            let interrupted_iteration = 1;
            poh_recorder.write().unwrap().set_bank(&bank, false);
            let poh_recorder_ = poh_recorder.clone();
            let recorder = poh_recorder_.read().unwrap().recorder();
            let (gossip_vote_sender, _gossip_vote_receiver) = unbounded();
            // Start up thread to process the banks
            let t_consume = Builder::new()
                .name("consume-buffered-packets".to_string())
                .spawn(move || {
                    let num_conflicting_transactions = transactions.len();
                    let deserialized_packets =
                        unprocessed_packet_batches::transactions_to_deserialized_packets(
                            &transactions,
                        )
                        .unwrap();
                    assert_eq!(deserialized_packets.len(), num_conflicting_transactions);
                    let num_packets_to_process_per_iteration = 1;
                    let mut buffered_packet_batches: UnprocessedPacketBatches =
                        UnprocessedPacketBatches::from_iter(
                            deserialized_packets.clone().into_iter(),
                            num_conflicting_transactions,
                        );
                    let all_packet_message_hashes: HashSet<Hash> = buffered_packet_batches
                        .iter()
                        .map(|packet| *packet.immutable_section().message_hash())
                        .collect();

                    let bundle_account_locker = Arc::new(Mutex::new(BundleLockerSanitizer::new(
                        &Pubkey::new_unique(),
                    )));

                    BankingStage::consume_buffered_packets(
                        &Pubkey::default(),
                        std::u128::MAX,
                        &poh_recorder_,
                        &mut buffered_packet_batches,
                        None,
                        &gossip_vote_sender,
                        test_fn,
                        &BankingStageStats::default(),
                        &recorder,
                        &QosService::new(Arc::new(RwLock::new(CostModel::default())), 1),
                        &mut LeaderSlotMetricsTracker::new(0),
                        num_packets_to_process_per_iteration,
                        None,
                        &HashSet::default(),
                        &bundle_account_locker,
                    );

                    // Check everything is correct. All indexes after `interrupted_iteration`
                    // should still be unprocessed
                    assert_eq!(
                        buffered_packet_batches.len(),
                        deserialized_packets[interrupted_iteration + 1..].len()
                    );
                    for packet in buffered_packet_batches.iter() {
                        assert!(all_packet_message_hashes
                            .contains(packet.immutable_section().message_hash()));
                    }
                })
                .unwrap();

            for i in 0..=interrupted_iteration {
                finished_packet_receiver.recv().unwrap();
                if i == interrupted_iteration {
                    poh_recorder
                        .write()
                        .unwrap()
                        .schedule_dummy_max_height_reached_failure();
                }
                continue_sender.send(()).unwrap();
            }

            t_consume.join().unwrap();
            poh_recorder
                .read()
                .unwrap()
                .is_exited
                .store(true, Ordering::Relaxed);
            let _ = poh_simulator.join();
        }
        Blockstore::destroy(ledger_path.path()).unwrap();
    }

    #[test]
    fn test_forwarder_budget() {
        solana_logger::setup();
        // Create `PacketBatch` with 1 unprocessed packet
        let tx = system_transaction::transfer(
            &Keypair::new(),
            &solana_sdk::pubkey::new_rand(),
            1,
            Hash::new_unique(),
        );
        let packet = Packet::from_data(None, &tx).unwrap();
        let deserialized_packet = DeserializedPacket::new(packet).unwrap();

        let genesis_config_info = create_slow_genesis_config(10_000);
        let GenesisConfigInfo {
            genesis_config,
            validator_pubkey,
            ..
        } = &genesis_config_info;

        let bank = Bank::new_no_wallclock_throttle_for_tests(genesis_config);
        let bank_forks = Arc::new(RwLock::new(BankForks::new(bank)));
        let bank = Arc::new(bank_forks.read().unwrap().get(0).unwrap());
        let ledger_path = get_tmp_ledger_path_auto_delete!();
        {
            let blockstore = Arc::new(
                Blockstore::open(ledger_path.path())
                    .expect("Expected to be able to open database ledger"),
            );
            let poh_config = PohConfig {
                // limit tick count to avoid clearing working_bank at
                // PohRecord then PohRecorderError(MaxHeightReached) at BankingStage
                target_tick_count: Some(bank.max_tick_height() - 1),
                ..PohConfig::default()
            };

            let (exit, poh_recorder, poh_service, _entry_receiver) =
                create_test_recorder(&bank, &blockstore, Some(poh_config), None);

            let local_node = Node::new_localhost_with_pubkey(validator_pubkey);
            let cluster_info = new_test_cluster_info(local_node.info);
            let recv_socket = &local_node.sockets.tpu_forwards[0];

            let test_cases = vec![
                ("budget-restricted", DataBudget::restricted(), 0),
                ("budget-available", DataBudget::default(), 1),
            ];

            let connection_cache = ConnectionCache::default();
            let socket = UdpSocket::bind("0.0.0.0:0").unwrap();
            for (name, data_budget, expected_num_forwarded) in test_cases {
                let mut unprocessed_packet_batches: UnprocessedPacketBatches =
                    UnprocessedPacketBatches::from_iter(
                        vec![deserialized_packet.clone()].into_iter(),
                        1,
                    );
                let stats = BankingStageStats::default();
                BankingStage::handle_forwarding(
                    &ForwardOption::ForwardTransaction,
                    &cluster_info,
                    &mut unprocessed_packet_batches,
                    &poh_recorder,
                    &socket,
                    true,
                    &data_budget,
                    &mut LeaderSlotMetricsTracker::new(0),
                    &stats,
                    &connection_cache,
                    &mut TracerPacketStats::new(0),
                    &bank_forks,
                );

                recv_socket
                    .set_nonblocking(expected_num_forwarded == 0)
                    .unwrap();

                let mut packets = vec![Packet::default(); 2];
                let num_received = recv_mmsg(recv_socket, &mut packets[..]).unwrap_or_default();
                assert_eq!(num_received, expected_num_forwarded, "{}", name);
            }

            exit.store(true, Ordering::Relaxed);
            poh_service.join().unwrap();
        }
        Blockstore::destroy(ledger_path.path()).unwrap();
    }

    #[test]
    fn test_handle_forwarding() {
        solana_logger::setup();
        // packets are deserialized upon receiving, failed packets will not be
        // forwarded; Therefore need to create real packets here.
        let keypair = Keypair::new();
        let pubkey = solana_sdk::pubkey::new_rand();

        let fwd_block_hash = Hash::new_unique();
        let forwarded_packet = {
            let transaction = system_transaction::transfer(&keypair, &pubkey, 1, fwd_block_hash);
            let mut packet = Packet::from_data(None, &transaction).unwrap();
            packet.meta.flags |= PacketFlags::FORWARDED;
            DeserializedPacket::new(packet).unwrap()
        };

        let normal_block_hash = Hash::new_unique();
        let normal_packet = {
            let transaction = system_transaction::transfer(&keypair, &pubkey, 1, normal_block_hash);
            let packet = Packet::from_data(None, &transaction).unwrap();
            DeserializedPacket::new(packet).unwrap()
        };

        let mut unprocessed_packet_batches: UnprocessedPacketBatches =
            UnprocessedPacketBatches::from_iter(
                vec![forwarded_packet, normal_packet].into_iter(),
                2,
            );

        let genesis_config_info = create_slow_genesis_config(10_000);
        let GenesisConfigInfo {
            genesis_config,
            validator_pubkey,
            ..
        } = &genesis_config_info;
        let bank = Bank::new_no_wallclock_throttle_for_tests(genesis_config);
        let bank_forks = Arc::new(RwLock::new(BankForks::new(bank)));
        let bank = Arc::new(bank_forks.read().unwrap().get(0).unwrap());
        let ledger_path = get_tmp_ledger_path_auto_delete!();
        {
            let blockstore = Arc::new(
                Blockstore::open(ledger_path.path())
                    .expect("Expected to be able to open database ledger"),
            );
            let poh_config = PohConfig {
                // limit tick count to avoid clearing working_bank at
                // PohRecord then PohRecorderError(MaxHeightReached) at BankingStage
                target_tick_count: Some(bank.max_tick_height() - 1),
                ..PohConfig::default()
            };

            let (exit, poh_recorder, poh_service, _entry_receiver) =
                create_test_recorder(&bank, &blockstore, Some(poh_config), None);

            let local_node = Node::new_localhost_with_pubkey(validator_pubkey);
            let cluster_info = new_test_cluster_info(local_node.info);
            let recv_socket = &local_node.sockets.tpu_forwards[0];
            let connection_cache = ConnectionCache::default();

            let test_cases = vec![
                ("not-forward", ForwardOption::NotForward, true, vec![], 2),
                (
                    "fwd-normal",
                    ForwardOption::ForwardTransaction,
                    true,
                    vec![normal_block_hash],
                    2,
                ),
                (
                    "fwd-no-op",
                    ForwardOption::ForwardTransaction,
                    true,
                    vec![],
                    2,
                ),
                (
                    "fwd-no-hold",
                    ForwardOption::ForwardTransaction,
                    false,
                    vec![],
                    0,
                ),
            ];

            let socket = UdpSocket::bind("0.0.0.0:0").unwrap();
            for (name, forward_option, hold, expected_ids, expected_num_unprocessed) in test_cases {
                let stats = BankingStageStats::default();
                BankingStage::handle_forwarding(
                    &forward_option,
                    &cluster_info,
                    &mut unprocessed_packet_batches,
                    &poh_recorder,
                    &socket,
                    hold,
                    &DataBudget::default(),
                    &mut LeaderSlotMetricsTracker::new(0),
                    &stats,
                    &connection_cache,
                    &mut TracerPacketStats::new(0),
                    &bank_forks,
                );

                recv_socket
                    .set_nonblocking(expected_ids.is_empty())
                    .unwrap();

                let mut packets = vec![Packet::default(); 2];
                let num_received = recv_mmsg(recv_socket, &mut packets[..]).unwrap_or_default();
                assert_eq!(num_received, expected_ids.len(), "{}", name);
                for (i, expected_id) in expected_ids.iter().enumerate() {
                    assert_eq!(packets[i].meta.size, 215);
                    let recv_transaction: VersionedTransaction =
                        packets[i].deserialize_slice(..).unwrap();
                    assert_eq!(
                        recv_transaction.message.recent_blockhash(),
                        expected_id,
                        "{}",
                        name
                    );
                }

                let num_unprocessed_packets: usize = unprocessed_packet_batches.len();
                assert_eq!(
                    num_unprocessed_packets, expected_num_unprocessed,
                    "{}",
                    name
                );
            }

            exit.store(true, Ordering::Relaxed);
            poh_service.join().unwrap();
        }
        Blockstore::destroy(ledger_path.path()).unwrap();
    }

    #[test]
    fn test_accumulate_batched_transaction_costs() {
        let signature_cost = 1;
        let write_lock_cost = 2;
        let data_bytes_cost = 3;
        let builtins_execution_cost = 4;
        let bpf_execution_cost = 10;
        let num_txs = 4;

        let tx_costs: Vec<_> = (0..num_txs)
            .map(|_| TransactionCost {
                signature_cost,
                write_lock_cost,
                data_bytes_cost,
                builtins_execution_cost,
                bpf_execution_cost,
                ..TransactionCost::default()
            })
            .collect();
        let tx_results: Vec<_> = (0..num_txs)
            .map(|n| {
                if n % 2 == 0 {
                    Ok(())
                } else {
                    Err(TransactionError::WouldExceedMaxBlockCostLimit)
                }
            })
            .collect();
        // should only accumulate half of the costs that are OK
        let expected_signatures = signature_cost * (num_txs / 2);
        let expected_write_locks = write_lock_cost * (num_txs / 2);
        let expected_data_bytes = data_bytes_cost * (num_txs / 2);
        let expected_builtins_execution_costs = builtins_execution_cost * (num_txs / 2);
        let expected_bpf_execution_costs = bpf_execution_cost * (num_txs / 2);
        let batched_transaction_details =
            BankingStage::accumulate_batched_transaction_costs(tx_costs.iter(), tx_results.iter());
        assert_eq!(
            expected_signatures,
            batched_transaction_details.costs.batched_signature_cost
        );
        assert_eq!(
            expected_write_locks,
            batched_transaction_details.costs.batched_write_lock_cost
        );
        assert_eq!(
            expected_data_bytes,
            batched_transaction_details.costs.batched_data_bytes_cost
        );
        assert_eq!(
            expected_builtins_execution_costs,
            batched_transaction_details
                .costs
                .batched_builtins_execute_cost
        );
        assert_eq!(
            expected_bpf_execution_costs,
            batched_transaction_details.costs.batched_bpf_execute_cost
        );
    }

    #[test]
    fn test_accumulate_execute_units_and_time() {
        let mut execute_timings = ExecuteTimings::default();
        let mut expected_units = 0;
        let mut expected_us = 0;

        for n in 0..10 {
            execute_timings.details.per_program_timings.insert(
                Pubkey::new_unique(),
                ProgramTiming {
                    accumulated_us: n * 100,
                    accumulated_units: n * 1000,
                    count: n as u32,
                    errored_txs_compute_consumed: vec![],
                    total_errored_units: 0,
                },
            );
            expected_us += n * 100;
            expected_units += n * 1000;
        }

        let (units, us) = BankingStage::accumulate_execute_units_and_time(&execute_timings);

        assert_eq!(expected_units, units);
        assert_eq!(expected_us, us);
    }

    #[test]
    fn test_filter_processed_packets() {
        let retryable_indexes = [0, 1, 2, 3];
        let mut non_retryable_indexes = vec![];
        let f = |start, end| {
            non_retryable_indexes.push((start, end));
        };
        BankingStage::filter_processed_packets(retryable_indexes.iter(), f);
        assert!(non_retryable_indexes.is_empty());

        let retryable_indexes = [0, 1, 2, 3, 5];
        let mut non_retryable_indexes = vec![];
        let f = |start, end| {
            non_retryable_indexes.push((start, end));
        };
        BankingStage::filter_processed_packets(retryable_indexes.iter(), f);
        assert_eq!(non_retryable_indexes, vec![(4, 5)]);

        let retryable_indexes = [1, 2, 3];
        let mut non_retryable_indexes = vec![];
        let f = |start, end| {
            non_retryable_indexes.push((start, end));
        };
        BankingStage::filter_processed_packets(retryable_indexes.iter(), f);
        assert_eq!(non_retryable_indexes, vec![(0, 1)]);

        let retryable_indexes = [1, 2, 3, 5];
        let mut non_retryable_indexes = vec![];
        let f = |start, end| {
            non_retryable_indexes.push((start, end));
        };
        BankingStage::filter_processed_packets(retryable_indexes.iter(), f);
        assert_eq!(non_retryable_indexes, vec![(0, 1), (4, 5)]);

        let retryable_indexes = [1, 2, 3, 5, 8];
        let mut non_retryable_indexes = vec![];
        let f = |start, end| {
            non_retryable_indexes.push((start, end));
        };
        BankingStage::filter_processed_packets(retryable_indexes.iter(), f);
        assert_eq!(non_retryable_indexes, vec![(0, 1), (4, 5), (6, 8)]);

        let retryable_indexes = [1, 2, 3, 5, 8, 8];
        let mut non_retryable_indexes = vec![];
        let f = |start, end| {
            non_retryable_indexes.push((start, end));
        };
        BankingStage::filter_processed_packets(retryable_indexes.iter(), f);
        assert_eq!(non_retryable_indexes, vec![(0, 1), (4, 5), (6, 8)]);
    }
}<|MERGE_RESOLUTION|>--- conflicted
+++ resolved
@@ -402,12 +402,8 @@
         connection_cache: Arc<ConnectionCache>,
         bank_forks: Arc<RwLock<BankForks>>,
         tip_accounts: HashSet<Pubkey>,
-<<<<<<< HEAD
         bundle_account_locker: Arc<Mutex<BundleLockerSanitizer>>,
         bank_forks: Arc<RwLock<BankForks>>,
-=======
-        bundle_account_locker: Arc<Mutex<BundleAccountLocker>>,
->>>>>>> dde06282
     ) -> Self {
         Self::new_num_threads(
             cluster_info,
@@ -442,12 +438,8 @@
         connection_cache: Arc<ConnectionCache>,
         bank_forks: Arc<RwLock<BankForks>>,
         tip_accounts: HashSet<Pubkey>,
-<<<<<<< HEAD
         bundle_account_locker: Arc<Mutex<BundleLockerSanitizer>>,
         bank_forks: Arc<RwLock<BankForks>>,
-=======
-        bundle_account_locker: Arc<Mutex<BundleAccountLocker>>,
->>>>>>> dde06282
     ) -> Self {
         assert!(num_threads >= MIN_TOTAL_THREADS);
         // Single thread to generate entries from many banks.
@@ -900,12 +892,8 @@
         tracer_packet_stats: &mut TracerPacketStats,
         bank_forks: &Arc<RwLock<BankForks>>,
         tip_accounts: &HashSet<Pubkey>,
-<<<<<<< HEAD
         bundle_account_locker: &Arc<Mutex<BundleLockerSanitizer>>,
         bank_forks: &Arc<RwLock<BankForks>>,
-=======
-        bundle_account_locker: &Arc<Mutex<BundleAccountLocker>>,
->>>>>>> dde06282
     ) {
         let ((metrics_action, decision), make_decision_time) = measure!(
             {
@@ -1128,12 +1116,8 @@
         connection_cache: Arc<ConnectionCache>,
         bank_forks: &Arc<RwLock<BankForks>>,
         tip_accounts: HashSet<Pubkey>,
-<<<<<<< HEAD
         bundle_account_locker: Arc<Mutex<BundleLockerSanitizer>>,
         bank_forks: &Arc<RwLock<BankForks>>,
-=======
-        bundle_account_locker: Arc<Mutex<BundleAccountLocker>>,
->>>>>>> dde06282
     ) {
         let recorder = poh_recorder.read().unwrap().recorder();
         let socket = UdpSocket::bind("0.0.0.0:0").unwrap();
@@ -1526,12 +1510,8 @@
         transaction_status_sender: Option<TransactionStatusSender>,
         gossip_vote_sender: &ReplayVoteSender,
         qos_service: &QosService,
-<<<<<<< HEAD
-        bundle_account_locker: &Arc<Mutex<BundleLockerSanitizer>>,
-=======
         log_messages_bytes_limit: Option<usize>,
         bundle_account_locker: &Arc<Mutex<BundleAccountLocker>>,
->>>>>>> dde06282
     ) -> ProcessTransactionBatchOutput {
         let mut cost_model_time = Measure::start("cost_model");
 
@@ -1733,12 +1713,8 @@
         transaction_status_sender: Option<TransactionStatusSender>,
         gossip_vote_sender: &ReplayVoteSender,
         qos_service: &QosService,
-<<<<<<< HEAD
-        bundle_account_locker: &Arc<Mutex<BundleLockerSanitizer>>,
-=======
         log_messages_bytes_limit: Option<usize>,
         bundle_account_locker: &Arc<Mutex<BundleAccountLocker>>,
->>>>>>> dde06282
     ) -> ProcessTransactionsSummary {
         let mut chunk_start = 0;
         let mut all_retryable_tx_indexes = vec![];
