//! A stage to broadcast data from a leader node to validators
#![allow(clippy::rc_buffer)]

use {
    self::{
        broadcast_duplicates_run::{BroadcastDuplicatesConfig, BroadcastDuplicatesRun},
        broadcast_fake_shreds_run::BroadcastFakeShredsRun,
        broadcast_metrics::*,
        fail_entry_verification_broadcast_run::FailEntryVerificationBroadcastRun,
        standard_broadcast_run::StandardBroadcastRun,
    },
    crate::{
        cluster_nodes::{ClusterNodes, ClusterNodesCache},
        result::{Error, Result},
    },
    crossbeam_channel::{unbounded, Receiver, RecvError, RecvTimeoutError, Sender},
    itertools::Itertools,
    solana_gossip::cluster_info::{ClusterInfo, ClusterInfoError, DATA_PLANE_FANOUT},
    solana_ledger::{blockstore::Blockstore, shred::Shred},
    solana_measure::measure::Measure,
    solana_metrics::{inc_new_counter_error, inc_new_counter_info},
    solana_poh::poh_recorder::WorkingBankEntry,
    solana_runtime::bank_forks::BankForks,
    solana_sdk::{
        clock::Slot,
        pubkey::Pubkey,
        signature::Keypair,
        timing::{timestamp, AtomicInterval},
    },
    solana_streamer::{
        sendmmsg::{batch_send, SendPktsError},
        socket::SocketAddrSpace,
    },
    std::{
        collections::{HashMap, HashSet},
        iter::repeat,
        net::{SocketAddr, UdpSocket},
        sync::{
            atomic::{AtomicBool, Ordering},
            Arc, Mutex, RwLock,
        },
        thread::{self, Builder, JoinHandle},
        time::{Duration, Instant},
    },
};

pub mod broadcast_duplicates_run;
mod broadcast_fake_shreds_run;
pub mod broadcast_metrics;
pub(crate) mod broadcast_utils;
mod fail_entry_verification_broadcast_run;
mod standard_broadcast_run;

const CLUSTER_NODES_CACHE_NUM_EPOCH_CAP: usize = 8;
const CLUSTER_NODES_CACHE_TTL: Duration = Duration::from_secs(5);

pub(crate) const NUM_INSERT_THREADS: usize = 2;
pub(crate) type RetransmitSlotsSender = Sender<Slot>;
pub(crate) type RetransmitSlotsReceiver = Receiver<Slot>;
pub(crate) type RecordReceiver = Receiver<(Arc<Vec<Shred>>, Option<BroadcastShredBatchInfo>)>;
pub(crate) type TransmitReceiver = Receiver<(Arc<Vec<Shred>>, Option<BroadcastShredBatchInfo>)>;

#[derive(Debug, PartialEq, Eq, Clone)]
pub enum BroadcastStageReturnType {
    ChannelDisconnected,
}

#[derive(PartialEq, Eq, Clone, Debug)]
pub enum BroadcastStageType {
    Standard,
    FailEntryVerification,
    BroadcastFakeShreds,
    BroadcastDuplicates(BroadcastDuplicatesConfig),
}

impl BroadcastStageType {
    #[allow(clippy::too_many_arguments)]
    pub fn new_broadcast_stage(
        &self,
        sock: Vec<UdpSocket>,
        cluster_info: Arc<ClusterInfo>,
        receiver: Receiver<WorkingBankEntry>,
        retransmit_slots_receiver: RetransmitSlotsReceiver,
        exit_sender: Arc<AtomicBool>,
        blockstore: Arc<Blockstore>,
        bank_forks: Arc<RwLock<BankForks>>,
        shred_version: u16,
        shred_receiver_addr: Option<SocketAddr>,
    ) -> BroadcastStage {
        match self {
            BroadcastStageType::Standard => BroadcastStage::new(
                sock,
                cluster_info,
                receiver,
                retransmit_slots_receiver,
                exit_sender,
                blockstore,
                bank_forks,
                StandardBroadcastRun::new(shred_version),
                shred_receiver_addr,
            ),

            BroadcastStageType::FailEntryVerification => BroadcastStage::new(
                sock,
                cluster_info,
                receiver,
                retransmit_slots_receiver,
                exit_sender,
                blockstore,
                bank_forks,
                FailEntryVerificationBroadcastRun::new(shred_version),
                None,
            ),

            BroadcastStageType::BroadcastFakeShreds => BroadcastStage::new(
                sock,
                cluster_info,
                receiver,
                retransmit_slots_receiver,
                exit_sender,
                blockstore,
                bank_forks,
                BroadcastFakeShredsRun::new(0, shred_version),
                None,
            ),

            BroadcastStageType::BroadcastDuplicates(config) => BroadcastStage::new(
                sock,
                cluster_info,
                receiver,
                retransmit_slots_receiver,
                exit_sender,
                blockstore,
                bank_forks,
                BroadcastDuplicatesRun::new(shred_version, config.clone()),
                None,
            ),
        }
    }
}

trait BroadcastRun {
    fn run(
        &mut self,
        keypair: &Keypair,
        blockstore: &Blockstore,
        receiver: &Receiver<WorkingBankEntry>,
        socket_sender: &Sender<(Arc<Vec<Shred>>, Option<BroadcastShredBatchInfo>)>,
        blockstore_sender: &Sender<(Arc<Vec<Shred>>, Option<BroadcastShredBatchInfo>)>,
    ) -> Result<()>;
    fn transmit(
        &mut self,
        receiver: &Mutex<TransmitReceiver>,
        cluster_info: &ClusterInfo,
        sock: &UdpSocket,
        bank_forks: &RwLock<BankForks>,
<<<<<<< HEAD
        shred_receiver_service: Option<SocketAddr>,
=======
>>>>>>> 37f4621c
    ) -> Result<()>;
    fn record(&mut self, receiver: &Mutex<RecordReceiver>, blockstore: &Blockstore) -> Result<()>;
}

// Implement a destructor for the BroadcastStage thread to signal it exited
// even on panics
struct Finalizer {
    exit_sender: Arc<AtomicBool>,
}

impl Finalizer {
    fn new(exit_sender: Arc<AtomicBool>) -> Self {
        Finalizer { exit_sender }
    }
}
// Implement a destructor for Finalizer.
impl Drop for Finalizer {
    fn drop(&mut self) {
        self.exit_sender.clone().store(true, Ordering::Relaxed);
    }
}

pub struct BroadcastStage {
    thread_hdls: Vec<JoinHandle<BroadcastStageReturnType>>,
}

impl BroadcastStage {
    #[allow(clippy::too_many_arguments)]
    fn run(
        cluster_info: Arc<ClusterInfo>,
        blockstore: &Blockstore,
        receiver: &Receiver<WorkingBankEntry>,
        socket_sender: &Sender<(Arc<Vec<Shred>>, Option<BroadcastShredBatchInfo>)>,
        blockstore_sender: &Sender<(Arc<Vec<Shred>>, Option<BroadcastShredBatchInfo>)>,
        mut broadcast_stage_run: impl BroadcastRun,
    ) -> BroadcastStageReturnType {
        loop {
            let res = broadcast_stage_run.run(
                &cluster_info.keypair(),
                blockstore,
                receiver,
                socket_sender,
                blockstore_sender,
            );
            let res = Self::handle_error(res, "run");
            if let Some(res) = res {
                return res;
            }
        }
    }
    fn handle_error(r: Result<()>, name: &str) -> Option<BroadcastStageReturnType> {
        if let Err(e) = r {
            match e {
                Error::RecvTimeout(RecvTimeoutError::Disconnected)
                | Error::Send
                | Error::Recv(RecvError) => {
                    return Some(BroadcastStageReturnType::ChannelDisconnected);
                }
                Error::RecvTimeout(RecvTimeoutError::Timeout)
                | Error::ClusterInfo(ClusterInfoError::NoPeers) => (), // TODO: Why are the unit-tests throwing hundreds of these?
                _ => {
                    inc_new_counter_error!("streamer-broadcaster-error", 1, 1);
                    error!("{} broadcaster error: {:?}", name, e);
                }
            }
        }
        None
    }

    /// Service to broadcast messages from the leader to layer 1 nodes.
    /// See `cluster_info` for network layer definitions.
    /// # Arguments
    /// * `sock` - Socket to send from.
    /// * `exit` - Boolean to signal system exit.
    /// * `cluster_info` - ClusterInfo structure
    /// * `window` - Cache of Shreds that we have broadcast
    /// * `receiver` - Receive channel for Shreds to be retransmitted to all the layer 1 nodes.
    /// * `exit_sender` - Set to true when this service exits, allows rest of Tpu to exit cleanly.
    /// Otherwise, when a Tpu closes, it only closes the stages that come after it. The stages
    /// that come before could be blocked on a receive, and never notice that they need to
    /// exit. Now, if any stage of the Tpu closes, it will lead to closing the WriteStage (b/c
    /// WriteStage is the last stage in the pipeline), which will then close Broadcast service,
    /// which will then close FetchStage in the Tpu, and then the rest of the Tpu,
    /// completing the cycle.
    #[allow(clippy::too_many_arguments)]
    #[allow(clippy::same_item_push)]
    fn new(
        socks: Vec<UdpSocket>,
        cluster_info: Arc<ClusterInfo>,
        receiver: Receiver<WorkingBankEntry>,
        retransmit_slots_receiver: RetransmitSlotsReceiver,
        exit: Arc<AtomicBool>,
        blockstore: Arc<Blockstore>,
        bank_forks: Arc<RwLock<BankForks>>,
        broadcast_stage_run: impl BroadcastRun + Send + 'static + Clone,
        shred_receiver_addr: Option<SocketAddr>,
    ) -> Self {
        let (socket_sender, socket_receiver) = unbounded();
        let (blockstore_sender, blockstore_receiver) = unbounded();
        let bs_run = broadcast_stage_run.clone();

        let socket_sender_ = socket_sender.clone();
        let thread_hdl = {
            let blockstore = blockstore.clone();
            let cluster_info = cluster_info.clone();
            Builder::new()
                .name("solana-broadcaster".to_string())
                .spawn(move || {
                    let _finalizer = Finalizer::new(exit);
                    Self::run(
                        cluster_info,
                        &blockstore,
                        &receiver,
                        &socket_sender_,
                        &blockstore_sender,
                        bs_run,
                    )
                })
                .unwrap()
        };
        let mut thread_hdls = vec![thread_hdl];
        let socket_receiver = Arc::new(Mutex::new(socket_receiver));
        for sock in socks.into_iter() {
            let socket_receiver = socket_receiver.clone();
            let mut bs_transmit = broadcast_stage_run.clone();
            let cluster_info = cluster_info.clone();
            let bank_forks = bank_forks.clone();
            let t = Builder::new()
                .name("solana-broadcaster-transmit".to_string())
                .spawn(move || loop {
                    let res = bs_transmit.transmit(
                        &socket_receiver,
                        &cluster_info,
                        &sock,
                        &bank_forks,
                        shred_receiver_addr,
                    );
                    let res = Self::handle_error(res, "solana-broadcaster-transmit");
                    if let Some(res) = res {
                        return res;
                    }
                })
                .unwrap();
            thread_hdls.push(t);
        }
        let blockstore_receiver = Arc::new(Mutex::new(blockstore_receiver));
        for _ in 0..NUM_INSERT_THREADS {
            let blockstore_receiver = blockstore_receiver.clone();
            let mut bs_record = broadcast_stage_run.clone();
            let btree = blockstore.clone();
            let t = Builder::new()
                .name("solana-broadcaster-record".to_string())
                .spawn(move || loop {
                    let res = bs_record.record(&blockstore_receiver, &btree);
                    let res = Self::handle_error(res, "solana-broadcaster-record");
                    if let Some(res) = res {
                        return res;
                    }
                })
                .unwrap();
            thread_hdls.push(t);
        }

        let retransmit_thread = Builder::new()
            .name("solana-broadcaster-retransmit".to_string())
            .spawn(move || loop {
                if let Some(res) = Self::handle_error(
                    Self::check_retransmit_signals(
                        &blockstore,
                        &retransmit_slots_receiver,
                        &socket_sender,
                    ),
                    "solana-broadcaster-retransmit-check_retransmit_signals",
                ) {
                    return res;
                }
            })
            .unwrap();

        thread_hdls.push(retransmit_thread);
        Self { thread_hdls }
    }

    fn check_retransmit_signals(
        blockstore: &Blockstore,
        retransmit_slots_receiver: &RetransmitSlotsReceiver,
        socket_sender: &Sender<(Arc<Vec<Shred>>, Option<BroadcastShredBatchInfo>)>,
    ) -> Result<()> {
        const RECV_TIMEOUT: Duration = Duration::from_millis(100);
        let retransmit_slots: HashSet<Slot> =
            std::iter::once(retransmit_slots_receiver.recv_timeout(RECV_TIMEOUT)?)
                .chain(retransmit_slots_receiver.try_iter())
                .collect();

        for new_retransmit_slot in retransmit_slots {
            let data_shreds = Arc::new(
                blockstore
                    .get_data_shreds_for_slot(new_retransmit_slot, 0)
                    .expect("My own shreds must be reconstructable"),
            );
            debug_assert!(data_shreds
                .iter()
                .all(|shred| shred.slot() == new_retransmit_slot));
            if !data_shreds.is_empty() {
                socket_sender.send((data_shreds, None))?;
            }

            let coding_shreds = Arc::new(
                blockstore
                    .get_coding_shreds_for_slot(new_retransmit_slot, 0)
                    .expect("My own shreds must be reconstructable"),
            );

            debug_assert!(coding_shreds
                .iter()
                .all(|shred| shred.slot() == new_retransmit_slot));
            if !coding_shreds.is_empty() {
                socket_sender.send((coding_shreds, None))?;
            }
        }

        Ok(())
    }

    pub fn join(self) -> thread::Result<BroadcastStageReturnType> {
        for thread_hdl in self.thread_hdls.into_iter() {
            let _ = thread_hdl.join();
        }
        Ok(BroadcastStageReturnType::ChannelDisconnected)
    }
}

fn update_peer_stats(
    cluster_nodes: &ClusterNodes<BroadcastStage>,
    last_datapoint_submit: &AtomicInterval,
) {
    if last_datapoint_submit.should_update(1000) {
        let now = timestamp();
        let num_live_peers = cluster_nodes.num_peers_live(now);
        let broadcast_len = cluster_nodes.num_peers() + 1;
        datapoint_info!(
            "cluster_info-num_nodes",
            ("live_count", num_live_peers, i64),
            ("broadcast_count", broadcast_len, i64)
        );
    }
}

/// broadcast messages from the leader to layer 1 nodes
/// # Remarks
pub fn broadcast_shreds(
    s: &UdpSocket,
    shreds: &[Shred],
    cluster_nodes_cache: &ClusterNodesCache<BroadcastStage>,
    last_datapoint_submit: &AtomicInterval,
    transmit_stats: &mut TransmitShredsStats,
    cluster_info: &ClusterInfo,
    bank_forks: &RwLock<BankForks>,
    socket_addr_space: &SocketAddrSpace,
    shred_receiver_addr: Option<SocketAddr>,
) -> Result<()> {
    let mut result = Ok(());
    let mut shred_select = Measure::start("shred_select");
    let (root_bank, working_bank) = {
        let bank_forks = bank_forks.read().unwrap();
        (bank_forks.root_bank(), bank_forks.working_bank())
    };
    let packets: Vec<_> = shreds
        .iter()
        .group_by(|shred| shred.slot())
        .into_iter()
        .flat_map(|(slot, shreds)| {
            let cluster_nodes =
                cluster_nodes_cache.get(slot, &root_bank, &working_bank, cluster_info);
            update_peer_stats(&cluster_nodes, last_datapoint_submit);
            let root_bank = root_bank.clone();
            shreds.flat_map(move |shred| {
<<<<<<< HEAD
                repeat(shred.payload()).zip(cluster_nodes.maybe_extend_broadcast_addrs(
                    shred,
=======
                repeat(shred.payload()).zip(cluster_nodes.get_broadcast_addrs(
                    &shred.id(),
>>>>>>> 37f4621c
                    &root_bank,
                    DATA_PLANE_FANOUT,
                    socket_addr_space,
                    shred_receiver_addr,
                ))
            })
        })
        .collect();
    shred_select.stop();
    transmit_stats.shred_select += shred_select.as_us();

    let mut send_mmsg_time = Measure::start("send_mmsg");
    if let Err(SendPktsError::IoError(ioerr, num_failed)) = batch_send(s, &packets[..]) {
        transmit_stats.dropped_packets += num_failed;
        result = Err(Error::Io(ioerr));
    }
    send_mmsg_time.stop();
    transmit_stats.send_mmsg_elapsed += send_mmsg_time.as_us();
    transmit_stats.total_packets += packets.len();
    result
}

#[cfg(test)]
pub mod test {
    use {
        super::*,
        crossbeam_channel::unbounded,
        solana_entry::entry::create_ticks,
        solana_gossip::cluster_info::{ClusterInfo, Node},
        solana_ledger::{
            blockstore::Blockstore,
            genesis_utils::{create_genesis_config, GenesisConfigInfo},
            get_tmp_ledger_path,
            shred::{max_ticks_per_n_shreds, ProcessShredsStats, Shredder},
        },
        solana_runtime::bank::Bank,
        solana_sdk::{
            hash::Hash,
            pubkey::Pubkey,
            signature::{Keypair, Signer},
        },
        std::{
            path::Path,
            sync::{atomic::AtomicBool, Arc},
            thread::sleep,
        },
    };

    #[allow(clippy::implicit_hasher)]
    #[allow(clippy::type_complexity)]
    fn make_transmit_shreds(
        slot: Slot,
        num: u64,
    ) -> (
        Vec<Shred>,
        Vec<Shred>,
        Vec<Arc<Vec<Shred>>>,
        Vec<Arc<Vec<Shred>>>,
    ) {
        let num_entries = max_ticks_per_n_shreds(num, None);
        let entries = create_ticks(num_entries, /*hashes_per_tick:*/ 0, Hash::default());
        let shredder = Shredder::new(
            slot, /*parent_slot:*/ 0, /*reference_tick:*/ 0, /*version:*/ 0,
        )
        .unwrap();
        let (data_shreds, coding_shreds) = shredder.entries_to_shreds(
            &Keypair::new(),
            &entries,
            true, // is_last_in_slot
            0,    // next_shred_index,
            0,    // next_code_index
            &mut ProcessShredsStats::default(),
        );
        (
            data_shreds.clone(),
            coding_shreds.clone(),
            data_shreds
                .into_iter()
                .map(|shred| Arc::new(vec![shred]))
                .collect(),
            coding_shreds
                .into_iter()
                .map(|shred| Arc::new(vec![shred]))
                .collect(),
        )
    }

    fn check_all_shreds_received(
        transmit_receiver: &TransmitReceiver,
        mut data_index: u64,
        mut coding_index: u64,
        num_expected_data_shreds: u64,
        num_expected_coding_shreds: u64,
    ) {
        while let Ok((shreds, _)) = transmit_receiver.try_recv() {
            if shreds[0].is_data() {
                for data_shred in shreds.iter() {
                    assert_eq!(data_shred.index() as u64, data_index);
                    data_index += 1;
                }
            } else {
                assert_eq!(shreds[0].index() as u64, coding_index);
                for coding_shred in shreds.iter() {
                    assert_eq!(coding_shred.index() as u64, coding_index);
                    coding_index += 1;
                }
            }
        }

        assert_eq!(num_expected_data_shreds, data_index);
        assert_eq!(num_expected_coding_shreds, coding_index);
    }

    #[test]
    fn test_duplicate_retransmit_signal() {
        // Setup
        let ledger_path = get_tmp_ledger_path!();
        let blockstore = Arc::new(Blockstore::open(&ledger_path).unwrap());
        let (transmit_sender, transmit_receiver) = unbounded();
        let (retransmit_slots_sender, retransmit_slots_receiver) = unbounded();

        // Make some shreds
        let updated_slot = 0;
        let (all_data_shreds, all_coding_shreds, _, _all_coding_transmit_shreds) =
            make_transmit_shreds(updated_slot, 10);
        let num_data_shreds = all_data_shreds.len();
        let num_coding_shreds = all_coding_shreds.len();
        assert!(num_data_shreds >= 10);

        // Insert all the shreds
        blockstore
            .insert_shreds(all_data_shreds, None, true)
            .unwrap();
        blockstore
            .insert_shreds(all_coding_shreds, None, true)
            .unwrap();

        // Insert duplicate retransmit signal, blocks should
        // only be retransmitted once
        retransmit_slots_sender.send(updated_slot).unwrap();
        retransmit_slots_sender.send(updated_slot).unwrap();
        BroadcastStage::check_retransmit_signals(
            &blockstore,
            &retransmit_slots_receiver,
            &transmit_sender,
        )
        .unwrap();
        // Check all the data shreds were received only once
        check_all_shreds_received(
            &transmit_receiver,
            0,
            0,
            num_data_shreds as u64,
            num_coding_shreds as u64,
        );
    }

    struct MockBroadcastStage {
        blockstore: Arc<Blockstore>,
        broadcast_service: BroadcastStage,
        bank: Arc<Bank>,
    }

    fn setup_dummy_broadcast_service(
        leader_pubkey: &Pubkey,
        ledger_path: &Path,
        entry_receiver: Receiver<WorkingBankEntry>,
        retransmit_slots_receiver: RetransmitSlotsReceiver,
    ) -> MockBroadcastStage {
        // Make the database ledger
        let blockstore = Arc::new(Blockstore::open(ledger_path).unwrap());

        // Make the leader node and scheduler
        let leader_info = Node::new_localhost_with_pubkey(leader_pubkey);

        // Make a node to broadcast to
        let buddy_keypair = Keypair::new();
        let broadcast_buddy = Node::new_localhost_with_pubkey(&buddy_keypair.pubkey());

        // Fill the cluster_info with the buddy's info
        let cluster_info = ClusterInfo::new(
            leader_info.info.clone(),
            Arc::new(Keypair::new()),
            SocketAddrSpace::Unspecified,
        );
        cluster_info.insert_info(broadcast_buddy.info);
        let cluster_info = Arc::new(cluster_info);

        let exit_sender = Arc::new(AtomicBool::new(false));

        let GenesisConfigInfo { genesis_config, .. } = create_genesis_config(10_000);
        let bank = Bank::new_for_tests(&genesis_config);
        let bank_forks = Arc::new(RwLock::new(BankForks::new(bank)));
        let bank = bank_forks.read().unwrap().root_bank();

        // Start up the broadcast stage
        let broadcast_service = BroadcastStage::new(
            leader_info.sockets.broadcast,
            cluster_info,
            entry_receiver,
            retransmit_slots_receiver,
            exit_sender,
            blockstore.clone(),
            bank_forks,
            StandardBroadcastRun::new(0),
            None,
        );

        MockBroadcastStage {
            blockstore,
            broadcast_service,
            bank,
        }
    }

    #[test]
    fn test_broadcast_ledger() {
        solana_logger::setup();
        let ledger_path = get_tmp_ledger_path!();

        {
            // Create the leader scheduler
            let leader_keypair = Keypair::new();

            let (entry_sender, entry_receiver) = unbounded();
            let (retransmit_slots_sender, retransmit_slots_receiver) = unbounded();
            let broadcast_service = setup_dummy_broadcast_service(
                &leader_keypair.pubkey(),
                &ledger_path,
                entry_receiver,
                retransmit_slots_receiver,
            );
            let start_tick_height;
            let max_tick_height;
            let ticks_per_slot;
            let slot;
            {
                let bank = broadcast_service.bank.clone();
                start_tick_height = bank.tick_height();
                max_tick_height = bank.max_tick_height();
                ticks_per_slot = bank.ticks_per_slot();
                slot = bank.slot();
                let ticks = create_ticks(max_tick_height - start_tick_height, 0, Hash::default());
                for (i, tick) in ticks.into_iter().enumerate() {
                    entry_sender
                        .send(WorkingBankEntry {
                            bank: bank.clone(),
                            entries_ticks: vec![(tick, i as u64 + 1)],
                        })
                        .expect("Expect successful send to broadcast service");
                }
            }

            trace!(
                "[broadcast_ledger] max_tick_height: {}, start_tick_height: {}, ticks_per_slot: {}",
                max_tick_height,
                start_tick_height,
                ticks_per_slot,
            );

            let mut entries = vec![];
            for _ in 0..10 {
                entries = broadcast_service
                    .blockstore
                    .get_slot_entries(slot, 0)
                    .expect("Expect entries to be present");
                if entries.len() >= max_tick_height as usize {
                    break;
                }
                sleep(Duration::from_millis(1000));
            }
            assert_eq!(entries.len(), max_tick_height as usize);

            drop(entry_sender);
            drop(retransmit_slots_sender);
            broadcast_service
                .broadcast_service
                .join()
                .expect("Expect successful join of broadcast service");
        }

        Blockstore::destroy(&ledger_path).expect("Expected successful database destruction");
    }
}<|MERGE_RESOLUTION|>--- conflicted
+++ resolved
@@ -154,10 +154,7 @@
         cluster_info: &ClusterInfo,
         sock: &UdpSocket,
         bank_forks: &RwLock<BankForks>,
-<<<<<<< HEAD
         shred_receiver_service: Option<SocketAddr>,
-=======
->>>>>>> 37f4621c
     ) -> Result<()>;
     fn record(&mut self, receiver: &Mutex<RecordReceiver>, blockstore: &Blockstore) -> Result<()>;
 }
@@ -435,13 +432,8 @@
             update_peer_stats(&cluster_nodes, last_datapoint_submit);
             let root_bank = root_bank.clone();
             shreds.flat_map(move |shred| {
-<<<<<<< HEAD
                 repeat(shred.payload()).zip(cluster_nodes.maybe_extend_broadcast_addrs(
-                    shred,
-=======
-                repeat(shred.payload()).zip(cluster_nodes.get_broadcast_addrs(
                     &shred.id(),
->>>>>>> 37f4621c
                     &root_bank,
                     DATA_PLANE_FANOUT,
                     socket_addr_space,
