--- conflicted
+++ resolved
@@ -453,27 +453,17 @@
             MAX_PROCESSING_AGE,
             &mut metrics,
         );
-<<<<<<< HEAD
-        if let Some(failure) = check_results.iter().find(|r| r.0.is_err()) {
-            error!("failed: {:?}", failure);
-            return Err(BundleSchedulerError::FailedCheckResults(bundle.uuid));
-=======
 
         // TODO: check to see if any accounts are owned by lookup table and write-locked and if so, fail
         // TODO: can also do this on backend? requires reading from Accounts which may be slow
 
-        if transactions.is_empty()
-            || bundle.batch.packets.len() != transactions.len()
-            || unique_signatures.len() != transactions.len()
-            || check_results.iter().any(|r| r.0.is_err())
-        {
+        if let Some(failure) = check_results.iter().find(|r| r.0.is_err()) {
             info!("{}", s);
             info!("[bundle acct] blockhash: {:?}, tx len: {:?}, bundle packet len: {:?}, uniq: {:?}, check_results: {:?}", transactions[0].message.recent_blockhash(), transactions.len(), bundle.batch.packets.len(), unique_signatures.len(), check_results);
             if let Some(banking_loopback) = banking_loopback {
                 banking_loopback.send((vec![bundle.clone().batch], None));
             }
             return Err(BundleSchedulerError::InvalidPackets(bundle.uuid));
->>>>>>> 3e9871fd
         }
 
         Ok(SanitizedBundle {
@@ -974,11 +964,7 @@
         });
 
         let mut bundle_account_locker =
-<<<<<<< HEAD
-            BundleAccountLocker::new(NUM_BUNDLES_PRE_LOCK, &tip_manager.tip_payment_program_id());
-=======
-            BundleAccountLocker::new(NUM_BUNDLES_PRE_LOCK, &tip_manager.program_id(), None);
->>>>>>> 3e9871fd
+            BundleAccountLocker::new(NUM_BUNDLES_PRE_LOCK, &tip_manager.tip_payment_program_id(), None);
 
         let kp = Keypair::new();
         let tx =
