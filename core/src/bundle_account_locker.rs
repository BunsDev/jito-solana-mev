use crossbeam_channel::Sender;
use {
    crate::{
        bundle::PacketBundle,
        unprocessed_packet_batches::{deserialize_packets, ImmutableDeserializedPacket},
    },
    solana_perf::packet::PacketBatch,
    solana_runtime::{bank::Bank, transaction_error_metrics::TransactionErrorMetrics},
    solana_sdk::{
        bundle::sanitized::SanitizedBundle,
        clock::MAX_PROCESSING_AGE,
        feature_set::FeatureSet,
        pubkey::Pubkey,
        signature::Signature,
        transaction::{AddressLoader, SanitizedTransaction, TransactionAccountLocks},
    },
    std::{
        collections::{
            hash_map::{Entry, RandomState},
            HashMap, HashSet, VecDeque,
        },
        iter::repeat,
        sync::Arc,
    },
    thiserror::Error,
    uuid::Uuid,
};
use crate::banking_stage::BankingPacketBatch;

#[derive(Error, Debug, PartialEq, Eq, Clone)]
pub enum BundleSchedulerError {
    #[error("Bundle locking error uuid: {0}")]
    GetLocksError(Uuid),
    #[error("Bundle contains invalid packets uuid: {0}")]
    InvalidPackets(Uuid),
}

pub type Result<T> = std::result::Result<T, BundleSchedulerError>;

#[derive(Debug, Clone)]
pub struct LockedBundle {
    packet_bundle: PacketBundle,
    sanitized_bundle: SanitizedBundle,
    read_locks: HashMap<Pubkey, u64>,
    write_locks: HashMap<Pubkey, u64>,
}

impl LockedBundle {
    pub fn new(
        packet_bundle: PacketBundle,
        sanitized_bundle: SanitizedBundle,
        read_locks: HashMap<Pubkey, u64>,
        write_locks: HashMap<Pubkey, u64>,
    ) -> LockedBundle {
        LockedBundle {
            packet_bundle,
            sanitized_bundle,
            read_locks,
            write_locks,
        }
    }

    pub fn packet_bundle(&self) -> &PacketBundle {
        &self.packet_bundle
    }

    pub fn sanitized_bundle(&self) -> &SanitizedBundle {
        &self.sanitized_bundle
    }

    pub fn read_locks(&self) -> &HashMap<Pubkey, u64> {
        &self.read_locks
    }

    pub fn write_locks(&self) -> &HashMap<Pubkey, u64> {
        &self.write_locks
    }
}

#[derive(Clone)]
pub struct BundleAccountLocker {
    num_bundles_prelock: u64,
    blacklisted_accounts: HashSet<Pubkey>,

    // mutable state
    unlocked_bundles: VecDeque<PacketBundle>,
    locked_bundles: VecDeque<LockedBundle>,
    read_locks: HashMap<Pubkey, u64>,
    write_locks: HashMap<Pubkey, u64>,
<<<<<<< HEAD

    banking_loopback: Option<Sender<BankingPacketBatch>>,
=======
>>>>>>> e3f05c25
}

/// One can think of this like a bundle-level AccountLocks.
///
/// Ensures that BankingStage doesn't execute a transaction that mentions an account in a currently
/// executing bundle. Bundles can span multiple transactions and we want to ensure that BankingStage
/// can't execute a transaction that contains overlap with ANY accounts in a bundle such that BankingStage
/// can load, execute, and commit before executing a bundle is finished.
///
/// It also helps pre-lock bundles ahead of time. This attempts to prevent BundleStage from being
/// starved by a transaction being executed in BankingStage at the same time.
///
/// NOTE: this is currently used as a bundle locker to protect BankingStage and BundleStage race conditions.
/// When bundle stage is multi-threaded, we'll need to make this a scheduler that supports scheduling
/// bundles across multiple threads and self-references read and write locks when determining what to schedule.
impl BundleAccountLocker {
    // A larger num_bundle_batches_prelock means BankingStage may get blocked waiting for bundle to
    // execute. A smaller num_bundle_batches_prelock means BundleStage may get blocked waiting for
    // AccountInUse to disappear before execution.
    pub fn new(num_bundles_prelock: u64, tip_program_id: &Pubkey, banking_loopback: Option<Sender<BankingPacketBatch>>) -> BundleAccountLocker {
        BundleAccountLocker {
            num_bundles_prelock,
            unlocked_bundles: VecDeque::with_capacity(100),
            locked_bundles: VecDeque::with_capacity((num_bundles_prelock + 1) as usize),
            read_locks: HashMap::with_capacity(100),
            write_locks: HashMap::with_capacity(100),
            blacklisted_accounts: HashSet::from([
                // right now, all transactions in a bundle are serialized up front. with tx v2,
                // someone can change the addresses used in the lookup table at the beginning of
                // the bundle and cause the transaction that was serialize on bundle creation to be
                // different. to keep things simple for now, we'll prevent anyone from calling
                // the address lookup table program to change a lookup table mid-bundle
                solana_address_lookup_table_program::id(),
                // need to prevent a bundle from changing the tip_receiver unexpectedly and stealing
                // all of the MEV profits from a validator and stakers.
                *tip_program_id,
            ]),
            banking_loopback: banking_loopback,
        }
    }

    /// Push bundles onto unlocked bundles deque
    pub fn push(&mut self, bundles: Vec<PacketBundle>) {
        for bundle in bundles {
            self.unlocked_bundles.push_back(bundle);
        }
    }

    /// Pushes an already locked bundle to the front of locked bundles in case PoH max height reached
    pub fn push_front(&mut self, locked_bundle: LockedBundle) {
        self.locked_bundles.push_front(locked_bundle)
    }

    /// returns total number of bundles pending
    pub fn num_bundles(&self) -> usize {
        self.unlocked_bundles.len() + self.locked_bundles.len()
    }

    /// used in BankingStage during TransactionBatch construction to ensure that BankingStage
    /// doesn't lock anything currently locked in the BundleAccountLocker
    pub fn read_locks(&self) -> HashSet<Pubkey> {
        self.read_locks.keys().cloned().collect()
    }

    /// used in BankingStage during TransactionBatch construction to ensure that BankingStage
    /// doesn't lock anything currently locked in the BundleAccountLocker
    pub fn write_locks(&self) -> HashSet<Pubkey> {
        self.write_locks.keys().cloned().collect()
    }

    pub fn clear(&mut self) -> Vec<Uuid> {
        let uuids_dropped = self
            .unlocked_bundles
            .iter()
            .map(|b| b.uuid)
            .chain(self.locked_bundles.iter().map(|b| b.packet_bundle.uuid))
            .collect();

        self.unlocked_bundles.clear();
        self.locked_bundles.clear();
        self.read_locks.clear();
        self.write_locks.clear();

        uuids_dropped
    }

    /// Pop bundles off unlocked bundles deque.
    /// Ensures the locked_bundles deque is refilled.
    pub fn pop(
        &mut self,
        bank: &Arc<Bank>,
        consensus_accounts_cache: &HashSet<Pubkey>,
    ) -> Option<LockedBundle> {
        // pre-lock bundles up to num_bundle_batches_prelock
        // +1 because it will immediately pop one off
        while !self.unlocked_bundles.is_empty()
            && self.locked_bundles.len() <= self.num_bundles_prelock as usize + 1
        {
            let bundle = self.unlocked_bundles.pop_front().unwrap();
            match Self::get_lockable_bundle(
                &bundle,
                bank,
                &self.blacklisted_accounts,
                consensus_accounts_cache,
                self.banking_loopback.clone(),
            ) {
                Ok(locked_bundle) => {
                    self.lock_bundle_accounts(&locked_bundle);
                    self.locked_bundles.push_back(locked_bundle);
                }
                Err(e) => {
                    error!("error locking bundle: {:?}", e);
                }
            }
        }

        while !self.locked_bundles.is_empty() {
            // SAFETY: only runs this loop if it's not empty, unwrap shall always succeed
            let old_locked_bundle = self.locked_bundles.pop_front().unwrap();

            // NOTE: the bank may have changed between when the transaction when originally
            // locked and this moment in time
            let new_locked_bundle = match Self::get_lockable_bundle(
                old_locked_bundle.packet_bundle(),
                bank,
                &self.blacklisted_accounts,
                consensus_accounts_cache,
                None,
            ) {
                Ok(new_locked_bundle) => new_locked_bundle,
                Err(e) => {
                    error!("dropping bundle error: {:?}", e);
                    self.unlock_bundle_accounts(old_locked_bundle);
                    continue;
                }
            };

            // even though we don't allow address table lookups in bundles, banking stage
            // could have executed a transaction that changed the lookup table in the bank in between
            // when the bundle was inserted into the locked_bundles queue and when it's ready to execute
            if new_locked_bundle.read_locks() != old_locked_bundle.read_locks()
                || new_locked_bundle.write_locks() != old_locked_bundle.write_locks()
            {
                self.unlock_bundle_accounts(old_locked_bundle);
                self.lock_bundle_accounts(&new_locked_bundle);
            }

            return Some(new_locked_bundle);
        }
        None
    }

    fn get_lockable_bundle(
        packet_bundle: &PacketBundle,
        bank: &Arc<Bank>,
        blacklisted_accounts: &HashSet<Pubkey>,
        consensus_accounts_cache: &HashSet<Pubkey>,
        banking_loopback: Option<Sender<BankingPacketBatch>>,
    ) -> Result<LockedBundle> {
        let sanitized_bundle = Self::get_sanitized_bundle(
            packet_bundle,
            bank,
            blacklisted_accounts,
            consensus_accounts_cache,
            banking_loopback,
        )?;
        let (read_locks, write_locks) =
            Self::get_read_write_locks(&sanitized_bundle, &bank.feature_set)?;

        Ok(LockedBundle::new(
            packet_bundle.clone(),
            sanitized_bundle,
            read_locks,
            write_locks,
        ))
    }

    fn lock_bundle_accounts(&mut self, locked_bundle: &LockedBundle) {
        for (acc, count) in locked_bundle.read_locks() {
            *self.read_locks.entry(*acc).or_insert(0) += count;
        }
        for (acc, count) in locked_bundle.write_locks() {
            *self.write_locks.entry(*acc).or_insert(0) += count;
        }

        debug!("lock read locks: {:?}", self.read_locks);
        debug!("lock write locks: {:?}", self.write_locks);
    }

    /// Returns the read and write locks for this bundle
    /// Each lock type contains a HashMap which maps Pubkey to number of locks held
    fn get_read_write_locks(
        bundle: &SanitizedBundle,
        feature_set: &FeatureSet,
    ) -> Result<(HashMap<Pubkey, u64>, HashMap<Pubkey, u64>)> {
        let transaction_locks: Vec<TransactionAccountLocks> = bundle
            .transactions
            .iter()
            .filter_map(|tx| tx.get_account_locks(feature_set).ok())
            .collect();

        if transaction_locks.len() != bundle.transactions.len() {
            return Err(BundleSchedulerError::GetLocksError(bundle.uuid));
        }

        let bundle_read_locks = transaction_locks
            .iter()
            .flat_map(|tx| tx.readonly.iter().map(|a| **a));
        let bundle_write_locks = transaction_locks
            .iter()
            .flat_map(|tx| tx.writable.iter().map(|a| **a));

        let bundle_read_locks =
            bundle_read_locks
                .into_iter()
                .fold(HashMap::new(), |mut map, acc| {
                    *map.entry(acc).or_insert(0) += 1;
                    map
                });

        let bundle_write_locks =
            bundle_write_locks
                .into_iter()
                .fold(HashMap::new(), |mut map, acc| {
                    *map.entry(acc).or_insert(0) += 1;
                    map
                });

        Ok((bundle_read_locks, bundle_write_locks))
    }

    /// unlocks any pre-locked accounts in this bundle
    /// the caller is responsible for ensuring the LockedBundle passed in here was returned from
    /// BundleScheduler::pop as an already-scheduled bundle.
    pub fn unlock_bundle_accounts(&mut self, locked_bundle: LockedBundle) {
        for (acc, count) in locked_bundle.read_locks() {
            if let Entry::Occupied(mut entry) = self.read_locks.entry(*acc) {
                let val = entry.get_mut();
                *val = val.saturating_sub(*count);
                if entry.get() == &0 {
                    let _ = entry.remove();
                }
            }
        }
        for (acc, count) in locked_bundle.write_locks() {
            if let Entry::Occupied(mut entry) = self.write_locks.entry(*acc) {
                let val = entry.get_mut();
                *val = val.saturating_sub(*count);
                if entry.get() == &0 {
                    let _ = entry.remove();
                }
            }
        }

        debug!("unlock read locks: {:?}", self.read_locks);
        debug!("unlock write locks: {:?}", self.write_locks);
    }

    fn get_sanitized_bundle(
        bundle: &PacketBundle,
        bank: &Arc<Bank>,
        blacklisted_accounts: &HashSet<Pubkey>,
        consensus_accounts_cache: &HashSet<Pubkey>,
        banking_loopback: Option<Sender<BankingPacketBatch>>,
    ) -> Result<SanitizedBundle> {
        let packet_indexes = Self::generate_packet_indexes(&bundle.batch);
        let deserialized_packets = deserialize_packets(&bundle.batch, &packet_indexes);

        let transactions: Vec<SanitizedTransaction> = deserialized_packets
            .filter_map(|p| {
                let immutable_packet = p.immutable_section().clone();
                Self::transaction_from_deserialized_packet(
                    &immutable_packet,
                    &bank.feature_set,
                    bank.vote_only_bank(),
                    bank.as_ref(),
                    blacklisted_accounts,
                    consensus_accounts_cache,
                )
            })
            .collect();
        info!("tx len: {:?}", transactions.len());

        // check for duplicate transactions
        let unique_signatures: HashSet<&Signature, RandomState> =
            HashSet::from_iter(transactions.iter().map(|tx| tx.signature()));

        // checks for already-processed transaction or expired/invalid blockhash
        let lock_results: Vec<_> = repeat(Ok(())).take(transactions.len()).collect();
        let mut metrics = TransactionErrorMetrics::default();
        let trimmed: Vec<String> = bank.blockhash_queue.read().unwrap().ages.keys().map(|bh|{
            let mut s = bh.to_string();
            s.truncate(4);
            s
        }).collect();
        let s = format!("([bundle acct] bank_id: {:?}, slot: {:?}, parent hash: {:?}, parent slot {:?}, bh queue: {:?}",
            bank.bank_id(),
            bank.slot(),
            bank.parent_hash(),
            bank.parent_slot(),
            trimmed,
        );
        let check_results = bank.check_transactions(
            &transactions,
            &lock_results,
            MAX_PROCESSING_AGE,
            &mut metrics,
        );

        // TODO: check to see if any accounts are owned by lookup table and write-locked and if so, fail
        // TODO: can also do this on backend? requires reading from Accounts which may be slow

        if transactions.is_empty()
            || bundle.batch.packets.len() != transactions.len()
            || unique_signatures.len() != transactions.len()
            || check_results.iter().any(|r| r.0.is_err())
        {
            info!("{}", s);
            info!("[bundle acct] blockhash: {:?}, tx len: {:?}, bundle packet len: {:?}, uniq: {:?}, check_results: {:?}", transactions[0].message.recent_blockhash(), transactions.len(), bundle.batch.packets.len(), unique_signatures.len(), check_results);
            if let Some(banking_loopback) = banking_loopback {
                banking_loopback.send((vec![bundle.clone().batch], None));
            }
            return Err(BundleSchedulerError::InvalidPackets(bundle.uuid));
        }

        Ok(SanitizedBundle {
            transactions,
            uuid: bundle.uuid,
        })
    }

    fn generate_packet_indexes(batch: &PacketBatch) -> Vec<usize> {
        batch
            .iter()
            .enumerate()
            .filter(|(_, pkt)| !pkt.meta.discard())
            .map(|(index, _)| index)
            .collect()
    }

    // This function deserializes packets into transactions, computes the blake3 hash of transaction
    // messages, and verifies secp256k1 instructions. A list of sanitized transactions are returned
    // with their packet indexes.
    #[allow(clippy::needless_collect)]
    fn transaction_from_deserialized_packet(
        deserialized_packet: &ImmutableDeserializedPacket,
        feature_set: &Arc<FeatureSet>,
        votes_only: bool,
        address_loader: impl AddressLoader,
        blacklisted_accounts: &HashSet<Pubkey>,
        consensus_accounts_cache: &HashSet<Pubkey>,
    ) -> Option<SanitizedTransaction> {
        if votes_only && !deserialized_packet.is_simple_vote() {
            return None;
        }

        let tx = SanitizedTransaction::try_new(
            deserialized_packet.transaction().clone(),
            *deserialized_packet.message_hash(),
            deserialized_packet.is_simple_vote(),
            address_loader,
        )
        .ok()?;
        tx.verify_precompiles(feature_set).ok()?;

        // Prevent transactions from mentioning disabled accounts that may break or DOS bundle execution
        // stage
        let tx_accounts = tx.message().account_keys();
        if let Some(disabled_acc) = tx_accounts.iter().find(|acc| {
            blacklisted_accounts.contains(acc) || consensus_accounts_cache.contains(acc)
        }) {
            warn!(
                "someone attempted to touch a blacklisted account: {:?} tx: {:?}",
                disabled_acc, tx
            );
            return None;
        }
        Some(tx)
    }
}

#[cfg(test)]
mod tests {
    use {
        crate::{
            bundle::PacketBundle, bundle_account_locker::BundleAccountLocker,
            tip_manager::TipManager,
        },
        solana_address_lookup_table_program::instruction::create_lookup_table,
        solana_ledger::genesis_utils::create_genesis_config,
        solana_perf::packet::PacketBatch,
        solana_runtime::{bank::Bank, genesis_utils::GenesisConfigInfo},
        solana_sdk::{
            hash::Hash,
            instruction::Instruction,
            packet::Packet,
            pubkey::Pubkey,
            signature::{Keypair, Signer},
            system_program,
            system_transaction::transfer,
            transaction::{SanitizedTransaction, Transaction, VersionedTransaction},
        },
        std::{collections::HashSet, sync::Arc},
        uuid::Uuid,
    };

    const NUM_BUNDLES_PRE_LOCK: u64 = 4;

    #[test]
    fn test_single_tx_bundle_push_pop() {
        solana_logger::setup();
        let GenesisConfigInfo {
            genesis_config,
            mint_keypair,
            ..
        } = create_genesis_config(2);
        let bank = Arc::new(Bank::new_no_wallclock_throttle_for_tests(&genesis_config));

        let mut bundle_account_locker =
            BundleAccountLocker::new(NUM_BUNDLES_PRE_LOCK, &Pubkey::new_unique(), None);

        let kp = Keypair::new();

        let tx = VersionedTransaction::from(transfer(
            &mint_keypair,
            &kp.pubkey(),
            1,
            genesis_config.hash(),
        ));
        let packet = Packet::from_data(None, &tx).unwrap();

        let packet_bundle = PacketBundle {
            batch: PacketBatch::new(vec![packet]),
            uuid: Uuid::new_v4(),
        };

        bundle_account_locker.push(vec![packet_bundle]);
        assert_eq!(bundle_account_locker.num_bundles(), 1);

        let locked_bundle = bundle_account_locker
            .pop(&bank, &HashSet::default())
            .unwrap();
        assert_eq!(locked_bundle.sanitized_bundle.transactions.len(), 1);
        assert_eq!(
            locked_bundle.sanitized_bundle.transactions[0].signature(),
            &tx.signatures[0]
        );

        assert_eq!(bundle_account_locker.num_bundles(), 0);
        assert_eq!(
            bundle_account_locker.read_locks(),
            HashSet::from([system_program::id()])
        );
        assert_eq!(
            bundle_account_locker.write_locks(),
            HashSet::from([mint_keypair.pubkey(), kp.pubkey()])
        );

        bundle_account_locker.unlock_bundle_accounts(locked_bundle);
        assert_eq!(bundle_account_locker.num_bundles(), 0);
        assert!(bundle_account_locker.read_locks().is_empty());
        assert!(bundle_account_locker.write_locks().is_empty());
    }

    #[test]
    fn test_multi_tx_bundle_push_pop() {
        solana_logger::setup();
        let GenesisConfigInfo {
            genesis_config,
            mint_keypair,
            ..
        } = create_genesis_config(2);
        let bank = Arc::new(Bank::new_no_wallclock_throttle_for_tests(&genesis_config));

        let mut bundle_account_locker =
            BundleAccountLocker::new(NUM_BUNDLES_PRE_LOCK, &Pubkey::new_unique(), None);

        let kp1 = Keypair::new();
        let kp2 = Keypair::new();

        let tx1 = VersionedTransaction::from(transfer(
            &mint_keypair,
            &kp1.pubkey(),
            1,
            genesis_config.hash(),
        ));
        let tx2 = VersionedTransaction::from(transfer(
            &mint_keypair,
            &kp2.pubkey(),
            1,
            genesis_config.hash(),
        ));

        let packet1 = Packet::from_data(None, &tx1).unwrap();
        let packet2 = Packet::from_data(None, &tx2).unwrap();

        let packet_bundle = PacketBundle {
            batch: PacketBatch::new(vec![packet1, packet2]),
            uuid: Uuid::new_v4(),
        };

        bundle_account_locker.push(vec![packet_bundle]);
        assert_eq!(bundle_account_locker.num_bundles(), 1);

        let locked_bundle = bundle_account_locker
            .pop(&bank, &HashSet::default())
            .unwrap();
        assert_eq!(locked_bundle.sanitized_bundle.transactions.len(), 2);
        assert_eq!(
            locked_bundle.sanitized_bundle.transactions[0].signature(),
            &tx1.signatures[0]
        );
        assert_eq!(
            locked_bundle.sanitized_bundle.transactions[1].signature(),
            &tx2.signatures[0]
        );

        assert_eq!(bundle_account_locker.num_bundles(), 0);
        assert_eq!(
            bundle_account_locker.read_locks(),
            HashSet::from([system_program::id()])
        );
        assert_eq!(
            bundle_account_locker.write_locks(),
            HashSet::from([mint_keypair.pubkey(), kp1.pubkey(), kp2.pubkey()])
        );

        bundle_account_locker.unlock_bundle_accounts(locked_bundle);
        assert_eq!(bundle_account_locker.num_bundles(), 0);
        assert!(bundle_account_locker.read_locks().is_empty());
        assert!(bundle_account_locker.write_locks().is_empty());
    }

    #[test]
    fn test_multi_bundle_push_pop() {
        solana_logger::setup();
        let GenesisConfigInfo {
            genesis_config,
            mint_keypair,
            ..
        } = create_genesis_config(2);
        let bank = Arc::new(Bank::new_no_wallclock_throttle_for_tests(&genesis_config));

        let mut bundle_account_locker = BundleAccountLocker::new(1, &Pubkey::new_unique(), None);

        let kp1 = Keypair::new();
        let kp2 = Keypair::new();

        let tx1 = VersionedTransaction::from(transfer(
            &mint_keypair,
            &kp1.pubkey(),
            1,
            genesis_config.hash(),
        ));
        let tx2 = VersionedTransaction::from(transfer(
            &mint_keypair,
            &kp2.pubkey(),
            1,
            genesis_config.hash(),
        ));

        let packet1 = Packet::from_data(None, &tx1).unwrap();
        let packet2 = Packet::from_data(None, &tx2).unwrap();

        let packet_bundle_1 = PacketBundle {
            batch: PacketBatch::new(vec![packet1]),
            uuid: Uuid::new_v4(),
        };

        let packet_bundle_2 = PacketBundle {
            batch: PacketBatch::new(vec![packet2]),
            uuid: Uuid::new_v4(),
        };

        bundle_account_locker.push(vec![packet_bundle_1, packet_bundle_2]);
        assert_eq!(bundle_account_locker.num_bundles(), 2);

        let locked_bundle = bundle_account_locker
            .pop(&bank, &HashSet::default())
            .unwrap();
        assert_eq!(locked_bundle.sanitized_bundle.transactions.len(), 1);
        assert_eq!(
            locked_bundle.sanitized_bundle.transactions[0].signature(),
            &tx1.signatures[0]
        );

        assert_eq!(bundle_account_locker.num_bundles(), 1);
        assert_eq!(
            bundle_account_locker.read_locks(),
            HashSet::from([system_program::id()])
        );
        // pre-lock is being used, so kp2 in packet_bundle_2 is locked ahead of time
        assert_eq!(
            bundle_account_locker.write_locks(),
            HashSet::from([mint_keypair.pubkey(), kp1.pubkey(), kp2.pubkey()])
        );

        bundle_account_locker.unlock_bundle_accounts(locked_bundle);
        assert_eq!(bundle_account_locker.num_bundles(), 1);

        // packet_bundle_1 is unlocked, so the lock should just contain contents for packet_bundle_2
        assert_eq!(
            bundle_account_locker.read_locks(),
            HashSet::from([system_program::id()])
        );
        assert_eq!(
            bundle_account_locker.write_locks(),
            HashSet::from([mint_keypair.pubkey(), kp2.pubkey()])
        );

        // this shall be packet_bundle_2
        let locked_bundle = bundle_account_locker
            .pop(&bank, &HashSet::default())
            .unwrap();
        assert_eq!(locked_bundle.sanitized_bundle.transactions.len(), 1);
        assert_eq!(
            locked_bundle.sanitized_bundle.transactions[0].signature(),
            &tx2.signatures[0]
        );

        // locks shall just be for packet_bundle_2
        assert_eq!(
            bundle_account_locker.read_locks(),
            HashSet::from([system_program::id()])
        );
        assert_eq!(
            bundle_account_locker.write_locks(),
            HashSet::from([mint_keypair.pubkey(), kp2.pubkey()])
        );

        bundle_account_locker.unlock_bundle_accounts(locked_bundle);
        assert_eq!(bundle_account_locker.num_bundles(), 0);
        assert!(bundle_account_locker.read_locks().is_empty());
        assert!(bundle_account_locker.write_locks().is_empty());
    }

    #[test]
    fn test_fails_to_pop_consensus_acc() {
        solana_logger::setup();
        let GenesisConfigInfo {
            genesis_config,
            mint_keypair,
            ..
        } = create_genesis_config(2);
        let bank = Arc::new(Bank::new_no_wallclock_throttle_for_tests(&genesis_config));

        let mut bundle_account_locker =
            BundleAccountLocker::new(NUM_BUNDLES_PRE_LOCK, &Pubkey::new_unique(), None);

        let kp = Keypair::new();

        let tx = VersionedTransaction::from(transfer(
            &mint_keypair,
            &kp.pubkey(),
            1,
            genesis_config.hash(),
        ));
        let packet = Packet::from_data(None, &tx).unwrap();

        let packet_bundle = PacketBundle {
            batch: PacketBatch::new(vec![packet]),
            uuid: Uuid::new_v4(),
        };

        bundle_account_locker.push(vec![packet_bundle]);
        assert_eq!(bundle_account_locker.num_bundles(), 1);

        // fails to pop because bundle mentions consensus_accounts_cache
        let consensus_accounts_cache = HashSet::from([kp.pubkey()]);
        assert!(bundle_account_locker
            .pop(&bank, &consensus_accounts_cache)
            .is_none());

        assert_eq!(bundle_account_locker.num_bundles(), 0);
        assert!(bundle_account_locker.read_locks().is_empty());
        assert!(bundle_account_locker.write_locks().is_empty());
    }

    #[test]
    fn test_duplicate_transactions_fails_to_lock() {
        solana_logger::setup();
        let GenesisConfigInfo {
            genesis_config,
            mint_keypair,
            ..
        } = create_genesis_config(2);
        let bank = Arc::new(Bank::new_no_wallclock_throttle_for_tests(&genesis_config));

        let mut bundle_account_locker =
            BundleAccountLocker::new(NUM_BUNDLES_PRE_LOCK, &Pubkey::new_unique(), None);

        let kp = Keypair::new();

        let tx = VersionedTransaction::from(transfer(
            &mint_keypair,
            &kp.pubkey(),
            1,
            genesis_config.hash(),
        ));
        let packet = Packet::from_data(None, &tx).unwrap();

        // bundle with a duplicate transaction
        let packet_bundle = PacketBundle {
            batch: PacketBatch::new(vec![packet.clone(), packet]),
            uuid: Uuid::new_v4(),
        };

        bundle_account_locker.push(vec![packet_bundle]);
        assert_eq!(bundle_account_locker.num_bundles(), 1);

        // fails to pop because bundle it locks the same transaction twice
        assert!(bundle_account_locker
            .pop(&bank, &HashSet::default())
            .is_none());
        assert_eq!(bundle_account_locker.num_bundles(), 0);
        assert!(bundle_account_locker.read_locks().is_empty());
        assert!(bundle_account_locker.write_locks().is_empty());
    }

    #[test]
    fn test_bad_blockhash_fails_to_lock() {
        solana_logger::setup();
        let GenesisConfigInfo {
            genesis_config,
            mint_keypair,
            ..
        } = create_genesis_config(2);
        let bank = Arc::new(Bank::new_no_wallclock_throttle_for_tests(&genesis_config));

        let mut bundle_account_locker =
            BundleAccountLocker::new(NUM_BUNDLES_PRE_LOCK, &Pubkey::new_unique(), None);

        let kp = Keypair::new();

        let tx =
            VersionedTransaction::from(transfer(&mint_keypair, &kp.pubkey(), 1, Hash::default()));
        let packet = Packet::from_data(None, &tx).unwrap();

        let packet_bundle = PacketBundle {
            batch: PacketBatch::new(vec![packet.clone(), packet]),
            uuid: Uuid::new_v4(),
        };

        bundle_account_locker.push(vec![packet_bundle]);
        assert_eq!(bundle_account_locker.num_bundles(), 1);

        // fails to pop because bundle has bad blockhash
        assert!(bundle_account_locker
            .pop(&bank, &HashSet::default())
            .is_none());
        assert_eq!(bundle_account_locker.num_bundles(), 0);
        assert!(bundle_account_locker.read_locks().is_empty());
        assert!(bundle_account_locker.write_locks().is_empty());
    }

    #[test]
    fn test_transaction_already_processed_fails_to_lock() {
        solana_logger::setup();
        let GenesisConfigInfo {
            genesis_config,
            mint_keypair,
            ..
        } = create_genesis_config(2);
        let bank = Arc::new(Bank::new_no_wallclock_throttle_for_tests(&genesis_config));

        let mut bundle_account_locker =
            BundleAccountLocker::new(NUM_BUNDLES_PRE_LOCK, &Pubkey::new_unique(), None);

        let kp = Keypair::new();

        let tx = VersionedTransaction::from(transfer(
            &mint_keypair,
            &kp.pubkey(),
            1,
            genesis_config.hash(),
        ));
        let packet = Packet::from_data(None, &tx).unwrap();

        let packet_bundle = PacketBundle {
            batch: PacketBatch::new(vec![packet.clone()]),
            uuid: Uuid::new_v4(),
        };

        bundle_account_locker.push(vec![packet_bundle]);
        assert_eq!(bundle_account_locker.num_bundles(), 1);

        let locked_bundle = bundle_account_locker
            .pop(&bank, &HashSet::default())
            .unwrap();

        let results = bank
            .process_entry_transactions(vec![
                locked_bundle.sanitized_bundle.transactions[0].to_versioned_transaction()
            ]);
        assert_eq!(results.len(), 1);
        assert_eq!(results[0], Ok(()));
        bundle_account_locker.unlock_bundle_accounts(locked_bundle);

        // try to process the same one again shall fail
        let packet_bundle = PacketBundle {
            batch: PacketBatch::new(vec![packet]),
            uuid: Uuid::new_v4(),
        };
        bundle_account_locker.push(vec![packet_bundle]);

        assert!(bundle_account_locker
            .pop(&bank, &HashSet::default())
            .is_none());
        assert_eq!(bundle_account_locker.num_bundles(), 0);
        assert!(bundle_account_locker.read_locks().is_empty());
        assert!(bundle_account_locker.write_locks().is_empty());
    }

    #[test]
    fn test_fails_to_pop_bundle_with_tip_program() {
        solana_logger::setup();
        let GenesisConfigInfo { genesis_config, .. } = create_genesis_config(2);
        let bank = Arc::new(Bank::new_no_wallclock_throttle_for_tests(&genesis_config));

        let tip_manager = TipManager::new(Pubkey::new_unique());

        let mut bundle_account_locker =
            BundleAccountLocker::new(NUM_BUNDLES_PRE_LOCK, &tip_manager.program_id(), None);

        let kp = Keypair::new();
        let tx =
            SanitizedTransaction::try_from_legacy_transaction(Transaction::new_signed_with_payer(
                &[Instruction::new_with_bytes(
                    tip_manager.program_id(),
                    &[0],
                    vec![],
                )],
                Some(&kp.pubkey()),
                &[&kp],
                genesis_config.hash(),
            ))
            .unwrap();

        let packet = Packet::from_data(None, &tx.to_versioned_transaction()).unwrap();

        let packet_bundle = PacketBundle {
            batch: PacketBatch::new(vec![packet]),
            uuid: Uuid::new_v4(),
        };

        bundle_account_locker.push(vec![packet_bundle]);
        assert_eq!(bundle_account_locker.num_bundles(), 1);

        // fails to pop because bundle mentions tip program
        assert!(bundle_account_locker
            .pop(&bank, &HashSet::default())
            .is_none());

        assert_eq!(bundle_account_locker.num_bundles(), 0);
        assert!(bundle_account_locker.read_locks().is_empty());
        assert!(bundle_account_locker.write_locks().is_empty());
    }

    #[test]
    fn test_fails_to_pop_bundle_with_txv2_program() {
        solana_logger::setup();
        let GenesisConfigInfo { genesis_config, .. } = create_genesis_config(2);
        let bank = Arc::new(Bank::new_no_wallclock_throttle_for_tests(&genesis_config));

        let mut bundle_account_locker =
            BundleAccountLocker::new(NUM_BUNDLES_PRE_LOCK, &Pubkey::new_unique(), None);

        let kp = Keypair::new();
        let tx =
            SanitizedTransaction::try_from_legacy_transaction(Transaction::new_signed_with_payer(
                &[create_lookup_table(kp.pubkey(), kp.pubkey(), bank.slot()).0],
                Some(&kp.pubkey()),
                &[&kp],
                genesis_config.hash(),
            ))
            .unwrap();

        let packet = Packet::from_data(None, &tx.to_versioned_transaction()).unwrap();

        let packet_bundle = PacketBundle {
            batch: PacketBatch::new(vec![packet]),
            uuid: Uuid::new_v4(),
        };

        bundle_account_locker.push(vec![packet_bundle]);
        assert_eq!(bundle_account_locker.num_bundles(), 1);

        // fails to pop because bundle mentions the txV2 program
        assert!(bundle_account_locker
            .pop(&bank, &HashSet::default())
            .is_none());

        assert_eq!(bundle_account_locker.num_bundles(), 0);
        assert!(bundle_account_locker.read_locks().is_empty());
        assert!(bundle_account_locker.write_locks().is_empty());
    }

    // #[test]
    // fn test_vote_only_mode_fails_to_pop_and_unlocks_account() {
    //     // shows that if we send two bundles in then go into vote-only mode, no bundles
    //     // will be popped and locked accounts will be empty
    // }
    //
    // #[test]
    // fn test_revert_unlocks_accounts() {}
    //
    // #[test]
    // fn test_failed_sanitized_bundle_fails_pop() {}
}<|MERGE_RESOLUTION|>--- conflicted
+++ resolved
@@ -87,11 +87,7 @@
     locked_bundles: VecDeque<LockedBundle>,
     read_locks: HashMap<Pubkey, u64>,
     write_locks: HashMap<Pubkey, u64>,
-<<<<<<< HEAD
-
     banking_loopback: Option<Sender<BankingPacketBatch>>,
-=======
->>>>>>> e3f05c25
 }
 
 /// One can think of this like a bundle-level AccountLocks.
