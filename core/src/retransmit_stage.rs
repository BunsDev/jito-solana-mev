--- conflicted
+++ resolved
@@ -38,16 +38,10 @@
         socket::SocketAddrSpace,
     },
     std::{
-<<<<<<< HEAD
-        collections::{BTreeSet, HashMap, HashSet},
-        net::{SocketAddr, UdpSocket},
-        ops::{AddAssign, DerefMut},
-=======
         collections::{HashMap, HashSet},
         iter::repeat,
-        net::UdpSocket,
+        net::{SocketAddr, UdpSocket},
         ops::AddAssign,
->>>>>>> 37f4621c
         sync::{
             atomic::{AtomicBool, AtomicU64, AtomicUsize, Ordering},
             Arc, RwLock,
@@ -89,11 +83,7 @@
     retransmit_total: AtomicU64,
     compute_turbine_peers_total: AtomicU64,
     slot_stats: LruCache<Slot, RetransmitSlotStats>,
-<<<<<<< HEAD
-    unknown_shred_slot_leader: AtomicUsize,
-=======
     unknown_shred_slot_leader: usize,
->>>>>>> 37f4621c
 }
 
 impl RetransmitStats {
@@ -111,10 +101,6 @@
         let num_peers = cluster_nodes_cache
             .get(root_bank.slot(), root_bank, working_bank, cluster_info)
             .num_peers();
-<<<<<<< HEAD
-        let stats = std::mem::replace(self, Self::new(Instant::now()));
-=======
->>>>>>> 37f4621c
         datapoint_info!("retransmit-num_nodes", ("count", num_peers, i64));
         datapoint_info!(
             "retransmit-stage",
@@ -139,12 +125,9 @@
                 i64
             ),
         );
-<<<<<<< HEAD
-=======
         // slot_stats are submited at a different cadence.
         let old = std::mem::replace(self, Self::new(Instant::now()));
         self.slot_stats = old.slot_stats;
->>>>>>> 37f4621c
     }
 }
 
@@ -226,26 +209,6 @@
     maybe_reset_shreds_received_cache(shreds_received, packet_hasher, hasher_reset_ts);
     epoch_cache_update.stop();
     stats.epoch_cache_update += epoch_cache_update.as_us();
-<<<<<<< HEAD
-
-    let socket_addr_space = cluster_info.socket_addr_space();
-    let retransmit_shred = |shred: &Shred, socket: &UdpSocket| {
-        if should_skip_retransmit(shred, shreds_received) {
-            stats.num_shreds_skipped.fetch_add(1, Ordering::Relaxed);
-            return None;
-        }
-        let shred_slot = shred.slot();
-        max_slots
-            .retransmit
-            .fetch_max(shred_slot, Ordering::Relaxed);
-
-        if let Some(rpc_subscriptions) = rpc_subscriptions {
-            if check_if_first_shred_received(shred_slot, first_shreds_received, &root_bank) {
-                rpc_subscriptions.notify_slot_update(SlotUpdate::FirstShredReceived {
-                    slot: shred_slot,
-                    timestamp: timestamp(),
-                });
-=======
     // Lookup slot leader and cluster nodes for each slot.
     let shreds: Vec<_> = shreds
         .into_iter()
@@ -256,7 +219,6 @@
                 None
             } else {
                 Some((key, shred))
->>>>>>> 37f4621c
             }
         })
         .into_group_map_by(|(key, _shred)| key.slot())
@@ -272,76 +234,6 @@
             {
                 Some(pubkey) => pubkey,
                 None => {
-<<<<<<< HEAD
-                    stats
-                        .unknown_shred_slot_leader
-                        .fetch_add(1, Ordering::Relaxed);
-                    return None;
-                }
-            };
-        let cluster_nodes =
-            cluster_nodes_cache.get(shred_slot, &root_bank, &working_bank, cluster_info);
-        let (root_distance, addrs) = cluster_nodes.maybe_extend_retransmit_addrs(
-            slot_leader,
-            shred,
-            &root_bank,
-            DATA_PLANE_FANOUT,
-            shred_receiver_addr,
-        );
-        let addrs: Vec<_> = addrs
-            .into_iter()
-            .filter(|addr| ContactInfo::is_valid_address(addr, socket_addr_space))
-            .collect();
-        compute_turbine_peers.stop();
-        stats
-            .compute_turbine_peers_total
-            .fetch_add(compute_turbine_peers.as_us(), Ordering::Relaxed);
-
-        let mut retransmit_time = Measure::start("retransmit_to");
-        let num_nodes = match multi_target_send(socket, shred.payload(), &addrs) {
-            Ok(()) => addrs.len(),
-            Err(SendPktsError::IoError(ioerr, num_failed)) => {
-                stats
-                    .num_addrs_failed
-                    .fetch_add(num_failed, Ordering::Relaxed);
-                error!(
-                    "retransmit_to multi_target_send error: {:?}, {}/{} packets failed",
-                    ioerr,
-                    num_failed,
-                    addrs.len(),
-                );
-                addrs.len() - num_failed
-            }
-        };
-        retransmit_time.stop();
-        stats.num_nodes.fetch_add(num_nodes, Ordering::Relaxed);
-        stats
-            .retransmit_total
-            .fetch_add(retransmit_time.as_us(), Ordering::Relaxed);
-        Some((root_distance, num_nodes))
-    };
-    let slot_stats = thread_pool.install(|| {
-        shreds
-            .into_par_iter()
-            .with_min_len(4)
-            .filter_map(|shred| {
-                let index = thread_pool.current_thread_index().unwrap();
-                let socket = &sockets[index % sockets.len()];
-                Some((shred.slot(), retransmit_shred(&shred, socket)?))
-            })
-            .fold(
-                HashMap::<Slot, RetransmitSlotStats>::new,
-                |mut acc, (slot, (root_distance, num_nodes))| {
-                    let now = timestamp();
-                    let slot_stats = acc.entry(slot).or_default();
-                    slot_stats.record(now, root_distance, num_nodes);
-                    acc
-                },
-            )
-            .reduce(HashMap::new, RetransmitSlotStats::merge)
-    });
-    stats.upsert_slot_stats(slot_stats);
-=======
                     stats.unknown_shred_slot_leader += shreds.len();
                     return None;
                 }
@@ -375,6 +267,7 @@
                     socket_addr_space,
                     &sockets[index % sockets.len()],
                     stats,
+                    shred_receiver_addr,
                 );
                 (key.slot(), root_distance, num_nodes)
             })
@@ -394,6 +287,7 @@
                         socket_addr_space,
                         &sockets[index % sockets.len()],
                         stats,
+                        shred_receiver_addr,
                     );
                     (key.slot(), root_distance, num_nodes)
                 })
@@ -402,7 +296,6 @@
         })
     };
     stats.upsert_slot_stats(slot_stats, root_bank.slot(), rpc_subscriptions);
->>>>>>> 37f4621c
     timer_start.stop();
     stats.total_time += timer_start.as_us();
     stats.maybe_submit(&root_bank, &working_bank, cluster_info, cluster_nodes_cache);
@@ -418,10 +311,16 @@
     socket_addr_space: &SocketAddrSpace,
     socket: &UdpSocket,
     stats: &RetransmitStats,
+    shred_receiver_addr: Option<SocketAddr>,
 ) -> (/*root_distance:*/ usize, /*num_nodes:*/ usize) {
     let mut compute_turbine_peers = Measure::start("turbine_start");
-    let (root_distance, addrs) =
-        cluster_nodes.get_retransmit_addrs(slot_leader, key, root_bank, DATA_PLANE_FANOUT);
+    let (root_distance, addrs) = cluster_nodes.maybe_extend_retransmit_addrs(
+        slot_leader,
+        key,
+        &root_bank,
+        DATA_PLANE_FANOUT,
+        shred_receiver_addr,
+    );
     let addrs: Vec<_> = addrs
         .into_iter()
         .filter(|addr| ContactInfo::is_valid_address(addr, socket_addr_space))
@@ -479,13 +378,8 @@
     );
     let mut hasher_reset_ts = Instant::now();
     let mut stats = RetransmitStats::new(Instant::now());
-<<<<<<< HEAD
-    let shreds_received = Mutex::new((LruCache::new(DEFAULT_LRU_SIZE), PacketHasher::default()));
-    let first_shreds_received = Mutex::<BTreeSet<Slot>>::default();
-=======
     let mut shreds_received = LruCache::<ShredId, _>::new(DEFAULT_LRU_SIZE);
     let mut packet_hasher = PacketHasher::default();
->>>>>>> 37f4621c
     let num_threads = get_thread_count().min(8).max(sockets.len());
     let thread_pool = ThreadPoolBuilder::new()
         .num_threads(num_threads)
@@ -646,14 +540,9 @@
             num_nodes: AtomicUsize::default(),
             num_addrs_failed: AtomicUsize::default(),
             num_shreds: 0usize,
-<<<<<<< HEAD
-            num_shreds_skipped: AtomicUsize::default(),
-            total_batches: 0usize,
-=======
             num_shreds_skipped: 0usize,
             total_batches: 0usize,
             num_small_batches: 0usize,
->>>>>>> 37f4621c
             total_time: 0u64,
             epoch_fetch: 0u64,
             epoch_cache_update: 0u64,
@@ -661,14 +550,6 @@
             compute_turbine_peers_total: AtomicU64::default(),
             // Cache capacity is manually enforced.
             slot_stats: LruCache::<Slot, RetransmitSlotStats>::unbounded(),
-<<<<<<< HEAD
-            unknown_shred_slot_leader: AtomicUsize::default(),
-        }
-    }
-
-    fn upsert_slot_stats<I>(&mut self, feed: I)
-    where
-=======
             unknown_shred_slot_leader: 0usize,
         }
     }
@@ -679,14 +560,11 @@
         root: Slot,
         rpc_subscriptions: Option<&RpcSubscriptions>,
     ) where
->>>>>>> 37f4621c
         I: IntoIterator<Item = (Slot, RetransmitSlotStats)>,
     {
         for (slot, slot_stats) in feed {
             match self.slot_stats.get_mut(&slot) {
                 None => {
-<<<<<<< HEAD
-=======
                     if let Some(rpc_subscriptions) = rpc_subscriptions {
                         if slot > root {
                             let slot_update = SlotUpdate::FirstShredReceived {
@@ -697,7 +575,6 @@
                             datapoint_info!("retransmit-first-shred", ("slot", slot, i64));
                         }
                     }
->>>>>>> 37f4621c
                     self.slot_stats.put(slot, slot_stats);
                 }
                 Some(entry) => {
