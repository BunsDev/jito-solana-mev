--- conflicted
+++ resolved
@@ -394,10 +394,7 @@
         Ok(
             SanitizedTransaction::try_from_legacy_transaction(Transaction::new_signed_with_payer(
                 &[
-<<<<<<< HEAD
-=======
                     // TODO (LB): make the on-chain program more efficient and remove this
->>>>>>> c81a7bf6
                     ComputeBudgetInstruction::set_compute_unit_limit(1_000_000),
                     change_tip_ix,
                 ],
