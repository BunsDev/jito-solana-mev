//! The `tpu` module implements the Transaction Processing Unit, a
//! multi-stage transaction processing pipeline in software.

use {
    crate::{
        banking_stage::BankingStage,
        broadcast_stage::{BroadcastStage, BroadcastStageType, RetransmitSlotsReceiver},
        bundle_account_locker::BundleAccountLocker,
        bundle_stage::BundleStage,
        cluster_info_vote_listener::{
            ClusterInfoVoteListener, GossipDuplicateConfirmedSlotsSender,
            GossipVerifiedVoteHashSender, VerifiedVoteSender, VoteTracker,
        },
        fetch_stage::FetchStage,
        find_packet_sender_stake_stage::FindPacketSenderStakeStage,
        relayer_stage::RelayerStage,
        sigverify::TransactionSigVerifier,
        sigverify_stage::SigVerifyStage,
        staked_nodes_updater_service::StakedNodesUpdaterService,
        tip_manager::TipManager,
    },
    crossbeam_channel::{unbounded, Receiver},
    solana_client::connection_cache::ConnectionCache,
    solana_gossip::cluster_info::ClusterInfo,
    solana_ledger::{blockstore::Blockstore, blockstore_processor::TransactionStatusSender},
    solana_poh::poh_recorder::{PohRecorder, WorkingBankEntry},
    solana_rpc::{
        optimistically_confirmed_bank_tracker::BankNotificationSender,
        rpc_subscriptions::RpcSubscriptions,
    },
    solana_runtime::{
        bank_forks::BankForks,
        cost_model::CostModel,
        vote_sender_types::{ReplayVoteReceiver, ReplayVoteSender},
    },
<<<<<<< HEAD
    solana_sdk::{pubkey::Pubkey, signature::Keypair},
    solana_streamer::quic::{
        spawn_server, StreamStats, MAX_STAKED_CONNECTIONS, MAX_UNSTAKED_CONNECTIONS,
    },
    std::{
        collections::HashMap,
        net::{SocketAddr, UdpSocket},
        sync::{atomic::AtomicBool, Arc, Mutex, RwLock},
=======
    solana_sdk::signature::Keypair,
    solana_streamer::{
        quic::{spawn_server, StreamStats, MAX_STAKED_CONNECTIONS, MAX_UNSTAKED_CONNECTIONS},
        streamer::StakedNodes,
    },
    std::{
        net::UdpSocket,
        sync::{atomic::AtomicBool, Arc, RwLock},
>>>>>>> 37f4621c
        thread,
    },
};

pub const DEFAULT_TPU_COALESCE_MS: u64 = 5;

// allow multiple connections for NAT and any open/close overlap
pub const MAX_QUIC_CONNECTIONS_PER_IP: usize = 8;

const NUM_BUNDLES_PRE_LOCK: u64 = 4;

pub struct TpuSockets {
    pub transactions: Vec<UdpSocket>,
    pub transaction_forwards: Vec<UdpSocket>,
    pub vote: Vec<UdpSocket>,
    pub broadcast: Vec<UdpSocket>,
    pub transactions_quic: UdpSocket,
    pub transactions_forwards_quic: UdpSocket,
}

pub struct Tpu {
    fetch_stage: FetchStage,
    sigverify_stage: SigVerifyStage,
    vote_sigverify_stage: SigVerifyStage,
    relayer_stage: RelayerStage,
    banking_stage: BankingStage,
    cluster_info_vote_listener: ClusterInfoVoteListener,
    broadcast_stage: BroadcastStage,
    tpu_quic_t: Option<thread::JoinHandle<()>>,
    tpu_forwards_quic_t: Option<thread::JoinHandle<()>>,
    find_packet_sender_stake_stage: FindPacketSenderStakeStage,
    vote_find_packet_sender_stake_stage: FindPacketSenderStakeStage,
    staked_nodes_updater_service: StakedNodesUpdaterService,
    bundle_stage: BundleStage,
}

impl Tpu {
    #[allow(clippy::too_many_arguments)]
    pub fn new(
        cluster_info: &Arc<ClusterInfo>,
        poh_recorder: &Arc<RwLock<PohRecorder>>,
        entry_receiver: Receiver<WorkingBankEntry>,
        retransmit_slots_receiver: RetransmitSlotsReceiver,
        sockets: TpuSockets,
        subscriptions: &Arc<RpcSubscriptions>,
        transaction_status_sender: Option<TransactionStatusSender>,
        blockstore: &Arc<Blockstore>,
        broadcast_type: &BroadcastStageType,
        exit: &Arc<AtomicBool>,
        shred_version: u16,
        vote_tracker: Arc<VoteTracker>,
        bank_forks: Arc<RwLock<BankForks>>,
        verified_vote_sender: VerifiedVoteSender,
        gossip_verified_vote_hash_sender: GossipVerifiedVoteHashSender,
        replay_vote_receiver: ReplayVoteReceiver,
        replay_vote_sender: ReplayVoteSender,
        bank_notification_sender: Option<BankNotificationSender>,
        tpu_coalesce_ms: u64,
        cluster_confirmed_slot_sender: GossipDuplicateConfirmedSlotsSender,
        cost_model: &Arc<RwLock<CostModel>>,
        connection_cache: &Arc<ConnectionCache>,
        keypair: &Keypair,
        enable_quic_servers: bool,
<<<<<<< HEAD
        relayer_address: String,
        block_engine_address: String,
        tip_program_pubkey: Pubkey,
        shred_receiver_address: Option<SocketAddr>,
=======
>>>>>>> 37f4621c
    ) -> Self {
        let TpuSockets {
            transactions: transactions_sockets,
            transaction_forwards: tpu_forwards_sockets,
            vote: tpu_vote_sockets,
            broadcast: broadcast_sockets,
            transactions_quic: transactions_quic_sockets,
            transactions_forwards_quic: transactions_forwards_quic_sockets,
        } = sockets;

        let (packet_intercept_sender, packet_intercept_receiver) = unbounded();
        let (packet_sender, packet_receiver) = unbounded();
        let (vote_packet_sender, vote_packet_receiver) = unbounded();
        let (forwarded_packet_sender, forwarded_packet_receiver) = unbounded();
        let fetch_stage = FetchStage::new_with_sender(
            transactions_sockets,
            tpu_forwards_sockets,
            tpu_vote_sockets,
            exit,
            &packet_intercept_sender,
            &vote_packet_sender,
            &forwarded_packet_sender,
            forwarded_packet_receiver,
            poh_recorder,
            tpu_coalesce_ms,
            Some(bank_forks.read().unwrap().get_vote_only_mode_signal()),
        );

        let staked_nodes = Arc::new(RwLock::new(StakedNodes::default()));
        let staked_nodes_updater_service = StakedNodesUpdaterService::new(
            exit.clone(),
            cluster_info.clone(),
            bank_forks.clone(),
            staked_nodes.clone(),
        );

        let (find_packet_sender_stake_sender, find_packet_sender_stake_receiver) = unbounded();

        let find_packet_sender_stake_stage = FindPacketSenderStakeStage::new(
            packet_receiver,
            find_packet_sender_stake_sender,
            staked_nodes.clone(),
            "tpu-find-packet-sender-stake",
        );

        let (vote_find_packet_sender_stake_sender, vote_find_packet_sender_stake_receiver) =
            unbounded();

        let vote_find_packet_sender_stake_stage = FindPacketSenderStakeStage::new(
            vote_packet_receiver,
            vote_find_packet_sender_stake_sender,
            staked_nodes.clone(),
            "tpu-vote-find-packet-sender-stake",
        );

        let (verified_sender, verified_receiver) = unbounded();

        let stats = Arc::new(StreamStats::default());
        let tpu_quic_t = enable_quic_servers.then(|| {
            spawn_server(
                transactions_quic_sockets,
                keypair,
                cluster_info.my_contact_info().tpu.ip(),
<<<<<<< HEAD
                packet_intercept_sender,
=======
                packet_sender,
>>>>>>> 37f4621c
                exit.clone(),
                MAX_QUIC_CONNECTIONS_PER_IP,
                staked_nodes.clone(),
                MAX_STAKED_CONNECTIONS,
                MAX_UNSTAKED_CONNECTIONS,
                stats.clone(),
            )
            .unwrap()
        });

        let tpu_forwards_quic_t = enable_quic_servers.then(|| {
            spawn_server(
                transactions_forwards_quic_sockets,
                keypair,
                cluster_info.my_contact_info().tpu_forwards.ip(),
                forwarded_packet_sender,
                exit.clone(),
                MAX_QUIC_CONNECTIONS_PER_IP,
                staked_nodes,
                MAX_STAKED_CONNECTIONS.saturating_add(MAX_UNSTAKED_CONNECTIONS),
                0, // Prevent unstaked nodes from forwarding transactions
                stats,
            )
            .unwrap()
        });

        let sigverify_stage = {
            let verifier = TransactionSigVerifier::new(verified_sender.clone());
            SigVerifyStage::new(find_packet_sender_stake_receiver, verifier, "tpu-verifier")
        };

        let (verified_tpu_vote_packets_sender, verified_tpu_vote_packets_receiver) = unbounded();

        let vote_sigverify_stage = {
            let verifier =
                TransactionSigVerifier::new_reject_non_vote(verified_tpu_vote_packets_sender);
            SigVerifyStage::new(
                vote_find_packet_sender_stake_receiver,
                verifier,
                "tpu-vote-verifier",
            )
        };

        let (bundle_sender, bundle_receiver) = unbounded();

        let relayer_stage = RelayerStage::new(
            cluster_info,
            relayer_address,
            block_engine_address,
            verified_sender,
            bundle_sender,
            packet_intercept_receiver,
            packet_sender,
            exit.clone(),
        );

        let (verified_gossip_vote_packets_sender, verified_gossip_vote_packets_receiver) =
            unbounded();
        let cluster_info_vote_listener = ClusterInfoVoteListener::new(
            exit.clone(),
            cluster_info.clone(),
            verified_gossip_vote_packets_sender,
            poh_recorder.clone(),
            vote_tracker,
            bank_forks.clone(),
            subscriptions.clone(),
            verified_vote_sender,
            gossip_verified_vote_hash_sender,
            replay_vote_receiver,
            blockstore.clone(),
            bank_notification_sender,
            cluster_confirmed_slot_sender,
        );

        let tip_manager = TipManager::new(tip_program_pubkey);

        let bundle_account_locker = Arc::new(Mutex::new(BundleAccountLocker::new(
            NUM_BUNDLES_PRE_LOCK,
            &tip_manager.program_id(),
        )));

        // tip accounts can't be used in BankingStage. This makes handling race conditions
        // for tip-related things in BundleStage easier.
        // TODO (LB): once there's a unified scheduler, we should allow tips in BankingStage
        //  and treat them w/ a priority similar to ComputeBudget::SetComputeUnitPrice
        let mut tip_accounts = tip_manager.get_tip_accounts();
        tip_accounts.insert(tip_manager.config_pubkey());
        tip_accounts.insert(tip_manager.program_id());

        let banking_stage = BankingStage::new(
            cluster_info,
            poh_recorder,
            verified_receiver,
            verified_tpu_vote_packets_receiver,
            verified_gossip_vote_packets_receiver,
            transaction_status_sender.clone(),
            replay_vote_sender.clone(),
            cost_model.clone(),
            connection_cache.clone(),
            tip_accounts,
            bundle_account_locker.clone(),
        );

        let bundle_stage = BundleStage::new(
            cluster_info,
            poh_recorder,
            transaction_status_sender,
            replay_vote_sender,
            cost_model.clone(),
<<<<<<< HEAD
            bundle_receiver,
            exit.clone(),
            tip_manager,
            bundle_account_locker,
=======
            connection_cache.clone(),
            bank_forks.clone(),
>>>>>>> 37f4621c
        );

        let broadcast_stage = broadcast_type.new_broadcast_stage(
            broadcast_sockets,
            cluster_info.clone(),
            entry_receiver,
            retransmit_slots_receiver,
            exit.clone(),
            blockstore.clone(),
            bank_forks,
            shred_version,
            shred_receiver_address,
        );

        Self {
            fetch_stage,
            sigverify_stage,
            vote_sigverify_stage,
            relayer_stage,
            banking_stage,
            cluster_info_vote_listener,
            broadcast_stage,
            tpu_quic_t,
            tpu_forwards_quic_t,
            find_packet_sender_stake_stage,
            vote_find_packet_sender_stake_stage,
            staked_nodes_updater_service,
            bundle_stage,
        }
    }

    pub fn join(self) -> thread::Result<()> {
        let results = vec![
            self.fetch_stage.join(),
            self.sigverify_stage.join(),
            self.vote_sigverify_stage.join(),
            self.cluster_info_vote_listener.join(),
            self.banking_stage.join(),
            self.find_packet_sender_stake_stage.join(),
            self.vote_find_packet_sender_stake_stage.join(),
            self.staked_nodes_updater_service.join(),
            self.relayer_stage.join(),
            self.bundle_stage.join(),
        ];
        if let Some(tpu_quic_t) = self.tpu_quic_t {
            tpu_quic_t.join()?;
        }
        if let Some(tpu_forwards_quic_t) = self.tpu_forwards_quic_t {
            tpu_forwards_quic_t.join()?;
        }
        let broadcast_result = self.broadcast_stage.join();
        for result in results {
            result?;
        }
        let _ = broadcast_result?;
        Ok(())
    }
}<|MERGE_RESOLUTION|>--- conflicted
+++ resolved
@@ -33,25 +33,14 @@
         cost_model::CostModel,
         vote_sender_types::{ReplayVoteReceiver, ReplayVoteSender},
     },
-<<<<<<< HEAD
     solana_sdk::{pubkey::Pubkey, signature::Keypair},
-    solana_streamer::quic::{
-        spawn_server, StreamStats, MAX_STAKED_CONNECTIONS, MAX_UNSTAKED_CONNECTIONS,
-    },
-    std::{
-        collections::HashMap,
-        net::{SocketAddr, UdpSocket},
-        sync::{atomic::AtomicBool, Arc, Mutex, RwLock},
-=======
-    solana_sdk::signature::Keypair,
     solana_streamer::{
         quic::{spawn_server, StreamStats, MAX_STAKED_CONNECTIONS, MAX_UNSTAKED_CONNECTIONS},
         streamer::StakedNodes,
     },
     std::{
-        net::UdpSocket,
-        sync::{atomic::AtomicBool, Arc, RwLock},
->>>>>>> 37f4621c
+        net::{SocketAddr, UdpSocket},
+        sync::{atomic::AtomicBool, Arc, Mutex, RwLock},
         thread,
     },
 };
@@ -115,13 +104,10 @@
         connection_cache: &Arc<ConnectionCache>,
         keypair: &Keypair,
         enable_quic_servers: bool,
-<<<<<<< HEAD
         relayer_address: String,
         block_engine_address: String,
         tip_program_pubkey: Pubkey,
         shred_receiver_address: Option<SocketAddr>,
-=======
->>>>>>> 37f4621c
     ) -> Self {
         let TpuSockets {
             transactions: transactions_sockets,
@@ -185,11 +171,7 @@
                 transactions_quic_sockets,
                 keypair,
                 cluster_info.my_contact_info().tpu.ip(),
-<<<<<<< HEAD
                 packet_intercept_sender,
-=======
-                packet_sender,
->>>>>>> 37f4621c
                 exit.clone(),
                 MAX_QUIC_CONNECTIONS_PER_IP,
                 staked_nodes.clone(),
@@ -291,6 +273,7 @@
             connection_cache.clone(),
             tip_accounts,
             bundle_account_locker.clone(),
+            bank_forks.clone(),
         );
 
         let bundle_stage = BundleStage::new(
@@ -299,15 +282,10 @@
             transaction_status_sender,
             replay_vote_sender,
             cost_model.clone(),
-<<<<<<< HEAD
             bundle_receiver,
             exit.clone(),
             tip_manager,
             bundle_account_locker,
-=======
-            connection_cache.clone(),
-            bank_forks.clone(),
->>>>>>> 37f4621c
         );
 
         let broadcast_stage = broadcast_type.new_broadcast_stage(
