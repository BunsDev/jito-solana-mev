//! The `tpu` module implements the Transaction Processing Unit, a
//! multi-stage transaction processing pipeline in software.

use {
    crate::{
        banking_stage::BankingStage,
        broadcast_stage::{BroadcastStage, BroadcastStageType, RetransmitSlotsReceiver},
        bundle_account_locker::BundleAccountLocker,
        bundle_stage::BundleStage,
        cluster_info_vote_listener::{
            ClusterInfoVoteListener, GossipDuplicateConfirmedSlotsSender,
            GossipVerifiedVoteHashSender, VerifiedVoteSender, VoteTracker,
        },
        fetch_stage::FetchStage,
        find_packet_sender_stake_stage::FindPacketSenderStakeStage,
        proxy::{
            block_engine_stage::{BlockEngineConfig, BlockEngineStage},
            fetch_stage_manager::FetchStageManager,
            relayer_stage::{RelayerConfig, RelayerStage},
        },
        sigverify::TransactionSigVerifier,
        sigverify_stage::SigVerifyStage,
        staked_nodes_updater_service::StakedNodesUpdaterService,
        tip_manager::{TipManager, TipManagerConfig},
    },
    crossbeam_channel::{unbounded, Receiver},
    solana_gossip::cluster_info::ClusterInfo,
    solana_ledger::{blockstore::Blockstore, blockstore_processor::TransactionStatusSender},
    solana_poh::poh_recorder::{PohRecorder, WorkingBankEntry},
    solana_rpc::{
        optimistically_confirmed_bank_tracker::BankNotificationSender,
        rpc_subscriptions::RpcSubscriptions,
    },
    solana_runtime::{
        bank_forks::BankForks,
        cost_model::CostModel,
        vote_sender_types::{ReplayVoteReceiver, ReplayVoteSender},
    },
    solana_sdk::{pubkey::Pubkey, signature::Keypair},
    solana_streamer::{
        quic::{spawn_server, StreamStats, MAX_STAKED_CONNECTIONS, MAX_UNSTAKED_CONNECTIONS},
        streamer::StakedNodes,
    },
    solana_tpu_client::connection_cache::ConnectionCache,
    std::{
<<<<<<< HEAD
        collections::{HashMap, HashSet},
        net::{SocketAddr, UdpSocket},
=======
        collections::HashMap,
        net::UdpSocket,
>>>>>>> d1522fc7
        sync::{atomic::AtomicBool, Arc, RwLock},
        thread,
    },
};

pub const DEFAULT_TPU_COALESCE_MS: u64 = 5;

// allow multiple connections for NAT and any open/close overlap
pub const MAX_QUIC_CONNECTIONS_PER_PEER: usize = 8;

pub struct TpuSockets {
    pub transactions: Vec<UdpSocket>,
    pub transaction_forwards: Vec<UdpSocket>,
    pub vote: Vec<UdpSocket>,
    pub broadcast: Vec<UdpSocket>,
    pub transactions_quic: UdpSocket,
    pub transactions_forwards_quic: UdpSocket,
}

pub struct Tpu {
    fetch_stage: FetchStage,
    sigverify_stage: SigVerifyStage,
    vote_sigverify_stage: SigVerifyStage,
    maybe_relayer_stage: Option<RelayerStage>,
    maybe_block_engine_stage: Option<BlockEngineStage>,
    maybe_fetch_stage_manager: Option<FetchStageManager>,
    banking_stage: BankingStage,
    cluster_info_vote_listener: ClusterInfoVoteListener,
    broadcast_stage: BroadcastStage,
    tpu_quic_t: thread::JoinHandle<()>,
    tpu_forwards_quic_t: thread::JoinHandle<()>,
    find_packet_sender_stake_stage: FindPacketSenderStakeStage,
    vote_find_packet_sender_stake_stage: FindPacketSenderStakeStage,
    staked_nodes_updater_service: StakedNodesUpdaterService,
    bundle_stage: BundleStage,
}

impl Tpu {
    #[allow(clippy::too_many_arguments)]
    pub fn new(
        cluster_info: &Arc<ClusterInfo>,
        poh_recorder: &Arc<RwLock<PohRecorder>>,
        entry_receiver: Receiver<WorkingBankEntry>,
        retransmit_slots_receiver: RetransmitSlotsReceiver,
        sockets: TpuSockets,
        subscriptions: &Arc<RpcSubscriptions>,
        transaction_status_sender: Option<TransactionStatusSender>,
        blockstore: &Arc<Blockstore>,
        broadcast_type: &BroadcastStageType,
        exit: &Arc<AtomicBool>,
        shred_version: u16,
        vote_tracker: Arc<VoteTracker>,
        bank_forks: Arc<RwLock<BankForks>>,
        verified_vote_sender: VerifiedVoteSender,
        gossip_verified_vote_hash_sender: GossipVerifiedVoteHashSender,
        replay_vote_receiver: ReplayVoteReceiver,
        replay_vote_sender: ReplayVoteSender,
        bank_notification_sender: Option<BankNotificationSender>,
        tpu_coalesce_ms: u64,
        cluster_confirmed_slot_sender: GossipDuplicateConfirmedSlotsSender,
        cost_model: &Arc<RwLock<CostModel>>,
        connection_cache: &Arc<ConnectionCache>,
        keypair: &Keypair,
        log_messages_bytes_limit: Option<usize>,
        staked_nodes: &Arc<RwLock<StakedNodes>>,
<<<<<<< HEAD
        maybe_block_engine_config: Option<BlockEngineConfig>,
        maybe_relayer_config: Option<RelayerConfig>,
        tip_manager_config: TipManagerConfig,
        shred_receiver_address: Option<SocketAddr>,
=======
>>>>>>> d1522fc7
        shared_staked_nodes_overrides: Arc<RwLock<HashMap<Pubkey, u64>>>,
    ) -> Self {
        let TpuSockets {
            transactions: transactions_sockets,
            transaction_forwards: tpu_forwards_sockets,
            vote: tpu_vote_sockets,
            broadcast: broadcast_sockets,
            transactions_quic: transactions_quic_sockets,
            transactions_forwards_quic: transactions_forwards_quic_sockets,
        } = sockets;

        let (packet_intercept_sender, packet_intercept_receiver) = unbounded();
        let (packet_sender, packet_receiver) = unbounded();
        let (vote_packet_sender, vote_packet_receiver) = unbounded();
        let (forwarded_packet_sender, forwarded_packet_receiver) = unbounded();
        let fetch_stage = FetchStage::new_with_sender(
            transactions_sockets,
            tpu_forwards_sockets,
            tpu_vote_sockets,
            exit,
            &packet_intercept_sender,
            &vote_packet_sender,
            &forwarded_packet_sender,
            forwarded_packet_receiver,
            poh_recorder,
            tpu_coalesce_ms,
            Some(bank_forks.read().unwrap().get_vote_only_mode_signal()),
        );

        let staked_nodes_updater_service = StakedNodesUpdaterService::new(
            exit.clone(),
            cluster_info.clone(),
            bank_forks.clone(),
            staked_nodes.clone(),
            shared_staked_nodes_overrides,
        );

        let (find_packet_sender_stake_sender, find_packet_sender_stake_receiver) = unbounded();

        let find_packet_sender_stake_stage = FindPacketSenderStakeStage::new(
            packet_receiver,
            find_packet_sender_stake_sender,
            staked_nodes.clone(),
            "Tpu",
        );

        let (vote_find_packet_sender_stake_sender, vote_find_packet_sender_stake_receiver) =
            unbounded();

        let vote_find_packet_sender_stake_stage = FindPacketSenderStakeStage::new(
            vote_packet_receiver,
            vote_find_packet_sender_stake_sender,
            staked_nodes.clone(),
            "Vote",
        );

        let (verified_sender, verified_receiver) = unbounded();

        let stats = Arc::new(StreamStats::default());
        let tpu_quic_t = spawn_server(
            transactions_quic_sockets,
            keypair,
            cluster_info.my_contact_info().tpu.ip(),
<<<<<<< HEAD
            packet_sender.clone(),
=======
            packet_sender,
>>>>>>> d1522fc7
            exit.clone(),
            MAX_QUIC_CONNECTIONS_PER_PEER,
            staked_nodes.clone(),
            MAX_STAKED_CONNECTIONS,
            MAX_UNSTAKED_CONNECTIONS,
            stats.clone(),
        )
        .unwrap();

        let tpu_forwards_quic_t = spawn_server(
            transactions_forwards_quic_sockets,
            keypair,
            cluster_info.my_contact_info().tpu_forwards.ip(),
            forwarded_packet_sender,
            exit.clone(),
            MAX_QUIC_CONNECTIONS_PER_PEER,
            staked_nodes.clone(),
            MAX_STAKED_CONNECTIONS.saturating_add(MAX_UNSTAKED_CONNECTIONS),
            0, // Prevent unstaked nodes from forwarding transactions
            stats,
        )
        .unwrap();

        let sigverify_stage = {
            let verifier = TransactionSigVerifier::new(verified_sender.clone());
            SigVerifyStage::new(find_packet_sender_stake_receiver, verifier, "tpu-verifier")
        };

        let (verified_tpu_vote_packets_sender, verified_tpu_vote_packets_receiver) = unbounded();

        let vote_sigverify_stage = {
            let verifier =
                TransactionSigVerifier::new_reject_non_vote(verified_tpu_vote_packets_sender);
            SigVerifyStage::new(
                vote_find_packet_sender_stake_receiver,
                verifier,
                "tpu-vote-verifier",
            )
        };

        let (bundle_sender, bundle_receiver) = unbounded();
        let maybe_block_engine_stage = maybe_block_engine_config.map(|block_engine_config| {
            BlockEngineStage::new(
                block_engine_config,
                bundle_sender,
                cluster_info.clone(),
                packet_sender.clone(),
                verified_sender.clone(),
                exit.clone(),
            )
        });

        let (heartbeat_tx, heartbeat_rx) = unbounded();
        let maybe_fetch_stage_manager = maybe_relayer_config.as_ref().map(|_| {
            FetchStageManager::new(
                cluster_info.clone(),
                heartbeat_rx,
                packet_intercept_receiver,
                packet_sender.clone(),
                exit.clone(),
            )
        });
        let maybe_relayer_stage = maybe_relayer_config.map(|relayer_config| {
            RelayerStage::new(
                relayer_config,
                cluster_info.clone(),
                heartbeat_tx,
                packet_sender,
                verified_sender,
                exit.clone(),
            )
        });

        let (verified_gossip_vote_packets_sender, verified_gossip_vote_packets_receiver) =
            unbounded();
        let cluster_info_vote_listener = ClusterInfoVoteListener::new(
            exit.clone(),
            cluster_info.clone(),
            verified_gossip_vote_packets_sender,
            poh_recorder.clone(),
            vote_tracker,
            bank_forks.clone(),
            subscriptions.clone(),
            verified_vote_sender,
            gossip_verified_vote_hash_sender,
            replay_vote_receiver,
            blockstore.clone(),
            bank_notification_sender,
            cluster_confirmed_slot_sender,
        );

        let tip_manager = TipManager::new(tip_manager_config);

        let bundle_account_locker = BundleAccountLocker::default();

        // tip accounts can't be used in BankingStage to avoid someone from stealing tips mid-slot.
        // it also helps reduce surface area for potential account contention
        let mut blacklisted_accounts = HashSet::new();
        blacklisted_accounts.insert(tip_manager.tip_payment_config_pubkey());
        blacklisted_accounts.insert(tip_manager.tip_payment_program_id());
        blacklisted_accounts.extend(tip_manager.get_tip_accounts());
        let banking_stage = BankingStage::new(
            cluster_info,
            poh_recorder,
            verified_receiver,
            verified_tpu_vote_packets_receiver,
            verified_gossip_vote_packets_receiver,
            transaction_status_sender.clone(),
            replay_vote_sender.clone(),
            cost_model.clone(),
            log_messages_bytes_limit,
            connection_cache.clone(),
            bank_forks.clone(),
            blacklisted_accounts,
            bundle_account_locker.clone(),
        );

        let bundle_stage = BundleStage::new(
            cluster_info,
            poh_recorder,
            transaction_status_sender,
            replay_vote_sender,
            cost_model.clone(),
            bundle_receiver,
            exit.clone(),
            tip_manager,
            bundle_account_locker,
        );

        let broadcast_stage = broadcast_type.new_broadcast_stage(
            broadcast_sockets,
            cluster_info.clone(),
            entry_receiver,
            retransmit_slots_receiver,
            exit.clone(),
            blockstore.clone(),
            bank_forks,
            shred_version,
            shred_receiver_address,
        );

        Self {
            fetch_stage,
            sigverify_stage,
            vote_sigverify_stage,
            maybe_block_engine_stage,
            maybe_relayer_stage,
            maybe_fetch_stage_manager,
            banking_stage,
            cluster_info_vote_listener,
            broadcast_stage,
            tpu_quic_t,
            tpu_forwards_quic_t,
            find_packet_sender_stake_stage,
            vote_find_packet_sender_stake_stage,
            staked_nodes_updater_service,
            bundle_stage,
        }
    }

    pub fn join(self) -> thread::Result<()> {
        let results = vec![
            self.fetch_stage.join(),
            self.sigverify_stage.join(),
            self.vote_sigverify_stage.join(),
            self.cluster_info_vote_listener.join(),
            self.banking_stage.join(),
            self.find_packet_sender_stake_stage.join(),
            self.vote_find_packet_sender_stake_stage.join(),
            self.staked_nodes_updater_service.join(),
            self.tpu_quic_t.join(),
            self.tpu_forwards_quic_t.join(),
<<<<<<< HEAD
            self.bundle_stage.join(),
        ];

        if let Some(relayer_stage) = self.maybe_relayer_stage {
            relayer_stage.join()?;
        }
        if let Some(block_engine_stage) = self.maybe_block_engine_stage {
            block_engine_stage.join()?;
        }
        if let Some(fetch_stage_manager) = self.maybe_fetch_stage_manager {
            fetch_stage_manager.join()?;
        }

=======
        ];
>>>>>>> d1522fc7
        let broadcast_result = self.broadcast_stage.join();
        for result in results {
            result?;
        }
        let _ = broadcast_result?;
        Ok(())
    }
}<|MERGE_RESOLUTION|>--- conflicted
+++ resolved
@@ -43,13 +43,8 @@
     },
     solana_tpu_client::connection_cache::ConnectionCache,
     std::{
-<<<<<<< HEAD
         collections::{HashMap, HashSet},
         net::{SocketAddr, UdpSocket},
-=======
-        collections::HashMap,
-        net::UdpSocket,
->>>>>>> d1522fc7
         sync::{atomic::AtomicBool, Arc, RwLock},
         thread,
     },
@@ -115,13 +110,10 @@
         keypair: &Keypair,
         log_messages_bytes_limit: Option<usize>,
         staked_nodes: &Arc<RwLock<StakedNodes>>,
-<<<<<<< HEAD
         maybe_block_engine_config: Option<BlockEngineConfig>,
         maybe_relayer_config: Option<RelayerConfig>,
         tip_manager_config: TipManagerConfig,
         shred_receiver_address: Option<SocketAddr>,
-=======
->>>>>>> d1522fc7
         shared_staked_nodes_overrides: Arc<RwLock<HashMap<Pubkey, u64>>>,
     ) -> Self {
         let TpuSockets {
@@ -185,11 +177,7 @@
             transactions_quic_sockets,
             keypair,
             cluster_info.my_contact_info().tpu.ip(),
-<<<<<<< HEAD
             packet_sender.clone(),
-=======
-            packet_sender,
->>>>>>> d1522fc7
             exit.clone(),
             MAX_QUIC_CONNECTIONS_PER_PEER,
             staked_nodes.clone(),
@@ -362,7 +350,6 @@
             self.staked_nodes_updater_service.join(),
             self.tpu_quic_t.join(),
             self.tpu_forwards_quic_t.join(),
-<<<<<<< HEAD
             self.bundle_stage.join(),
         ];
 
@@ -376,9 +363,6 @@
             fetch_stage_manager.join()?;
         }
 
-=======
-        ];
->>>>>>> d1522fc7
         let broadcast_result = self.broadcast_stage.join();
         for result in results {
             result?;
