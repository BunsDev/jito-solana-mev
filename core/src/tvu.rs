//! The `tvu` module implements the Transaction Validation Unit, a multi-stage transaction
//! validation pipeline in software.

use {
    crate::{
        broadcast_stage::RetransmitSlotsSender,
        cache_block_meta_service::CacheBlockMetaSender,
        cluster_info_vote_listener::{
            GossipDuplicateConfirmedSlotsReceiver, GossipVerifiedVoteHashReceiver,
            VerifiedVoteReceiver, VoteTracker,
        },
        cluster_slots::ClusterSlots,
        cluster_slots_service::ClusterSlotsService,
        completed_data_sets_service::CompletedDataSetsSender,
        cost_update_service::CostUpdateService,
        drop_bank_service::DropBankService,
        ledger_cleanup_service::LedgerCleanupService,
        repair_service::RepairInfo,
        replay_stage::{ReplayStage, ReplayStageConfig},
        retransmit_stage::RetransmitStage,
        rewards_recorder_service::RewardsRecorderSender,
        shred_fetch_stage::ShredFetchStage,
        sigverify_shreds,
        tower_storage::TowerStorage,
        validator::ProcessBlockStore,
        voting_service::VotingService,
        warm_quic_cache_service::WarmQuicCacheService,
        window_service::WindowService,
    },
    crossbeam_channel::{unbounded, Receiver},
    solana_geyser_plugin_manager::block_metadata_notifier_interface::BlockMetadataNotifierLock,
    solana_gossip::cluster_info::ClusterInfo,
    solana_ledger::{
        blockstore::Blockstore, blockstore_processor::TransactionStatusSender,
        leader_schedule_cache::LeaderScheduleCache,
    },
    solana_poh::poh_recorder::PohRecorder,
    solana_rpc::{
        max_slots::MaxSlots, optimistically_confirmed_bank_tracker::BankNotificationSender,
        rpc_subscriptions::RpcSubscriptions,
    },
    solana_runtime::{
        accounts_background_service::AbsRequestSender, bank_forks::BankForks,
        commitment::BlockCommitmentCache, cost_model::CostModel,
        vote_sender_types::ReplayVoteSender,
    },
    solana_sdk::{clock::Slot, pubkey::Pubkey, signature::Keypair},
    solana_tpu_client::connection_cache::ConnectionCache,
    std::{
        collections::HashSet,
        net::{SocketAddr, UdpSocket},
        sync::{atomic::AtomicBool, Arc, RwLock},
        thread::{self, JoinHandle},
    },
};

pub struct Tvu {
    fetch_stage: ShredFetchStage,
    shred_sigverify: JoinHandle<()>,
    retransmit_stage: RetransmitStage,
    window_service: WindowService,
    cluster_slots_service: ClusterSlotsService,
    replay_stage: ReplayStage,
    ledger_cleanup_service: Option<LedgerCleanupService>,
    cost_update_service: CostUpdateService,
    voting_service: VotingService,
    warm_quic_cache_service: Option<WarmQuicCacheService>,
    drop_bank_service: DropBankService,
}

pub struct TvuSockets {
    pub fetch: Vec<UdpSocket>,
    pub repair: UdpSocket,
    pub retransmit: Vec<UdpSocket>,
    pub forwards: Vec<UdpSocket>,
    pub ancestor_hashes_requests: UdpSocket,
}

#[derive(Default)]
pub struct TvuConfig {
    pub max_ledger_shreds: Option<u64>,
    pub shred_version: u16,
    pub repair_validators: Option<HashSet<Pubkey>>,
    pub rocksdb_compaction_interval: Option<u64>,
    pub rocksdb_max_compaction_jitter: Option<u64>,
    pub wait_for_vote_to_start_leader: bool,
}

impl Tvu {
    /// This service receives messages from a leader in the network and processes the transactions
    /// on the bank state.
    /// # Arguments
    /// * `cluster_info` - The cluster_info state.
    /// * `sockets` - fetch, repair, and retransmit sockets
    /// * `blockstore` - the ledger itself
    #[allow(clippy::new_ret_no_self, clippy::too_many_arguments)]
    pub fn new(
        vote_account: &Pubkey,
        authorized_voter_keypairs: Arc<RwLock<Vec<Arc<Keypair>>>>,
        bank_forks: &Arc<RwLock<BankForks>>,
        cluster_info: &Arc<ClusterInfo>,
        sockets: TvuSockets,
        blockstore: Arc<Blockstore>,
        ledger_signal_receiver: Receiver<bool>,
        rpc_subscriptions: &Arc<RpcSubscriptions>,
        poh_recorder: &Arc<RwLock<PohRecorder>>,
        maybe_process_block_store: Option<ProcessBlockStore>,
        tower_storage: Arc<dyn TowerStorage>,
        leader_schedule_cache: &Arc<LeaderScheduleCache>,
        exit: &Arc<AtomicBool>,
        block_commitment_cache: Arc<RwLock<BlockCommitmentCache>>,
        turbine_disabled: Arc<AtomicBool>,
        transaction_status_sender: Option<TransactionStatusSender>,
        rewards_recorder_sender: Option<RewardsRecorderSender>,
        cache_block_meta_sender: Option<CacheBlockMetaSender>,
        vote_tracker: Arc<VoteTracker>,
        retransmit_slots_sender: RetransmitSlotsSender,
        gossip_verified_vote_hash_receiver: GossipVerifiedVoteHashReceiver,
        verified_vote_receiver: VerifiedVoteReceiver,
        replay_vote_sender: ReplayVoteSender,
        completed_data_sets_sender: CompletedDataSetsSender,
        bank_notification_sender: Option<BankNotificationSender>,
        gossip_confirmed_slots_receiver: GossipDuplicateConfirmedSlotsReceiver,
        tvu_config: TvuConfig,
        max_slots: &Arc<MaxSlots>,
        cost_model: &Arc<RwLock<CostModel>>,
        block_metadata_notifier: Option<BlockMetadataNotifierLock>,
        wait_to_vote_slot: Option<Slot>,
        accounts_background_request_sender: AbsRequestSender,
        log_messages_bytes_limit: Option<usize>,
        connection_cache: &Arc<ConnectionCache>,
<<<<<<< HEAD
        shred_receiver_addr: Option<SocketAddr>,
=======
>>>>>>> d1522fc7
    ) -> Result<Self, String> {
        let TvuSockets {
            repair: repair_socket,
            fetch: fetch_sockets,
            retransmit: retransmit_sockets,
            forwards: tvu_forward_sockets,
            ancestor_hashes_requests: ancestor_hashes_socket,
        } = sockets;

        let (fetch_sender, fetch_receiver) = unbounded();

        let repair_socket = Arc::new(repair_socket);
        let ancestor_hashes_socket = Arc::new(ancestor_hashes_socket);
        let fetch_sockets: Vec<Arc<UdpSocket>> = fetch_sockets.into_iter().map(Arc::new).collect();
        let forward_sockets: Vec<Arc<UdpSocket>> =
            tvu_forward_sockets.into_iter().map(Arc::new).collect();
        let fetch_stage = ShredFetchStage::new(
            fetch_sockets,
            forward_sockets,
            repair_socket.clone(),
            fetch_sender,
            tvu_config.shred_version,
            bank_forks.clone(),
            cluster_info.clone(),
            exit,
        );

        let (verified_sender, verified_receiver) = unbounded();
        let (retransmit_sender, retransmit_receiver) = unbounded();
        let shred_sigverify = sigverify_shreds::spawn_shred_sigverify(
            cluster_info.id(),
            bank_forks.clone(),
            leader_schedule_cache.clone(),
            fetch_receiver,
            retransmit_sender.clone(),
            verified_sender,
            turbine_disabled,
        );

        let retransmit_stage = RetransmitStage::new(
            bank_forks.clone(),
            leader_schedule_cache.clone(),
            cluster_info.clone(),
            Arc::new(retransmit_sockets),
            retransmit_receiver,
            max_slots.clone(),
            Some(rpc_subscriptions.clone()),
            shred_receiver_addr,
        );

        let cluster_slots = Arc::new(ClusterSlots::default());
        let (duplicate_slots_reset_sender, duplicate_slots_reset_receiver) = unbounded();
        let (duplicate_slots_sender, duplicate_slots_receiver) = unbounded();
        let (ancestor_hashes_replay_update_sender, ancestor_hashes_replay_update_receiver) =
            unbounded();
        let window_service = {
            let epoch_schedule = *bank_forks.read().unwrap().working_bank().epoch_schedule();
            let repair_info = RepairInfo {
                bank_forks: bank_forks.clone(),
                epoch_schedule,
                duplicate_slots_reset_sender,
                repair_validators: tvu_config.repair_validators,
                cluster_info: cluster_info.clone(),
                cluster_slots: cluster_slots.clone(),
            };
            WindowService::new(
                blockstore.clone(),
                verified_receiver,
                retransmit_sender,
                repair_socket,
                ancestor_hashes_socket,
                exit.clone(),
                repair_info,
                leader_schedule_cache.clone(),
                verified_vote_receiver,
                completed_data_sets_sender,
                duplicate_slots_sender,
                ancestor_hashes_replay_update_receiver,
            )
        };

        let (cluster_slots_update_sender, cluster_slots_update_receiver) = unbounded();
        let cluster_slots_service = ClusterSlotsService::new(
            blockstore.clone(),
            cluster_slots.clone(),
            bank_forks.clone(),
            cluster_info.clone(),
            cluster_slots_update_receiver,
            exit.clone(),
        );

        let (ledger_cleanup_slot_sender, ledger_cleanup_slot_receiver) = unbounded();
        let replay_stage_config = ReplayStageConfig {
            vote_account: *vote_account,
            authorized_voter_keypairs,
            exit: exit.clone(),
            rpc_subscriptions: rpc_subscriptions.clone(),
            leader_schedule_cache: leader_schedule_cache.clone(),
            latest_root_senders: vec![ledger_cleanup_slot_sender],
            accounts_background_request_sender,
            block_commitment_cache,
            transaction_status_sender,
            rewards_recorder_sender,
            cache_block_meta_sender,
            bank_notification_sender,
            wait_for_vote_to_start_leader: tvu_config.wait_for_vote_to_start_leader,
            ancestor_hashes_replay_update_sender,
            tower_storage: tower_storage.clone(),
            wait_to_vote_slot,
        };

        let (voting_sender, voting_receiver) = unbounded();
        let voting_service = VotingService::new(
            voting_receiver,
            cluster_info.clone(),
            poh_recorder.clone(),
            tower_storage,
            bank_forks.clone(),
        );

        let warm_quic_cache_service = if connection_cache.use_quic() {
            Some(WarmQuicCacheService::new(
                connection_cache.clone(),
                cluster_info.clone(),
                poh_recorder.clone(),
                exit.clone(),
            ))
        } else {
            None
        };
        let (cost_update_sender, cost_update_receiver) = unbounded();
        let cost_update_service =
            CostUpdateService::new(blockstore.clone(), cost_model.clone(), cost_update_receiver);

        let (drop_bank_sender, drop_bank_receiver) = unbounded();

        let drop_bank_service = DropBankService::new(drop_bank_receiver);

        let replay_stage = ReplayStage::new(
            replay_stage_config,
            blockstore.clone(),
            bank_forks.clone(),
            cluster_info.clone(),
            ledger_signal_receiver,
            duplicate_slots_receiver,
            poh_recorder.clone(),
            maybe_process_block_store,
            vote_tracker,
            cluster_slots,
            retransmit_slots_sender,
            duplicate_slots_reset_receiver,
            replay_vote_sender,
            gossip_confirmed_slots_receiver,
            gossip_verified_vote_hash_receiver,
            cluster_slots_update_sender,
            cost_update_sender,
            voting_sender,
            drop_bank_sender,
            block_metadata_notifier,
            log_messages_bytes_limit,
        )?;

        let ledger_cleanup_service = tvu_config.max_ledger_shreds.map(|max_ledger_shreds| {
            LedgerCleanupService::new(
                ledger_cleanup_slot_receiver,
                blockstore.clone(),
                max_ledger_shreds,
                exit,
                tvu_config.rocksdb_compaction_interval,
                tvu_config.rocksdb_max_compaction_jitter,
            )
        });

        Ok(Tvu {
            fetch_stage,
            shred_sigverify,
            retransmit_stage,
            window_service,
            cluster_slots_service,
            replay_stage,
            ledger_cleanup_service,
            cost_update_service,
            voting_service,
            warm_quic_cache_service,
            drop_bank_service,
        })
    }

    pub fn join(self) -> thread::Result<()> {
        self.retransmit_stage.join()?;
        self.window_service.join()?;
        self.cluster_slots_service.join()?;
        self.fetch_stage.join()?;
        self.shred_sigverify.join()?;
        if self.ledger_cleanup_service.is_some() {
            self.ledger_cleanup_service.unwrap().join()?;
        }
        self.replay_stage.join()?;
        self.cost_update_service.join()?;
        self.voting_service.join()?;
        if let Some(warmup_service) = self.warm_quic_cache_service {
            warmup_service.join()?;
        }
        self.drop_bank_service.join()?;
        Ok(())
    }
}

#[cfg(test)]
pub mod tests {
    use {
        super::*,
        serial_test::serial,
        solana_gossip::cluster_info::{ClusterInfo, Node},
        solana_ledger::{
            blockstore::BlockstoreSignals,
            blockstore_options::BlockstoreOptions,
            create_new_tmp_ledger,
            genesis_utils::{create_genesis_config, GenesisConfigInfo},
        },
        solana_poh::poh_recorder::create_test_recorder,
        solana_rpc::optimistically_confirmed_bank_tracker::OptimisticallyConfirmedBank,
        solana_runtime::bank::Bank,
        solana_sdk::signature::{Keypair, Signer},
        solana_streamer::socket::SocketAddrSpace,
        std::sync::atomic::{AtomicU64, Ordering},
    };

    #[ignore]
    #[test]
    #[serial]
    fn test_tvu_exit() {
        solana_logger::setup();
        let leader = Node::new_localhost();
        let target1_keypair = Keypair::new();
        let target1 = Node::new_localhost_with_pubkey(&target1_keypair.pubkey());

        let starting_balance = 10_000;
        let GenesisConfigInfo { genesis_config, .. } = create_genesis_config(starting_balance);

        let bank_forks = BankForks::new(Bank::new_for_tests(&genesis_config));

        //start cluster_info1
        let cluster_info1 = ClusterInfo::new(
            target1.info.clone(),
            Arc::new(Keypair::new()),
            SocketAddrSpace::Unspecified,
        );
        cluster_info1.insert_info(leader.info);
        let cref1 = Arc::new(cluster_info1);

        let (blockstore_path, _) = create_new_tmp_ledger!(&genesis_config);
        let BlockstoreSignals {
            blockstore,
            ledger_signal_receiver,
            ..
        } = Blockstore::open_with_signal(&blockstore_path, BlockstoreOptions::default())
            .expect("Expected to successfully open ledger");
        let blockstore = Arc::new(blockstore);
        let bank = bank_forks.working_bank();
        let (exit, poh_recorder, poh_service, _entry_receiver) =
            create_test_recorder(&bank, &blockstore, None, None);
        let vote_keypair = Keypair::new();
        let leader_schedule_cache = Arc::new(LeaderScheduleCache::new_from_bank(&bank));
        let block_commitment_cache = Arc::new(RwLock::new(BlockCommitmentCache::default()));
        let (retransmit_slots_sender, _retransmit_slots_receiver) = unbounded();
        let (_gossip_verified_vote_hash_sender, gossip_verified_vote_hash_receiver) = unbounded();
        let (_verified_vote_sender, verified_vote_receiver) = unbounded();
        let (replay_vote_sender, _replay_vote_receiver) = unbounded();
        let (completed_data_sets_sender, _completed_data_sets_receiver) = unbounded();
        let (_, gossip_confirmed_slots_receiver) = unbounded();
        let bank_forks = Arc::new(RwLock::new(bank_forks));
        let max_complete_transaction_status_slot = Arc::new(AtomicU64::default());
        let tvu = Tvu::new(
            &vote_keypair.pubkey(),
            Arc::new(RwLock::new(vec![Arc::new(vote_keypair)])),
            &bank_forks,
            &cref1,
            {
                TvuSockets {
                    repair: target1.sockets.repair,
                    retransmit: target1.sockets.retransmit_sockets,
                    fetch: target1.sockets.tvu,
                    forwards: target1.sockets.tvu_forwards,
                    ancestor_hashes_requests: target1.sockets.ancestor_hashes_requests,
                }
            },
            blockstore,
            ledger_signal_receiver,
            &Arc::new(RpcSubscriptions::new_for_tests(
                &exit,
                max_complete_transaction_status_slot,
                bank_forks.clone(),
                block_commitment_cache.clone(),
                OptimisticallyConfirmedBank::locked_from_bank_forks_root(&bank_forks),
            )),
            &poh_recorder,
            None,
            Arc::new(crate::tower_storage::FileTowerStorage::default()),
            &leader_schedule_cache,
            &exit,
            block_commitment_cache,
            Arc::<AtomicBool>::default(),
            None,
            None,
            None,
            Arc::<VoteTracker>::default(),
            retransmit_slots_sender,
            gossip_verified_vote_hash_receiver,
            verified_vote_receiver,
            replay_vote_sender,
            completed_data_sets_sender,
            None,
            gossip_confirmed_slots_receiver,
            TvuConfig::default(),
            &Arc::new(MaxSlots::default()),
            &Arc::new(RwLock::new(CostModel::default())),
            None,
            None,
            AbsRequestSender::default(),
            None,
            &Arc::new(ConnectionCache::default()),
<<<<<<< HEAD
            None,
=======
>>>>>>> d1522fc7
        )
        .expect("assume success");
        exit.store(true, Ordering::Relaxed);
        tvu.join().unwrap();
        poh_service.join().unwrap();
    }
}<|MERGE_RESOLUTION|>--- conflicted
+++ resolved
@@ -129,10 +129,7 @@
         accounts_background_request_sender: AbsRequestSender,
         log_messages_bytes_limit: Option<usize>,
         connection_cache: &Arc<ConnectionCache>,
-<<<<<<< HEAD
         shred_receiver_addr: Option<SocketAddr>,
-=======
->>>>>>> d1522fc7
     ) -> Result<Self, String> {
         let TvuSockets {
             repair: repair_socket,
@@ -455,10 +452,7 @@
             AbsRequestSender::default(),
             None,
             &Arc::new(ConnectionCache::default()),
-<<<<<<< HEAD
-            None,
-=======
->>>>>>> d1522fc7
+            None,
         )
         .expect("assume success");
         exit.store(true, Ordering::Relaxed);
