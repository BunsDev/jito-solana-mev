--- conflicted
+++ resolved
@@ -100,10 +100,7 @@
     },
     solana_send_transaction_service::send_transaction_service,
     solana_streamer::{socket::SocketAddrSpace, streamer::StakedNodes},
-<<<<<<< HEAD
-=======
     solana_tpu_client::connection_cache::ConnectionCache,
->>>>>>> d1522fc7
     solana_vote_program::vote_state,
     std::{
         collections::{HashMap, HashSet},
@@ -180,13 +177,10 @@
     pub wait_to_vote_slot: Option<Slot>,
     pub ledger_column_options: LedgerColumnOptions,
     pub runtime_config: RuntimeConfig,
-<<<<<<< HEAD
     pub maybe_relayer_config: Option<RelayerConfig>,
     pub maybe_block_engine_config: Option<BlockEngineConfig>,
     pub shred_receiver_address: Option<SocketAddr>,
     pub tip_manager_config: TipManagerConfig,
-=======
->>>>>>> d1522fc7
 }
 
 impl Default for ValidatorConfig {
@@ -250,13 +244,10 @@
             wait_to_vote_slot: None,
             ledger_column_options: LedgerColumnOptions::default(),
             runtime_config: RuntimeConfig::default(),
-<<<<<<< HEAD
             maybe_relayer_config: None,
             maybe_block_engine_config: None,
             shred_receiver_address: None,
             tip_manager_config: TipManagerConfig::default(),
-=======
->>>>>>> d1522fc7
         }
     }
 }
@@ -1009,10 +1000,7 @@
             accounts_background_request_sender,
             config.runtime_config.log_messages_bytes_limit,
             &connection_cache,
-<<<<<<< HEAD
             config.shred_receiver_address,
-=======
->>>>>>> d1522fc7
         )?;
 
         let tpu = Tpu::new(
@@ -1048,13 +1036,10 @@
             &identity_keypair,
             config.runtime_config.log_messages_bytes_limit,
             &staked_nodes,
-<<<<<<< HEAD
             config.maybe_block_engine_config.clone(),
             config.maybe_relayer_config.clone(),
             config.tip_manager_config.clone(),
             config.shred_receiver_address,
-=======
->>>>>>> d1522fc7
             config.staked_nodes_overrides.clone(),
         );
 
