[package]
authors = ["Solana Maintainers <maintainers@solana.foundation>"]
edition = "2021"
name = "solana-gossip"
description = "Blockchain, Rebuilt for Scale"
version = "1.12.0"
repository = "https://github.com/solana-labs/solana"
license = "Apache-2.0"
homepage = "https://solana.com/"
documentation = "https://docs.rs/solana-gossip"

[dependencies]
bincode = "1.3.3"
bv = { version = "0.11.1", features = ["serde"] }
clap = "2.33.1"
crossbeam-channel = "0.5"
flate2 = "1.0"
indexmap = { version = "1.9", features = ["rayon"] }
itertools = "0.10.3"
log = "0.4.17"
lru = "0.7.7"
matches = "0.1.9"
num-traits = "0.2"
rand = "0.7.0"
rand_chacha = "0.2.2"
rayon = "1.5.3"
serde = "1.0.143"
serde_bytes = "0.11"
serde_derive = "1.0.103"
solana-bloom = { path = "../bloom", version = "=1.12.0" }
solana-clap-utils = { path = "../clap-utils", version = "=1.12.0" }
<<<<<<< HEAD
solana-client = { path = "../client", version = "=1.12.0" }
=======
>>>>>>> d1522fc7
solana-entry = { path = "../entry", version = "=1.12.0" }
solana-frozen-abi = { path = "../frozen-abi", version = "=1.12.0" }
solana-frozen-abi-macro = { path = "../frozen-abi/macro", version = "=1.12.0" }
solana-ledger = { path = "../ledger", version = "=1.12.0" }
solana-logger = { path = "../logger", version = "=1.12.0" }
solana-measure = { path = "../measure", version = "=1.12.0" }
solana-metrics = { path = "../metrics", version = "=1.12.0" }
solana-net-utils = { path = "../net-utils", version = "=1.12.0" }
solana-perf = { path = "../perf", version = "=1.12.0" }
solana-rayon-threadlimit = { path = "../rayon-threadlimit", version = "=1.12.0" }
solana-runtime = { path = "../runtime", version = "=1.12.0" }
solana-sdk = { path = "../sdk", version = "=1.12.0" }
solana-streamer = { path = "../streamer", version = "=1.12.0" }
<<<<<<< HEAD
=======
solana-thin-client = { path = "../thin-client", version = "=1.12.0" }
solana-tpu-client = { path = "../tpu-client", version = "=1.12.0" }
>>>>>>> d1522fc7
solana-version = { path = "../version", version = "=1.12.0" }
solana-vote-program = { path = "../programs/vote", version = "=1.12.0" }
thiserror = "1.0"

[dev-dependencies]
num_cpus = "1.13.1"
regex = "1"
serial_test = "0.9.0"

[build-dependencies]
rustc_version = "0.4"

[[bench]]
name = "crds"

[[bench]]
name = "crds_gossip_pull"

[[bench]]
name = "crds_shards"

[[bin]]
name = "solana-gossip"
path = "src/main.rs"

[package.metadata.docs.rs]
targets = ["x86_64-unknown-linux-gnu"]<|MERGE_RESOLUTION|>--- conflicted
+++ resolved
@@ -29,10 +29,6 @@
 serde_derive = "1.0.103"
 solana-bloom = { path = "../bloom", version = "=1.12.0" }
 solana-clap-utils = { path = "../clap-utils", version = "=1.12.0" }
-<<<<<<< HEAD
-solana-client = { path = "../client", version = "=1.12.0" }
-=======
->>>>>>> d1522fc7
 solana-entry = { path = "../entry", version = "=1.12.0" }
 solana-frozen-abi = { path = "../frozen-abi", version = "=1.12.0" }
 solana-frozen-abi-macro = { path = "../frozen-abi/macro", version = "=1.12.0" }
@@ -46,11 +42,8 @@
 solana-runtime = { path = "../runtime", version = "=1.12.0" }
 solana-sdk = { path = "../sdk", version = "=1.12.0" }
 solana-streamer = { path = "../streamer", version = "=1.12.0" }
-<<<<<<< HEAD
-=======
 solana-thin-client = { path = "../thin-client", version = "=1.12.0" }
 solana-tpu-client = { path = "../tpu-client", version = "=1.12.0" }
->>>>>>> d1522fc7
 solana-version = { path = "../version", version = "=1.12.0" }
 solana-vote-program = { path = "../programs/vote", version = "=1.12.0" }
 thiserror = "1.0"
