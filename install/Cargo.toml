[package]
authors = ["Solana Maintainers <maintainers@solana.foundation>"]
edition = "2021"
name = "solana-install"
description = "The solana cluster software installer"
version = "1.12.0"
repository = "https://github.com/solana-labs/solana"
license = "Apache-2.0"
homepage = "https://solana.com/"
documentation = "https://docs.rs/solana-install"

[dependencies]
atty = "0.2.11"
bincode = "1.3.3"
bzip2 = "0.4.3"
chrono = { version = "0.4.21", features = ["serde"] }
clap = { version = "2.33.1" }
console = "0.15.0"
crossbeam-channel = "0.5"
ctrlc = { version = "3.2.2", features = ["termination"] }
dirs-next = "2.0.0"
indicatif = "0.17.0"
lazy_static = "1.4.0"
nix = "0.25.0"
reqwest = { version = "0.11.11", default-features = false, features = ["blocking", "brotli", "deflate", "gzip", "rustls-tls", "json"] }
semver = "1.0.13"
serde = { version = "1.0.143", features = ["derive"] }
serde_yaml = "0.8.26"
solana-clap-utils = { path = "../clap-utils", version = "=1.12.0" }
<<<<<<< HEAD
solana-client = { path = "../client", version = "=1.12.0" }
solana-config-program = { path = "../programs/config", version = "=1.12.0" }
solana-logger = { path = "../logger", version = "=1.12.0" }
=======
solana-config-program = { path = "../programs/config", version = "=1.12.0" }
solana-logger = { path = "../logger", version = "=1.12.0" }
solana-rpc-client = { path = "../rpc-client", version = "=1.12.0" }
>>>>>>> d1522fc7
solana-sdk = { path = "../sdk", version = "=1.12.0" }
solana-version = { path = "../version", version = "=1.12.0" }
tar = "0.4.38"
tempfile = "3.3.0"
url = "2.2.2"

[target."cfg(windows)".dependencies]
winapi = "0.3.8"
winreg = "0.10"

[package.metadata.docs.rs]
targets = ["x86_64-unknown-linux-gnu"]<|MERGE_RESOLUTION|>--- conflicted
+++ resolved
@@ -27,15 +27,9 @@
 serde = { version = "1.0.143", features = ["derive"] }
 serde_yaml = "0.8.26"
 solana-clap-utils = { path = "../clap-utils", version = "=1.12.0" }
-<<<<<<< HEAD
-solana-client = { path = "../client", version = "=1.12.0" }
-solana-config-program = { path = "../programs/config", version = "=1.12.0" }
-solana-logger = { path = "../logger", version = "=1.12.0" }
-=======
 solana-config-program = { path = "../programs/config", version = "=1.12.0" }
 solana-logger = { path = "../logger", version = "=1.12.0" }
 solana-rpc-client = { path = "../rpc-client", version = "=1.12.0" }
->>>>>>> d1522fc7
 solana-sdk = { path = "../sdk", version = "=1.12.0" }
 solana-version = { path = "../version", version = "=1.12.0" }
 tar = "0.4.38"
