--- conflicted
+++ resolved
@@ -51,14 +51,6 @@
 
 #[cfg(test)]
 pub(crate) use shred_code::MAX_CODE_SHREDS_PER_SLOT;
-<<<<<<< HEAD
-pub(crate) use shred_data::ShredData;
-pub use {
-    self::stats::{ProcessShredsStats, ShredFetchStats},
-    crate::shredder::Shredder,
-};
-=======
->>>>>>> d1522fc7
 use {
     self::{shred_code::ShredCode, traits::Shred as _},
     crate::blockstore::{self, MAX_DATA_SHREDS_PER_SLOT},
