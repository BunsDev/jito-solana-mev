--- conflicted
+++ resolved
@@ -32,11 +32,7 @@
 [dev-dependencies]
 assert_matches = "1.5.0"
 gag = "1.0.0"
-<<<<<<< HEAD
-serial_test = "0.8.0"
-=======
 serial_test = "0.9.0"
->>>>>>> 544a957a
 solana-download-utils = { path = "../download-utils", version = "=1.12.0" }
 solana-logger = { path = "../logger", version = "=1.12.0" }
 
