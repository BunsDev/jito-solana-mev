--- conflicted
+++ resolved
@@ -12,13 +12,8 @@
 [dependencies]
 byte-unit = "4.0.14"
 clap = { version = "3.1.5", features = ["cargo"] }
-<<<<<<< HEAD
-serde = "1.0.138"
-serde_json = "1.0.81"
-=======
 serde = "1.0.143"
 serde_json = "1.0.83"
->>>>>>> 544a957a
 solana-logger = { path = "../logger", version = "=1.12.0" }
 solana-version = { path = "../version", version = "=1.12.0" }
 
