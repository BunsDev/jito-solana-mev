--- conflicted
+++ resolved
@@ -38,14 +38,7 @@
 solana-runtime = { path = "../../runtime", version = "=1.12.0" }
 solana-sdk = { path = "../../sdk", version = "=1.12.0" }
 solana-transaction-status = { path = "../../transaction-status", version = "=1.12.0" }
-<<<<<<< HEAD
-solana_rbpf = "=0.2.31"
-=======
 solana_rbpf = "=0.2.32"
-
-[dev-dependencies]
-solana-ledger = { path = "../../ledger", version = "=1.12.0" }
->>>>>>> 544a957a
 
 [dev-dependencies]
 solana-ledger = { path = "../../ledger", version = "=1.12.0" }
