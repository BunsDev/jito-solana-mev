//! Vote program processor

use {
    crate::vote_state,
    log::*,
<<<<<<< HEAD
    solana_program::vote::{
        instruction::VoteInstruction,
        program::id,
        state::{VoteAuthorize, VoteStateUpdate},
    },
=======
    solana_program::vote::{instruction::VoteInstruction, program::id, state::VoteAuthorize},
>>>>>>> d1522fc7
    solana_program_runtime::{
        invoke_context::InvokeContext, sysvar_cache::get_sysvar_with_account_check,
    },
    solana_sdk::{
        feature_set,
        instruction::InstructionError,
        program_utils::limited_deserialize,
        pubkey::Pubkey,
        transaction_context::{BorrowedAccount, InstructionContext, TransactionContext},
    },
    std::collections::HashSet,
};

fn process_authorize_with_seed_instruction(
    invoke_context: &InvokeContext,
    instruction_context: &InstructionContext,
    transaction_context: &TransactionContext,
    vote_account: &mut BorrowedAccount,
    new_authority: &Pubkey,
    authorization_type: VoteAuthorize,
    current_authority_derived_key_owner: &Pubkey,
    current_authority_derived_key_seed: &str,
) -> Result<(), InstructionError> {
    if !invoke_context
        .feature_set
        .is_active(&feature_set::vote_authorize_with_seed::id())
    {
        return Err(InstructionError::InvalidInstructionData);
    }
    let clock = get_sysvar_with_account_check::clock(invoke_context, instruction_context, 1)?;
    let mut expected_authority_keys: HashSet<Pubkey> = HashSet::default();
    if instruction_context.is_instruction_account_signer(2)? {
        let base_pubkey = transaction_context.get_key_of_account_at_index(
            instruction_context.get_index_of_instruction_account_in_transaction(2)?,
        )?;
        expected_authority_keys.insert(Pubkey::create_with_seed(
            base_pubkey,
            current_authority_derived_key_seed,
            current_authority_derived_key_owner,
        )?);
    };
    vote_state::authorize(
        vote_account,
        new_authority,
        authorization_type,
        &expected_authority_keys,
        &clock,
        &invoke_context.feature_set,
    )
}

pub fn process_instruction(
    _first_instruction_account: usize,
    invoke_context: &mut InvokeContext,
) -> Result<(), InstructionError> {
    let transaction_context = &invoke_context.transaction_context;
    let instruction_context = transaction_context.get_current_instruction_context()?;
    let data = instruction_context.get_instruction_data();

    trace!("process_instruction: {:?}", data);

    let mut me = instruction_context.try_borrow_instruction_account(transaction_context, 0)?;
    if *me.get_owner() != id() {
        return Err(InstructionError::InvalidAccountOwner);
    }

    let signers = instruction_context.get_signers(transaction_context);
    match limited_deserialize(data)? {
        VoteInstruction::InitializeAccount(vote_init) => {
            let rent = get_sysvar_with_account_check::rent(invoke_context, instruction_context, 1)?;
            if !rent.is_exempt(me.get_lamports(), me.get_data().len()) {
                return Err(InstructionError::InsufficientFunds);
            }
            let clock =
                get_sysvar_with_account_check::clock(invoke_context, instruction_context, 2)?;
            vote_state::initialize_account(&mut me, &vote_init, &signers, &clock)
        }
        VoteInstruction::Authorize(voter_pubkey, vote_authorize) => {
            let clock =
                get_sysvar_with_account_check::clock(invoke_context, instruction_context, 1)?;
            vote_state::authorize(
                &mut me,
                &voter_pubkey,
                vote_authorize,
                &signers,
                &clock,
                &invoke_context.feature_set,
            )
        }
        VoteInstruction::AuthorizeWithSeed(args) => {
            instruction_context.check_number_of_instruction_accounts(3)?;
            process_authorize_with_seed_instruction(
                invoke_context,
                instruction_context,
                transaction_context,
                &mut me,
                &args.new_authority,
                args.authorization_type,
                &args.current_authority_derived_key_owner,
                args.current_authority_derived_key_seed.as_str(),
            )
        }
        VoteInstruction::AuthorizeCheckedWithSeed(args) => {
            instruction_context.check_number_of_instruction_accounts(4)?;
            let new_authority = transaction_context.get_key_of_account_at_index(
                instruction_context.get_index_of_instruction_account_in_transaction(3)?,
            )?;
            if !instruction_context.is_instruction_account_signer(3)? {
                return Err(InstructionError::MissingRequiredSignature);
            }
            process_authorize_with_seed_instruction(
                invoke_context,
                instruction_context,
                transaction_context,
                &mut me,
                new_authority,
                args.authorization_type,
                &args.current_authority_derived_key_owner,
                args.current_authority_derived_key_seed.as_str(),
            )
        }
        VoteInstruction::UpdateValidatorIdentity => {
            instruction_context.check_number_of_instruction_accounts(2)?;
            let node_pubkey = transaction_context.get_key_of_account_at_index(
                instruction_context.get_index_of_instruction_account_in_transaction(1)?,
            )?;
            vote_state::update_validator_identity(&mut me, node_pubkey, &signers)
        }
        VoteInstruction::UpdateCommission(commission) => {
            vote_state::update_commission(&mut me, commission, &signers)
        }
        VoteInstruction::Vote(vote) | VoteInstruction::VoteSwitch(vote, _) => {
            let slot_hashes =
                get_sysvar_with_account_check::slot_hashes(invoke_context, instruction_context, 1)?;
            let clock =
                get_sysvar_with_account_check::clock(invoke_context, instruction_context, 2)?;
            vote_state::process_vote_with_account(
                &mut me,
                &slot_hashes,
                &clock,
                &vote,
                &signers,
                &invoke_context.feature_set,
            )
        }
        VoteInstruction::UpdateVoteState(vote_state_update)
        | VoteInstruction::UpdateVoteStateSwitch(vote_state_update, _) => {
            if invoke_context
                .feature_set
                .is_active(&feature_set::allow_votes_to_directly_update_vote_state::id())
            {
                let sysvar_cache = invoke_context.get_sysvar_cache();
                let slot_hashes = sysvar_cache.get_slot_hashes()?;
                let clock = sysvar_cache.get_clock()?;
                vote_state::process_vote_state_update(
                    &mut me,
                    slot_hashes.slot_hashes(),
                    &clock,
                    vote_state_update,
                    &signers,
                    &invoke_context.feature_set,
                )
            } else {
                Err(InstructionError::InvalidInstructionData)
            }
        }
        VoteInstruction::CompactUpdateVoteState(compact_vote_state_update)
        | VoteInstruction::CompactUpdateVoteStateSwitch(compact_vote_state_update, _) => {
            if invoke_context
                .feature_set
                .is_active(&feature_set::allow_votes_to_directly_update_vote_state::id())
                && invoke_context
                    .feature_set
                    .is_active(&feature_set::compact_vote_state_updates::id())
            {
                let sysvar_cache = invoke_context.get_sysvar_cache();
                let slot_hashes = sysvar_cache.get_slot_hashes()?;
                let clock = sysvar_cache.get_clock()?;
                let vote_state_update = compact_vote_state_update.uncompact()?;
                vote_state::process_vote_state_update(
                    &mut me,
                    slot_hashes.slot_hashes(),
                    &clock,
                    vote_state_update,
                    &signers,
                    &invoke_context.feature_set,
                )
            } else {
                Err(InstructionError::InvalidInstructionData)
            }
        }

        VoteInstruction::Withdraw(lamports) => {
            instruction_context.check_number_of_instruction_accounts(2)?;
            let rent_sysvar = invoke_context.get_sysvar_cache().get_rent()?;

            let clock_if_feature_active = if invoke_context
                .feature_set
                .is_active(&feature_set::reject_vote_account_close_unless_zero_credit_epoch::id())
            {
                Some(invoke_context.get_sysvar_cache().get_clock()?)
            } else {
                None
            };

            drop(me);
            vote_state::withdraw(
                transaction_context,
                instruction_context,
                0,
                lamports,
                1,
                &signers,
                &rent_sysvar,
                clock_if_feature_active.as_deref(),
            )
        }
        VoteInstruction::AuthorizeChecked(vote_authorize) => {
            if invoke_context
                .feature_set
                .is_active(&feature_set::vote_stake_checked_instructions::id())
            {
                instruction_context.check_number_of_instruction_accounts(4)?;
                let voter_pubkey = transaction_context.get_key_of_account_at_index(
                    instruction_context.get_index_of_instruction_account_in_transaction(3)?,
                )?;
                if !instruction_context.is_instruction_account_signer(3)? {
                    return Err(InstructionError::MissingRequiredSignature);
                }
                let clock =
                    get_sysvar_with_account_check::clock(invoke_context, instruction_context, 1)?;
                vote_state::authorize(
                    &mut me,
                    voter_pubkey,
                    vote_authorize,
                    &signers,
                    &clock,
                    &invoke_context.feature_set,
                )
            } else {
                Err(InstructionError::InvalidInstructionData)
            }
        }
    }
}

#[cfg(test)]
mod tests {
    use {
        super::*,
        crate::{
            vote_error::VoteError,
            vote_instruction::{
                authorize, authorize_checked, create_account, update_commission,
                update_validator_identity, update_vote_state, update_vote_state_switch, vote,
                vote_switch, withdraw, VoteInstruction,
            },
            vote_state::{
                self, Lockout, Vote, VoteAuthorize, VoteAuthorizeCheckedWithSeedArgs,
                VoteAuthorizeWithSeedArgs, VoteInit, VoteState, VoteStateUpdate, VoteStateVersions,
            },
        },
        bincode::serialize,
        solana_program_runtime::invoke_context::mock_process_instruction,
        solana_sdk::{
            account::{self, Account, AccountSharedData, ReadableAccount},
            account_utils::StateMut,
            feature_set::FeatureSet,
            hash::Hash,
            instruction::{AccountMeta, Instruction},
            pubkey::Pubkey,
            sysvar::{self, clock::Clock, rent::Rent, slot_hashes::SlotHashes},
        },
        std::{collections::HashSet, str::FromStr},
    };

    struct VoteAccountTestFixtureWithAuthorities {
        vote_account: AccountSharedData,
        vote_pubkey: Pubkey,
        voter_base_key: Pubkey,
        voter_owner: Pubkey,
        voter_seed: String,
        withdrawer_base_key: Pubkey,
        withdrawer_owner: Pubkey,
        withdrawer_seed: String,
    }

    fn create_default_account() -> AccountSharedData {
        AccountSharedData::new(0, 0, &Pubkey::new_unique())
    }

    fn process_instruction(
        instruction_data: &[u8],
        transaction_accounts: Vec<(Pubkey, AccountSharedData)>,
        instruction_accounts: Vec<AccountMeta>,
        expected_result: Result<(), InstructionError>,
    ) -> Vec<AccountSharedData> {
        mock_process_instruction(
            &id(),
            Vec::new(),
            instruction_data,
            transaction_accounts,
            instruction_accounts,
            None,
            None,
            expected_result,
            super::process_instruction,
        )
    }

    fn process_instruction_disabled_features(
        instruction_data: &[u8],
        transaction_accounts: Vec<(Pubkey, AccountSharedData)>,
        instruction_accounts: Vec<AccountMeta>,
        expected_result: Result<(), InstructionError>,
    ) -> Vec<AccountSharedData> {
        mock_process_instruction(
            &id(),
            Vec::new(),
            instruction_data,
            transaction_accounts,
            instruction_accounts,
            None,
            Some(std::sync::Arc::new(FeatureSet::default())),
            expected_result,
            super::process_instruction,
        )
    }

    fn process_instruction_as_one_arg(
        instruction: &Instruction,
        expected_result: Result<(), InstructionError>,
    ) -> Vec<AccountSharedData> {
        let mut pubkeys: HashSet<Pubkey> = instruction
            .accounts
            .iter()
            .map(|meta| meta.pubkey)
            .collect();
        pubkeys.insert(sysvar::clock::id());
        pubkeys.insert(sysvar::rent::id());
        pubkeys.insert(sysvar::slot_hashes::id());
        let transaction_accounts: Vec<_> = pubkeys
            .iter()
            .map(|pubkey| {
                (
                    *pubkey,
                    if sysvar::clock::check_id(pubkey) {
                        account::create_account_shared_data_for_test(&Clock::default())
                    } else if sysvar::slot_hashes::check_id(pubkey) {
                        account::create_account_shared_data_for_test(&SlotHashes::default())
                    } else if sysvar::rent::check_id(pubkey) {
                        account::create_account_shared_data_for_test(&Rent::free())
                    } else if *pubkey == invalid_vote_state_pubkey() {
                        AccountSharedData::from(Account {
                            owner: invalid_vote_state_pubkey(),
                            ..Account::default()
                        })
                    } else {
                        AccountSharedData::from(Account {
                            owner: id(),
                            ..Account::default()
                        })
                    },
                )
            })
            .collect();
        process_instruction(
            &instruction.data,
            transaction_accounts,
            instruction.accounts.clone(),
            expected_result,
        )
    }

    fn invalid_vote_state_pubkey() -> Pubkey {
        Pubkey::from_str("BadVote111111111111111111111111111111111111").unwrap()
    }

    fn create_default_rent_account() -> AccountSharedData {
        account::create_account_shared_data_for_test(&Rent::free())
    }

    fn create_default_clock_account() -> AccountSharedData {
        account::create_account_shared_data_for_test(&Clock::default())
    }

    fn create_test_account() -> (Pubkey, AccountSharedData) {
        let rent = Rent::default();
        let balance = VoteState::get_rent_exempt_reserve(&rent);
        let vote_pubkey = solana_sdk::pubkey::new_rand();
        (
            vote_pubkey,
            vote_state::create_account(&vote_pubkey, &solana_sdk::pubkey::new_rand(), 0, balance),
        )
    }

    fn create_test_account_with_authorized() -> (Pubkey, Pubkey, Pubkey, AccountSharedData) {
        let vote_pubkey = solana_sdk::pubkey::new_rand();
        let authorized_voter = solana_sdk::pubkey::new_rand();
        let authorized_withdrawer = solana_sdk::pubkey::new_rand();

        (
            vote_pubkey,
            authorized_voter,
            authorized_withdrawer,
            vote_state::create_account_with_authorized(
                &solana_sdk::pubkey::new_rand(),
                &authorized_voter,
                &authorized_withdrawer,
                0,
                100,
            ),
        )
    }

    fn create_test_account_with_authorized_from_seed() -> VoteAccountTestFixtureWithAuthorities {
        let vote_pubkey = Pubkey::new_unique();
        let voter_base_key = Pubkey::new_unique();
        let voter_owner = Pubkey::new_unique();
        let voter_seed = String::from("VOTER_SEED");
        let withdrawer_base_key = Pubkey::new_unique();
        let withdrawer_owner = Pubkey::new_unique();
        let withdrawer_seed = String::from("WITHDRAWER_SEED");
        let authorized_voter =
            Pubkey::create_with_seed(&voter_base_key, voter_seed.as_str(), &voter_owner).unwrap();
        let authorized_withdrawer = Pubkey::create_with_seed(
            &withdrawer_base_key,
            withdrawer_seed.as_str(),
            &withdrawer_owner,
        )
        .unwrap();

        VoteAccountTestFixtureWithAuthorities {
            vote_account: vote_state::create_account_with_authorized(
                &Pubkey::new_unique(),
                &authorized_voter,
                &authorized_withdrawer,
                0,
                100,
            ),
            vote_pubkey,
            voter_base_key,
            voter_owner,
            voter_seed,
            withdrawer_base_key,
            withdrawer_owner,
            withdrawer_seed,
        }
    }

    fn create_test_account_with_epoch_credits(
        credits_to_append: &[u64],
    ) -> (Pubkey, AccountSharedData) {
        let (vote_pubkey, vote_account) = create_test_account();
        let vote_account_space = vote_account.data().len();

        let mut vote_state = vote_state::from(&vote_account).unwrap();
        vote_state.authorized_withdrawer = vote_pubkey;
        vote_state.epoch_credits = Vec::new();

        let mut current_epoch_credits = 0;
        let mut previous_epoch_credits = 0;
        for (epoch, credits) in credits_to_append.iter().enumerate() {
            current_epoch_credits += credits;
            vote_state.epoch_credits.push((
                u64::try_from(epoch).unwrap(),
                current_epoch_credits,
                previous_epoch_credits,
            ));
            previous_epoch_credits = current_epoch_credits;
        }

        let lamports = vote_account.lamports();
        let mut vote_account_with_epoch_credits =
            AccountSharedData::new(lamports, vote_account_space, &id());
        let versioned = VoteStateVersions::new_current(vote_state);
        vote_state::to(&versioned, &mut vote_account_with_epoch_credits);

        (vote_pubkey, vote_account_with_epoch_credits)
    }

    #[test]
    fn test_vote_process_instruction_decode_bail() {
        process_instruction(
            &[],
            Vec::new(),
            Vec::new(),
            Err(InstructionError::NotEnoughAccountKeys),
        );
    }

    #[test]
    fn test_initialize_vote_account() {
        let vote_pubkey = solana_sdk::pubkey::new_rand();
        let vote_account = AccountSharedData::new(100, VoteState::size_of(), &id());
        let node_pubkey = solana_sdk::pubkey::new_rand();
        let node_account = AccountSharedData::default();
        let instruction_data = serialize(&VoteInstruction::InitializeAccount(VoteInit {
            node_pubkey,
            authorized_voter: vote_pubkey,
            authorized_withdrawer: vote_pubkey,
            commission: 0,
        }))
        .unwrap();
        let mut instruction_accounts = vec![
            AccountMeta {
                pubkey: vote_pubkey,
                is_signer: false,
                is_writable: true,
            },
            AccountMeta {
                pubkey: sysvar::rent::id(),
                is_signer: false,
                is_writable: false,
            },
            AccountMeta {
                pubkey: sysvar::clock::id(),
                is_signer: false,
                is_writable: false,
            },
            AccountMeta {
                pubkey: node_pubkey,
                is_signer: true,
                is_writable: false,
            },
        ];

        // init should pass
        let accounts = process_instruction(
            &instruction_data,
            vec![
                (vote_pubkey, vote_account.clone()),
                (sysvar::rent::id(), create_default_rent_account()),
                (sysvar::clock::id(), create_default_clock_account()),
                (node_pubkey, node_account.clone()),
            ],
            instruction_accounts.clone(),
            Ok(()),
        );

        // reinit should fail
        process_instruction(
            &instruction_data,
            vec![
                (vote_pubkey, accounts[0].clone()),
                (sysvar::rent::id(), create_default_rent_account()),
                (sysvar::clock::id(), create_default_clock_account()),
                (node_pubkey, accounts[3].clone()),
            ],
            instruction_accounts.clone(),
            Err(InstructionError::AccountAlreadyInitialized),
        );

        // init should fail, account is too big
        process_instruction(
            &instruction_data,
            vec![
                (
                    vote_pubkey,
                    AccountSharedData::new(100, 2 * VoteState::size_of(), &id()),
                ),
                (sysvar::rent::id(), create_default_rent_account()),
                (sysvar::clock::id(), create_default_clock_account()),
                (node_pubkey, node_account.clone()),
            ],
            instruction_accounts.clone(),
            Err(InstructionError::InvalidAccountData),
        );

        // init should fail, node_pubkey didn't sign the transaction
        instruction_accounts[3].is_signer = false;
        process_instruction(
            &instruction_data,
            vec![
                (vote_pubkey, vote_account),
                (sysvar::rent::id(), create_default_rent_account()),
                (sysvar::clock::id(), create_default_clock_account()),
                (node_pubkey, node_account),
            ],
            instruction_accounts,
            Err(InstructionError::MissingRequiredSignature),
        );
    }

    #[test]
    fn test_vote_update_validator_identity() {
        let (vote_pubkey, _authorized_voter, authorized_withdrawer, vote_account) =
            create_test_account_with_authorized();
        let node_pubkey = solana_sdk::pubkey::new_rand();
        let instruction_data = serialize(&VoteInstruction::UpdateValidatorIdentity).unwrap();
        let transaction_accounts = vec![
            (vote_pubkey, vote_account),
            (node_pubkey, AccountSharedData::default()),
            (authorized_withdrawer, AccountSharedData::default()),
        ];
        let mut instruction_accounts = vec![
            AccountMeta {
                pubkey: vote_pubkey,
                is_signer: false,
                is_writable: true,
            },
            AccountMeta {
                pubkey: node_pubkey,
                is_signer: true,
                is_writable: false,
            },
            AccountMeta {
                pubkey: authorized_withdrawer,
                is_signer: true,
                is_writable: false,
            },
        ];

        // should fail, node_pubkey didn't sign the transaction
        instruction_accounts[1].is_signer = false;
        let accounts = process_instruction(
            &instruction_data,
            transaction_accounts.clone(),
            instruction_accounts.clone(),
            Err(InstructionError::MissingRequiredSignature),
        );
        instruction_accounts[1].is_signer = true;
        let vote_state: VoteState = StateMut::<VoteStateVersions>::state(&accounts[0])
            .unwrap()
            .convert_to_current();
        assert_ne!(vote_state.node_pubkey, node_pubkey);

        // should fail, authorized_withdrawer didn't sign the transaction
        instruction_accounts[2].is_signer = false;
        let accounts = process_instruction(
            &instruction_data,
            transaction_accounts.clone(),
            instruction_accounts.clone(),
            Err(InstructionError::MissingRequiredSignature),
        );
        instruction_accounts[2].is_signer = true;
        let vote_state: VoteState = StateMut::<VoteStateVersions>::state(&accounts[0])
            .unwrap()
            .convert_to_current();
        assert_ne!(vote_state.node_pubkey, node_pubkey);

        // should pass
        let accounts = process_instruction(
            &instruction_data,
            transaction_accounts,
            instruction_accounts,
            Ok(()),
        );
        let vote_state: VoteState = StateMut::<VoteStateVersions>::state(&accounts[0])
            .unwrap()
            .convert_to_current();
        assert_eq!(vote_state.node_pubkey, node_pubkey);
    }

    #[test]
    fn test_vote_update_commission() {
        let (vote_pubkey, _authorized_voter, authorized_withdrawer, vote_account) =
            create_test_account_with_authorized();
        let instruction_data = serialize(&VoteInstruction::UpdateCommission(42)).unwrap();
        let transaction_accounts = vec![
            (vote_pubkey, vote_account),
            (authorized_withdrawer, AccountSharedData::default()),
        ];
        let mut instruction_accounts = vec![
            AccountMeta {
                pubkey: vote_pubkey,
                is_signer: false,
                is_writable: true,
            },
            AccountMeta {
                pubkey: authorized_withdrawer,
                is_signer: true,
                is_writable: false,
            },
        ];

        // should pass
        let accounts = process_instruction(
            &serialize(&VoteInstruction::UpdateCommission(u8::MAX)).unwrap(),
            transaction_accounts.clone(),
            instruction_accounts.clone(),
            Ok(()),
        );
        let vote_state: VoteState = StateMut::<VoteStateVersions>::state(&accounts[0])
            .unwrap()
            .convert_to_current();
        assert_eq!(vote_state.commission, u8::MAX);

        // should pass
        let accounts = process_instruction(
            &instruction_data,
            transaction_accounts.clone(),
            instruction_accounts.clone(),
            Ok(()),
        );
        let vote_state: VoteState = StateMut::<VoteStateVersions>::state(&accounts[0])
            .unwrap()
            .convert_to_current();
        assert_eq!(vote_state.commission, 42);

        // should fail, authorized_withdrawer didn't sign the transaction
        instruction_accounts[1].is_signer = false;
        let accounts = process_instruction(
            &instruction_data,
            transaction_accounts,
            instruction_accounts,
            Err(InstructionError::MissingRequiredSignature),
        );
        let vote_state: VoteState = StateMut::<VoteStateVersions>::state(&accounts[0])
            .unwrap()
            .convert_to_current();
        assert_eq!(vote_state.commission, 0);
    }

    #[test]
    fn test_vote_signature() {
        let (vote_pubkey, vote_account) = create_test_account();
        let vote = Vote::new(vec![1], Hash::default());
        let slot_hashes = SlotHashes::new(&[(*vote.slots.last().unwrap(), vote.hash)]);
        let slot_hashes_account = account::create_account_shared_data_for_test(&slot_hashes);
        let instruction_data = serialize(&VoteInstruction::Vote(vote.clone())).unwrap();
        let mut transaction_accounts = vec![
            (vote_pubkey, vote_account),
            (sysvar::slot_hashes::id(), slot_hashes_account.clone()),
            (sysvar::clock::id(), create_default_clock_account()),
        ];
        let mut instruction_accounts = vec![
            AccountMeta {
                pubkey: vote_pubkey,
                is_signer: true,
                is_writable: true,
            },
            AccountMeta {
                pubkey: sysvar::slot_hashes::id(),
                is_signer: false,
                is_writable: false,
            },
            AccountMeta {
                pubkey: sysvar::clock::id(),
                is_signer: false,
                is_writable: false,
            },
        ];

        // should fail, unsigned
        instruction_accounts[0].is_signer = false;
        process_instruction(
            &instruction_data,
            transaction_accounts.clone(),
            instruction_accounts.clone(),
            Err(InstructionError::MissingRequiredSignature),
        );
        instruction_accounts[0].is_signer = true;

        // should pass
        let accounts = process_instruction(
            &instruction_data,
            transaction_accounts.clone(),
            instruction_accounts.clone(),
            Ok(()),
        );
        let vote_state: VoteState = StateMut::<VoteStateVersions>::state(&accounts[0])
            .unwrap()
            .convert_to_current();
        assert_eq!(
            vote_state.votes,
            vec![Lockout::new(*vote.slots.last().unwrap())]
        );
        assert_eq!(vote_state.credits(), 0);

        // should fail, wrong hash
        transaction_accounts[1] = (
            sysvar::slot_hashes::id(),
            account::create_account_shared_data_for_test(&SlotHashes::new(&[(
                *vote.slots.last().unwrap(),
                solana_sdk::hash::hash(&[0u8]),
            )])),
        );
        process_instruction(
            &instruction_data,
            transaction_accounts.clone(),
            instruction_accounts.clone(),
            Err(VoteError::SlotHashMismatch.into()),
        );

        // should fail, wrong slot
        transaction_accounts[1] = (
            sysvar::slot_hashes::id(),
            account::create_account_shared_data_for_test(&SlotHashes::new(&[(0, vote.hash)])),
        );
        process_instruction(
            &instruction_data,
            transaction_accounts.clone(),
            instruction_accounts.clone(),
            Err(VoteError::SlotsMismatch.into()),
        );

        // should fail, empty slot_hashes
        transaction_accounts[1] = (
            sysvar::slot_hashes::id(),
            account::create_account_shared_data_for_test(&SlotHashes::new(&[])),
        );
        process_instruction(
            &instruction_data,
            transaction_accounts.clone(),
            instruction_accounts.clone(),
            Err(VoteError::VoteTooOld.into()),
        );
        transaction_accounts[1] = (sysvar::slot_hashes::id(), slot_hashes_account);

        // should fail, uninitialized
        let vote_account = AccountSharedData::new(100, VoteState::size_of(), &id());
        transaction_accounts[0] = (vote_pubkey, vote_account);
        process_instruction(
            &instruction_data,
            transaction_accounts,
            instruction_accounts,
            Err(InstructionError::UninitializedAccount),
        );
    }

    #[test]
    fn test_authorize_voter() {
        let (vote_pubkey, vote_account) = create_test_account();
        let authorized_voter_pubkey = solana_sdk::pubkey::new_rand();
        let clock = Clock {
            epoch: 1,
            leader_schedule_epoch: 2,
            ..Clock::default()
        };
        let clock_account = account::create_account_shared_data_for_test(&clock);
        let instruction_data = serialize(&VoteInstruction::Authorize(
            authorized_voter_pubkey,
            VoteAuthorize::Voter,
        ))
        .unwrap();
        let mut transaction_accounts = vec![
            (vote_pubkey, vote_account),
            (sysvar::clock::id(), clock_account),
            (authorized_voter_pubkey, AccountSharedData::default()),
        ];
        let mut instruction_accounts = vec![
            AccountMeta {
                pubkey: vote_pubkey,
                is_signer: true,
                is_writable: true,
            },
            AccountMeta {
                pubkey: sysvar::clock::id(),
                is_signer: false,
                is_writable: false,
            },
        ];

        // should fail, unsigned
        instruction_accounts[0].is_signer = false;
        process_instruction(
            &instruction_data,
            transaction_accounts.clone(),
            instruction_accounts.clone(),
            Err(InstructionError::MissingRequiredSignature),
        );
        instruction_accounts[0].is_signer = true;

        // should pass
        let accounts = process_instruction(
            &instruction_data,
            transaction_accounts.clone(),
            instruction_accounts.clone(),
            Ok(()),
        );

        // should fail, already set an authorized voter earlier for leader_schedule_epoch == 2
        transaction_accounts[0] = (vote_pubkey, accounts[0].clone());
        process_instruction(
            &instruction_data,
            transaction_accounts.clone(),
            instruction_accounts.clone(),
            Err(VoteError::TooSoonToReauthorize.into()),
        );

        // should pass, verify authorized_voter_pubkey can authorize authorized_voter_pubkey ;)
        instruction_accounts[0].is_signer = false;
        instruction_accounts.push(AccountMeta {
            pubkey: authorized_voter_pubkey,
            is_signer: true,
            is_writable: false,
        });
        let clock = Clock {
            // The authorized voter was set when leader_schedule_epoch == 2, so will
            // take effect when epoch == 3
            epoch: 3,
            leader_schedule_epoch: 4,
            ..Clock::default()
        };
        let clock_account = account::create_account_shared_data_for_test(&clock);
        transaction_accounts[1] = (sysvar::clock::id(), clock_account);
        process_instruction(
            &instruction_data,
            transaction_accounts.clone(),
            instruction_accounts.clone(),
            Ok(()),
        );
        instruction_accounts[0].is_signer = true;
        instruction_accounts.pop();

        // should fail, not signed by authorized voter
        let vote = Vote::new(vec![1], Hash::default());
        let slot_hashes = SlotHashes::new(&[(*vote.slots.last().unwrap(), vote.hash)]);
        let slot_hashes_account = account::create_account_shared_data_for_test(&slot_hashes);
        let instruction_data = serialize(&VoteInstruction::Vote(vote)).unwrap();
        transaction_accounts.push((sysvar::slot_hashes::id(), slot_hashes_account));
        instruction_accounts.insert(
            1,
            AccountMeta {
                pubkey: sysvar::slot_hashes::id(),
                is_signer: false,
                is_writable: false,
            },
        );
        process_instruction(
            &instruction_data,
            transaction_accounts.clone(),
            instruction_accounts.clone(),
            Err(InstructionError::MissingRequiredSignature),
        );

        // should pass, signed by authorized voter
        instruction_accounts.push(AccountMeta {
            pubkey: authorized_voter_pubkey,
            is_signer: true,
            is_writable: false,
        });
        process_instruction(
            &instruction_data,
            transaction_accounts,
            instruction_accounts,
            Ok(()),
        );
    }

    #[test]
    fn test_authorize_withdrawer() {
        let (vote_pubkey, vote_account) = create_test_account();
        let authorized_withdrawer_pubkey = solana_sdk::pubkey::new_rand();
        let instruction_data = serialize(&VoteInstruction::Authorize(
            authorized_withdrawer_pubkey,
            VoteAuthorize::Withdrawer,
        ))
        .unwrap();
        let mut transaction_accounts = vec![
            (vote_pubkey, vote_account),
            (sysvar::clock::id(), create_default_clock_account()),
            (authorized_withdrawer_pubkey, AccountSharedData::default()),
        ];
        let mut instruction_accounts = vec![
            AccountMeta {
                pubkey: vote_pubkey,
                is_signer: true,
                is_writable: true,
            },
            AccountMeta {
                pubkey: sysvar::clock::id(),
                is_signer: false,
                is_writable: false,
            },
        ];

        // should fail, unsigned
        instruction_accounts[0].is_signer = false;
        process_instruction(
            &instruction_data,
            transaction_accounts.clone(),
            instruction_accounts.clone(),
            Err(InstructionError::MissingRequiredSignature),
        );
        instruction_accounts[0].is_signer = true;

        // should pass
        let accounts = process_instruction(
            &instruction_data,
            transaction_accounts.clone(),
            instruction_accounts.clone(),
            Ok(()),
        );

        // should pass, verify authorized_withdrawer can authorize authorized_withdrawer ;)
        instruction_accounts[0].is_signer = false;
        instruction_accounts.push(AccountMeta {
            pubkey: authorized_withdrawer_pubkey,
            is_signer: true,
            is_writable: false,
        });
        transaction_accounts[0] = (vote_pubkey, accounts[0].clone());
        process_instruction(
            &instruction_data,
            transaction_accounts.clone(),
            instruction_accounts.clone(),
            Ok(()),
        );

        // should pass, verify authorized_withdrawer can authorize a new authorized_voter
        let authorized_voter_pubkey = solana_sdk::pubkey::new_rand();
        transaction_accounts.push((authorized_voter_pubkey, AccountSharedData::default()));
        let instruction_data = serialize(&VoteInstruction::Authorize(
            authorized_voter_pubkey,
            VoteAuthorize::Voter,
        ))
        .unwrap();
        process_instruction(
            &instruction_data,
            transaction_accounts.clone(),
            instruction_accounts.clone(),
            Ok(()),
        );

        // should fail, if vote_withdraw_authority_may_change_authorized_voter is disabled
        process_instruction_disabled_features(
            &instruction_data,
            transaction_accounts,
            instruction_accounts,
            Err(InstructionError::MissingRequiredSignature),
        );
    }

    #[test]
    fn test_vote_withdraw() {
        let (vote_pubkey, vote_account) = create_test_account();
        let lamports = vote_account.lamports();
        let authorized_withdrawer_pubkey = solana_sdk::pubkey::new_rand();
        let mut transaction_accounts = vec![
            (vote_pubkey, vote_account.clone()),
            (sysvar::clock::id(), create_default_clock_account()),
            (sysvar::rent::id(), create_default_rent_account()),
            (authorized_withdrawer_pubkey, AccountSharedData::default()),
        ];
        let mut instruction_accounts = vec![
            AccountMeta {
                pubkey: vote_pubkey,
                is_signer: true,
                is_writable: true,
            },
            AccountMeta {
                pubkey: sysvar::clock::id(),
                is_signer: false,
                is_writable: false,
            },
        ];

        // should pass, withdraw using authorized_withdrawer to authorized_withdrawer's account
        let accounts = process_instruction(
            &serialize(&VoteInstruction::Authorize(
                authorized_withdrawer_pubkey,
                VoteAuthorize::Withdrawer,
            ))
            .unwrap(),
            transaction_accounts.clone(),
            instruction_accounts.clone(),
            Ok(()),
        );
        instruction_accounts[0].is_signer = false;
        instruction_accounts[1] = AccountMeta {
            pubkey: authorized_withdrawer_pubkey,
            is_signer: true,
            is_writable: true,
        };
        transaction_accounts[0] = (vote_pubkey, accounts[0].clone());
        let accounts = process_instruction(
            &serialize(&VoteInstruction::Withdraw(lamports)).unwrap(),
            transaction_accounts.clone(),
            instruction_accounts.clone(),
            Ok(()),
        );
        assert_eq!(accounts[0].lamports(), 0);
        assert_eq!(accounts[3].lamports(), lamports);
        let post_state: VoteStateVersions = accounts[0].state().unwrap();
        // State has been deinitialized since balance is zero
        assert!(post_state.is_uninitialized());

        // should fail, unsigned
        transaction_accounts[0] = (vote_pubkey, vote_account);
        process_instruction(
            &serialize(&VoteInstruction::Withdraw(lamports)).unwrap(),
            transaction_accounts.clone(),
            instruction_accounts.clone(),
            Err(InstructionError::MissingRequiredSignature),
        );
        instruction_accounts[0].is_signer = true;

        // should pass
        process_instruction(
            &serialize(&VoteInstruction::Withdraw(lamports)).unwrap(),
            transaction_accounts.clone(),
            instruction_accounts.clone(),
            Ok(()),
        );

        // should fail, insufficient funds
        process_instruction(
            &serialize(&VoteInstruction::Withdraw(lamports + 1)).unwrap(),
            transaction_accounts.clone(),
            instruction_accounts.clone(),
            Err(InstructionError::InsufficientFunds),
        );

        // should pass, partial withdraw
        let withdraw_lamports = 42;
        let accounts = process_instruction(
            &serialize(&VoteInstruction::Withdraw(withdraw_lamports)).unwrap(),
            transaction_accounts,
            instruction_accounts,
            Ok(()),
        );
        assert_eq!(accounts[0].lamports(), lamports - withdraw_lamports);
        assert_eq!(accounts[3].lamports(), withdraw_lamports);
    }

    #[test]
    fn test_vote_state_withdraw() {
        let authorized_withdrawer_pubkey = solana_sdk::pubkey::new_rand();
        let (vote_pubkey_1, vote_account_with_epoch_credits_1) =
            create_test_account_with_epoch_credits(&[2, 1]);
        let (vote_pubkey_2, vote_account_with_epoch_credits_2) =
            create_test_account_with_epoch_credits(&[2, 1, 3]);
        let clock = Clock {
            epoch: 3,
            ..Clock::default()
        };
        let clock_account = account::create_account_shared_data_for_test(&clock);
        let rent_sysvar = Rent::default();
        let minimum_balance = rent_sysvar
            .minimum_balance(vote_account_with_epoch_credits_1.data().len())
            .max(1);
        let lamports = vote_account_with_epoch_credits_1.lamports();
        let transaction_accounts = vec![
            (vote_pubkey_1, vote_account_with_epoch_credits_1),
            (vote_pubkey_2, vote_account_with_epoch_credits_2),
            (sysvar::clock::id(), clock_account),
            (
                sysvar::rent::id(),
                account::create_account_shared_data_for_test(&rent_sysvar),
            ),
            (authorized_withdrawer_pubkey, AccountSharedData::default()),
        ];
        let mut instruction_accounts = vec![
            AccountMeta {
                pubkey: vote_pubkey_1,
                is_signer: true,
                is_writable: true,
            },
            AccountMeta {
                pubkey: authorized_withdrawer_pubkey,
                is_signer: false,
                is_writable: true,
            },
        ];

        // non rent exempt withdraw, with 0 credit epoch
        instruction_accounts[0].pubkey = vote_pubkey_1;
        process_instruction(
            &serialize(&VoteInstruction::Withdraw(lamports - minimum_balance + 1)).unwrap(),
            transaction_accounts.clone(),
            instruction_accounts.clone(),
            Err(InstructionError::InsufficientFunds),
        );

        // non rent exempt withdraw, without 0 credit epoch
        instruction_accounts[0].pubkey = vote_pubkey_2;
        process_instruction(
            &serialize(&VoteInstruction::Withdraw(lamports - minimum_balance + 1)).unwrap(),
            transaction_accounts.clone(),
            instruction_accounts.clone(),
            Err(InstructionError::InsufficientFunds),
        );

        // full withdraw, with 0 credit epoch
        instruction_accounts[0].pubkey = vote_pubkey_1;
        process_instruction(
            &serialize(&VoteInstruction::Withdraw(lamports)).unwrap(),
            transaction_accounts.clone(),
            instruction_accounts.clone(),
            Ok(()),
        );

        // full withdraw, without 0 credit epoch
        instruction_accounts[0].pubkey = vote_pubkey_2;
        process_instruction(
            &serialize(&VoteInstruction::Withdraw(lamports)).unwrap(),
            transaction_accounts.clone(),
            instruction_accounts.clone(),
            Err(VoteError::ActiveVoteAccountClose.into()),
        );

        // Following features disabled:
        // reject_vote_account_close_unless_zero_credit_epoch

        // full withdraw, with 0 credit epoch
        instruction_accounts[0].pubkey = vote_pubkey_1;
        process_instruction_disabled_features(
            &serialize(&VoteInstruction::Withdraw(lamports)).unwrap(),
            transaction_accounts.clone(),
            instruction_accounts.clone(),
            Ok(()),
        );

        // full withdraw, without 0 credit epoch
        instruction_accounts[0].pubkey = vote_pubkey_2;
        process_instruction_disabled_features(
            &serialize(&VoteInstruction::Withdraw(lamports)).unwrap(),
            transaction_accounts,
            instruction_accounts,
            Ok(()),
        );
    }

    fn perform_authorize_with_seed_test(
        authorization_type: VoteAuthorize,
        vote_pubkey: Pubkey,
        vote_account: AccountSharedData,
        current_authority_base_key: Pubkey,
        current_authority_seed: String,
        current_authority_owner: Pubkey,
        new_authority_pubkey: Pubkey,
    ) {
        let clock = Clock {
            epoch: 1,
            leader_schedule_epoch: 2,
            ..Clock::default()
        };
        let clock_account = account::create_account_shared_data_for_test(&clock);
        let transaction_accounts = vec![
            (vote_pubkey, vote_account),
            (sysvar::clock::id(), clock_account),
            (current_authority_base_key, AccountSharedData::default()),
        ];
        let mut instruction_accounts = vec![
            AccountMeta {
                pubkey: vote_pubkey,
                is_signer: false,
                is_writable: true,
            },
            AccountMeta {
                pubkey: sysvar::clock::id(),
                is_signer: false,
                is_writable: false,
            },
            AccountMeta {
                pubkey: current_authority_base_key,
                is_signer: true,
                is_writable: false,
            },
        ];

        // Can't change authority unless base key signs.
        instruction_accounts[2].is_signer = false;
        process_instruction(
            &serialize(&VoteInstruction::AuthorizeWithSeed(
                VoteAuthorizeWithSeedArgs {
                    authorization_type,
                    current_authority_derived_key_owner: current_authority_owner,
                    current_authority_derived_key_seed: current_authority_seed.clone(),
                    new_authority: new_authority_pubkey,
                },
            ))
            .unwrap(),
            transaction_accounts.clone(),
            instruction_accounts.clone(),
            Err(InstructionError::MissingRequiredSignature),
        );
        instruction_accounts[2].is_signer = true;

        // Can't change authority if seed doesn't match.
        process_instruction(
            &serialize(&VoteInstruction::AuthorizeWithSeed(
                VoteAuthorizeWithSeedArgs {
                    authorization_type,
                    current_authority_derived_key_owner: current_authority_owner,
                    current_authority_derived_key_seed: String::from("WRONG_SEED"),
                    new_authority: new_authority_pubkey,
                },
            ))
            .unwrap(),
            transaction_accounts.clone(),
            instruction_accounts.clone(),
            Err(InstructionError::MissingRequiredSignature),
        );

        // Can't change authority if owner doesn't match.
        process_instruction(
            &serialize(&VoteInstruction::AuthorizeWithSeed(
                VoteAuthorizeWithSeedArgs {
                    authorization_type,
                    current_authority_derived_key_owner: Pubkey::new_unique(), // Wrong owner.
                    current_authority_derived_key_seed: current_authority_seed.clone(),
                    new_authority: new_authority_pubkey,
                },
            ))
            .unwrap(),
            transaction_accounts.clone(),
            instruction_accounts.clone(),
            Err(InstructionError::MissingRequiredSignature),
        );

        // Can change authority when base key signs for related derived key.
        process_instruction(
            &serialize(&VoteInstruction::AuthorizeWithSeed(
                VoteAuthorizeWithSeedArgs {
                    authorization_type,
                    current_authority_derived_key_owner: current_authority_owner,
                    current_authority_derived_key_seed: current_authority_seed.clone(),
                    new_authority: new_authority_pubkey,
                },
            ))
            .unwrap(),
            transaction_accounts.clone(),
            instruction_accounts.clone(),
            Ok(()),
        );

        // Should fail when the `vote_authorize_with_seed` feature is disabled
        process_instruction_disabled_features(
            &serialize(&VoteInstruction::AuthorizeWithSeed(
                VoteAuthorizeWithSeedArgs {
                    authorization_type,
                    current_authority_derived_key_owner: current_authority_owner,
                    current_authority_derived_key_seed: current_authority_seed,
                    new_authority: new_authority_pubkey,
                },
            ))
            .unwrap(),
            transaction_accounts,
            instruction_accounts,
            Err(InstructionError::InvalidInstructionData),
        );
    }

    fn perform_authorize_checked_with_seed_test(
        authorization_type: VoteAuthorize,
        vote_pubkey: Pubkey,
        vote_account: AccountSharedData,
        current_authority_base_key: Pubkey,
        current_authority_seed: String,
        current_authority_owner: Pubkey,
        new_authority_pubkey: Pubkey,
    ) {
        let clock = Clock {
            epoch: 1,
            leader_schedule_epoch: 2,
            ..Clock::default()
        };
        let clock_account = account::create_account_shared_data_for_test(&clock);
        let transaction_accounts = vec![
            (vote_pubkey, vote_account),
            (sysvar::clock::id(), clock_account),
            (current_authority_base_key, AccountSharedData::default()),
            (new_authority_pubkey, AccountSharedData::default()),
        ];
        let mut instruction_accounts = vec![
            AccountMeta {
                pubkey: vote_pubkey,
                is_signer: false,
                is_writable: true,
            },
            AccountMeta {
                pubkey: sysvar::clock::id(),
                is_signer: false,
                is_writable: false,
            },
            AccountMeta {
                pubkey: current_authority_base_key,
                is_signer: true,
                is_writable: false,
            },
            AccountMeta {
                pubkey: new_authority_pubkey,
                is_signer: true,
                is_writable: false,
            },
        ];

        // Can't change authority unless base key signs.
        instruction_accounts[2].is_signer = false;
        process_instruction(
            &serialize(&VoteInstruction::AuthorizeCheckedWithSeed(
                VoteAuthorizeCheckedWithSeedArgs {
                    authorization_type,
                    current_authority_derived_key_owner: current_authority_owner,
                    current_authority_derived_key_seed: current_authority_seed.clone(),
                },
            ))
            .unwrap(),
            transaction_accounts.clone(),
            instruction_accounts.clone(),
            Err(InstructionError::MissingRequiredSignature),
        );
        instruction_accounts[2].is_signer = true;

        // Can't change authority unless new authority signs.
        instruction_accounts[3].is_signer = false;
        process_instruction(
            &serialize(&VoteInstruction::AuthorizeCheckedWithSeed(
                VoteAuthorizeCheckedWithSeedArgs {
                    authorization_type,
                    current_authority_derived_key_owner: current_authority_owner,
                    current_authority_derived_key_seed: current_authority_seed.clone(),
                },
            ))
            .unwrap(),
            transaction_accounts.clone(),
            instruction_accounts.clone(),
            Err(InstructionError::MissingRequiredSignature),
        );
        instruction_accounts[3].is_signer = true;

        // Can't change authority if seed doesn't match.
        process_instruction(
            &serialize(&VoteInstruction::AuthorizeCheckedWithSeed(
                VoteAuthorizeCheckedWithSeedArgs {
                    authorization_type,
                    current_authority_derived_key_owner: current_authority_owner,
                    current_authority_derived_key_seed: String::from("WRONG_SEED"),
                },
            ))
            .unwrap(),
            transaction_accounts.clone(),
            instruction_accounts.clone(),
            Err(InstructionError::MissingRequiredSignature),
        );

        // Can't change authority if owner doesn't match.
        process_instruction(
            &serialize(&VoteInstruction::AuthorizeCheckedWithSeed(
                VoteAuthorizeCheckedWithSeedArgs {
                    authorization_type,
                    current_authority_derived_key_owner: Pubkey::new_unique(), // Wrong owner.
                    current_authority_derived_key_seed: current_authority_seed.clone(),
                },
            ))
            .unwrap(),
            transaction_accounts.clone(),
            instruction_accounts.clone(),
            Err(InstructionError::MissingRequiredSignature),
        );

        // Can change authority when base key signs for related derived key and new authority signs.
        process_instruction(
            &serialize(&VoteInstruction::AuthorizeCheckedWithSeed(
                VoteAuthorizeCheckedWithSeedArgs {
                    authorization_type,
                    current_authority_derived_key_owner: current_authority_owner,
                    current_authority_derived_key_seed: current_authority_seed.clone(),
                },
            ))
            .unwrap(),
            transaction_accounts.clone(),
            instruction_accounts.clone(),
            Ok(()),
        );

        // Should fail when the `vote_authorize_with_seed` feature is disabled
        process_instruction_disabled_features(
            &serialize(&VoteInstruction::AuthorizeCheckedWithSeed(
                VoteAuthorizeCheckedWithSeedArgs {
                    authorization_type,
                    current_authority_derived_key_owner: current_authority_owner,
                    current_authority_derived_key_seed: current_authority_seed,
                },
            ))
            .unwrap(),
            transaction_accounts,
            instruction_accounts,
            Err(InstructionError::InvalidInstructionData),
        );
    }

    #[test]
    fn test_voter_base_key_can_authorize_new_voter() {
        let VoteAccountTestFixtureWithAuthorities {
            vote_pubkey,
            voter_base_key,
            voter_owner,
            voter_seed,
            vote_account,
            ..
        } = create_test_account_with_authorized_from_seed();
        let new_voter_pubkey = Pubkey::new_unique();
        perform_authorize_with_seed_test(
            VoteAuthorize::Voter,
            vote_pubkey,
            vote_account,
            voter_base_key,
            voter_seed,
            voter_owner,
            new_voter_pubkey,
        );
    }

    #[test]
    fn test_withdrawer_base_key_can_authorize_new_voter() {
        let VoteAccountTestFixtureWithAuthorities {
            vote_pubkey,
            withdrawer_base_key,
            withdrawer_owner,
            withdrawer_seed,
            vote_account,
            ..
        } = create_test_account_with_authorized_from_seed();
        let new_voter_pubkey = Pubkey::new_unique();
        perform_authorize_with_seed_test(
            VoteAuthorize::Voter,
            vote_pubkey,
            vote_account,
            withdrawer_base_key,
            withdrawer_seed,
            withdrawer_owner,
            new_voter_pubkey,
        );
    }

    #[test]
    fn test_voter_base_key_can_not_authorize_new_withdrawer() {
        let VoteAccountTestFixtureWithAuthorities {
            vote_pubkey,
            voter_base_key,
            voter_owner,
            voter_seed,
            vote_account,
            ..
        } = create_test_account_with_authorized_from_seed();
        let new_withdrawer_pubkey = Pubkey::new_unique();
        let clock = Clock {
            epoch: 1,
            leader_schedule_epoch: 2,
            ..Clock::default()
        };
        let clock_account = account::create_account_shared_data_for_test(&clock);
        let transaction_accounts = vec![
            (vote_pubkey, vote_account),
            (sysvar::clock::id(), clock_account),
            (voter_base_key, AccountSharedData::default()),
        ];
        let instruction_accounts = vec![
            AccountMeta {
                pubkey: vote_pubkey,
                is_signer: false,
                is_writable: true,
            },
            AccountMeta {
                pubkey: sysvar::clock::id(),
                is_signer: false,
                is_writable: false,
            },
            AccountMeta {
                pubkey: voter_base_key,
                is_signer: true,
                is_writable: false,
            },
        ];
        // Despite having Voter authority, you may not change the Withdrawer authority.
        process_instruction(
            &serialize(&VoteInstruction::AuthorizeWithSeed(
                VoteAuthorizeWithSeedArgs {
                    authorization_type: VoteAuthorize::Withdrawer,
                    current_authority_derived_key_owner: voter_owner,
                    current_authority_derived_key_seed: voter_seed,
                    new_authority: new_withdrawer_pubkey,
                },
            ))
            .unwrap(),
            transaction_accounts,
            instruction_accounts,
            Err(InstructionError::MissingRequiredSignature),
        );
    }

    #[test]
    fn test_withdrawer_base_key_can_authorize_new_withdrawer() {
        let VoteAccountTestFixtureWithAuthorities {
            vote_pubkey,
            withdrawer_base_key,
            withdrawer_owner,
            withdrawer_seed,
            vote_account,
            ..
        } = create_test_account_with_authorized_from_seed();
        let new_withdrawer_pubkey = Pubkey::new_unique();
        perform_authorize_with_seed_test(
            VoteAuthorize::Withdrawer,
            vote_pubkey,
            vote_account,
            withdrawer_base_key,
            withdrawer_seed,
            withdrawer_owner,
            new_withdrawer_pubkey,
        );
    }

    #[test]
    fn test_voter_base_key_can_authorize_new_voter_checked() {
        let VoteAccountTestFixtureWithAuthorities {
            vote_pubkey,
            voter_base_key,
            voter_owner,
            voter_seed,
            vote_account,
            ..
        } = create_test_account_with_authorized_from_seed();
        let new_voter_pubkey = Pubkey::new_unique();
        perform_authorize_checked_with_seed_test(
            VoteAuthorize::Voter,
            vote_pubkey,
            vote_account,
            voter_base_key,
            voter_seed,
            voter_owner,
            new_voter_pubkey,
        );
    }

    #[test]
    fn test_withdrawer_base_key_can_authorize_new_voter_checked() {
        let VoteAccountTestFixtureWithAuthorities {
            vote_pubkey,
            withdrawer_base_key,
            withdrawer_owner,
            withdrawer_seed,
            vote_account,
            ..
        } = create_test_account_with_authorized_from_seed();
        let new_voter_pubkey = Pubkey::new_unique();
        perform_authorize_checked_with_seed_test(
            VoteAuthorize::Voter,
            vote_pubkey,
            vote_account,
            withdrawer_base_key,
            withdrawer_seed,
            withdrawer_owner,
            new_voter_pubkey,
        );
    }

    #[test]
    fn test_voter_base_key_can_not_authorize_new_withdrawer_checked() {
        let VoteAccountTestFixtureWithAuthorities {
            vote_pubkey,
            voter_base_key,
            voter_owner,
            voter_seed,
            vote_account,
            ..
        } = create_test_account_with_authorized_from_seed();
        let new_withdrawer_pubkey = Pubkey::new_unique();
        let clock = Clock {
            epoch: 1,
            leader_schedule_epoch: 2,
            ..Clock::default()
        };
        let clock_account = account::create_account_shared_data_for_test(&clock);
        let transaction_accounts = vec![
            (vote_pubkey, vote_account),
            (sysvar::clock::id(), clock_account),
            (voter_base_key, AccountSharedData::default()),
            (new_withdrawer_pubkey, AccountSharedData::default()),
        ];
        let instruction_accounts = vec![
            AccountMeta {
                pubkey: vote_pubkey,
                is_signer: false,
                is_writable: true,
            },
            AccountMeta {
                pubkey: sysvar::clock::id(),
                is_signer: false,
                is_writable: false,
            },
            AccountMeta {
                pubkey: voter_base_key,
                is_signer: true,
                is_writable: false,
            },
            AccountMeta {
                pubkey: new_withdrawer_pubkey,
                is_signer: true,
                is_writable: false,
            },
        ];
        // Despite having Voter authority, you may not change the Withdrawer authority.
        process_instruction(
            &serialize(&VoteInstruction::AuthorizeCheckedWithSeed(
                VoteAuthorizeCheckedWithSeedArgs {
                    authorization_type: VoteAuthorize::Withdrawer,
                    current_authority_derived_key_owner: voter_owner,
                    current_authority_derived_key_seed: voter_seed,
                },
            ))
            .unwrap(),
            transaction_accounts,
            instruction_accounts,
            Err(InstructionError::MissingRequiredSignature),
        );
    }

    #[test]
    fn test_withdrawer_base_key_can_authorize_new_withdrawer_checked() {
        let VoteAccountTestFixtureWithAuthorities {
            vote_pubkey,
            withdrawer_base_key,
            withdrawer_owner,
            withdrawer_seed,
            vote_account,
            ..
        } = create_test_account_with_authorized_from_seed();
        let new_withdrawer_pubkey = Pubkey::new_unique();
        perform_authorize_checked_with_seed_test(
            VoteAuthorize::Withdrawer,
            vote_pubkey,
            vote_account,
            withdrawer_base_key,
            withdrawer_seed,
            withdrawer_owner,
            new_withdrawer_pubkey,
        );
    }

    #[test]
    fn test_spoofed_vote() {
        process_instruction_as_one_arg(
            &vote(
                &invalid_vote_state_pubkey(),
                &Pubkey::new_unique(),
                Vote::default(),
            ),
            Err(InstructionError::InvalidAccountOwner),
        );
        process_instruction_as_one_arg(
            &update_vote_state(
                &invalid_vote_state_pubkey(),
                &Pubkey::default(),
                VoteStateUpdate::default(),
            ),
            Err(InstructionError::InvalidAccountOwner),
        );
    }

    #[test]
    fn test_vote_process_instruction() {
        solana_logger::setup();
        let instructions = create_account(
            &Pubkey::new_unique(),
            &Pubkey::new_unique(),
            &VoteInit::default(),
            101,
        );
        process_instruction_as_one_arg(&instructions[1], Err(InstructionError::InvalidAccountData));
        process_instruction_as_one_arg(
            &vote(
                &Pubkey::new_unique(),
                &Pubkey::new_unique(),
                Vote::default(),
            ),
            Err(InstructionError::InvalidAccountData),
        );
        process_instruction_as_one_arg(
            &vote_switch(
                &Pubkey::new_unique(),
                &Pubkey::new_unique(),
                Vote::default(),
                Hash::default(),
            ),
            Err(InstructionError::InvalidAccountData),
        );
        process_instruction_as_one_arg(
            &authorize(
                &Pubkey::new_unique(),
                &Pubkey::new_unique(),
                &Pubkey::new_unique(),
                VoteAuthorize::Voter,
            ),
            Err(InstructionError::InvalidAccountData),
        );
        process_instruction_as_one_arg(
            &update_vote_state(
                &Pubkey::default(),
                &Pubkey::default(),
                VoteStateUpdate::default(),
            ),
            Err(InstructionError::InvalidAccountData),
        );

        process_instruction_as_one_arg(
            &update_vote_state_switch(
                &Pubkey::default(),
                &Pubkey::default(),
                VoteStateUpdate::default(),
                Hash::default(),
            ),
            Err(InstructionError::InvalidAccountData),
        );

        process_instruction_as_one_arg(
            &update_validator_identity(
                &Pubkey::new_unique(),
                &Pubkey::new_unique(),
                &Pubkey::new_unique(),
            ),
            Err(InstructionError::InvalidAccountData),
        );
        process_instruction_as_one_arg(
            &update_commission(&Pubkey::new_unique(), &Pubkey::new_unique(), 0),
            Err(InstructionError::InvalidAccountData),
        );

        process_instruction_as_one_arg(
            &withdraw(
                &Pubkey::new_unique(),
                &Pubkey::new_unique(),
                0,
                &Pubkey::new_unique(),
            ),
            Err(InstructionError::InvalidAccountData),
        );
    }

    #[test]
    fn test_vote_authorize_checked() {
        let vote_pubkey = Pubkey::new_unique();
        let authorized_pubkey = Pubkey::new_unique();
        let new_authorized_pubkey = Pubkey::new_unique();

        // Test with vanilla authorize accounts
        let mut instruction = authorize_checked(
            &vote_pubkey,
            &authorized_pubkey,
            &new_authorized_pubkey,
            VoteAuthorize::Voter,
        );
        instruction.accounts = instruction.accounts[0..2].to_vec();
        process_instruction_as_one_arg(&instruction, Err(InstructionError::NotEnoughAccountKeys));

        let mut instruction = authorize_checked(
            &vote_pubkey,
            &authorized_pubkey,
            &new_authorized_pubkey,
            VoteAuthorize::Withdrawer,
        );
        instruction.accounts = instruction.accounts[0..2].to_vec();
        process_instruction_as_one_arg(&instruction, Err(InstructionError::NotEnoughAccountKeys));

        // Test with non-signing new_authorized_pubkey
        let mut instruction = authorize_checked(
            &vote_pubkey,
            &authorized_pubkey,
            &new_authorized_pubkey,
            VoteAuthorize::Voter,
        );
        instruction.accounts[3] = AccountMeta::new_readonly(new_authorized_pubkey, false);
        process_instruction_as_one_arg(
            &instruction,
            Err(InstructionError::MissingRequiredSignature),
        );

        let mut instruction = authorize_checked(
            &vote_pubkey,
            &authorized_pubkey,
            &new_authorized_pubkey,
            VoteAuthorize::Withdrawer,
        );
        instruction.accounts[3] = AccountMeta::new_readonly(new_authorized_pubkey, false);
        process_instruction_as_one_arg(
            &instruction,
            Err(InstructionError::MissingRequiredSignature),
        );

        // Test with new_authorized_pubkey signer
        let vote_account = AccountSharedData::new(100, VoteState::size_of(), &id());
        let clock_address = sysvar::clock::id();
        let clock_account = account::create_account_shared_data_for_test(&Clock::default());
        let default_authorized_pubkey = Pubkey::default();
        let authorized_account = create_default_account();
        let new_authorized_account = create_default_account();
        let transaction_accounts = vec![
            (vote_pubkey, vote_account),
            (clock_address, clock_account),
            (default_authorized_pubkey, authorized_account),
            (new_authorized_pubkey, new_authorized_account),
        ];
        let instruction_accounts = vec![
            AccountMeta {
                pubkey: vote_pubkey,
                is_signer: false,
                is_writable: true,
            },
            AccountMeta {
                pubkey: clock_address,
                is_signer: false,
                is_writable: false,
            },
            AccountMeta {
                pubkey: default_authorized_pubkey,
                is_signer: true,
                is_writable: false,
            },
            AccountMeta {
                pubkey: new_authorized_pubkey,
                is_signer: true,
                is_writable: false,
            },
        ];
        process_instruction(
            &serialize(&VoteInstruction::AuthorizeChecked(VoteAuthorize::Voter)).unwrap(),
            transaction_accounts.clone(),
            instruction_accounts.clone(),
            Ok(()),
        );
        process_instruction(
            &serialize(&VoteInstruction::AuthorizeChecked(
                VoteAuthorize::Withdrawer,
            ))
            .unwrap(),
            transaction_accounts,
            instruction_accounts,
            Ok(()),
        );
    }
}<|MERGE_RESOLUTION|>--- conflicted
+++ resolved
@@ -3,15 +3,7 @@
 use {
     crate::vote_state,
     log::*,
-<<<<<<< HEAD
-    solana_program::vote::{
-        instruction::VoteInstruction,
-        program::id,
-        state::{VoteAuthorize, VoteStateUpdate},
-    },
-=======
     solana_program::vote::{instruction::VoteInstruction, program::id, state::VoteAuthorize},
->>>>>>> d1522fc7
     solana_program_runtime::{
         invoke_context::InvokeContext, sysvar_cache::get_sysvar_with_account_check,
     },
