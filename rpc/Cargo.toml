[package]
name = "solana-rpc"
version = "1.12.0"
description = "Solana RPC"
authors = ["Solana Maintainers <maintainers@solana.foundation>"]
repository = "https://github.com/solana-labs/solana"
license = "Apache-2.0"
homepage = "https://solana.com/"
documentation = "https://docs.rs/solana-rpc"
edition = "2021"

[dependencies]
base64 = "0.13.0"
bincode = "1.3.3"
bs58 = "0.4.0"
crossbeam-channel = "0.5"
dashmap = "4.0.2"
itertools = "0.10.3"
jsonrpc-core = "18.0.0"
jsonrpc-core-client = { version = "18.0.0" }
jsonrpc-derive = "18.0.0"
jsonrpc-http-server = "18.0.0"
jsonrpc-pubsub = "18.0.0"
libc = "0.2.131"
log = "0.4.17"
rayon = "1.5.3"
regex = "1.5.6"
serde = "1.0.143"
serde_derive = "1.0.103"
serde_json = "1.0.83"
soketto = "0.7"
solana-account-decoder = { path = "../account-decoder", version = "=1.12.0" }
<<<<<<< HEAD
solana-client = { path = "../client", version = "=1.12.0" }
=======
>>>>>>> d1522fc7
solana-entry = { path = "../entry", version = "=1.12.0" }
solana-faucet = { path = "../faucet", version = "=1.12.0" }
solana-gossip = { path = "../gossip", version = "=1.12.0" }
solana-ledger = { path = "../ledger", version = "=1.12.0" }
solana-measure = { path = "../measure", version = "=1.12.0" }
solana-metrics = { path = "../metrics", version = "=1.12.0" }
solana-perf = { path = "../perf", version = "=1.12.0" }
solana-poh = { path = "../poh", version = "=1.12.0" }
solana-rayon-threadlimit = { path = "../rayon-threadlimit", version = "=1.12.0" }
<<<<<<< HEAD
=======
solana-rpc-client-api = { path = "../rpc-client-api", version = "=1.12.0" }
>>>>>>> d1522fc7
solana-runtime = { path = "../runtime", version = "=1.12.0" }
solana-sdk = { path = "../sdk", version = "=1.12.0" }
solana-send-transaction-service = { path = "../send-transaction-service", version = "=1.12.0" }
solana-stake-program = { path = "../programs/stake", version = "=1.12.0" }
solana-storage-bigtable = { path = "../storage-bigtable", version = "=1.12.0" }
solana-streamer = { path = "../streamer", version = "=1.12.0" }
<<<<<<< HEAD
=======
solana-tpu-client = { path = "../tpu-client", version = "=1.12.0" }
>>>>>>> d1522fc7
solana-transaction-status = { path = "../transaction-status", version = "=1.12.0" }
solana-version = { path = "../version", version = "=1.12.0" }
solana-vote-program = { path = "../programs/vote", version = "=1.12.0" }
spl-token = { version = "=3.5.0", features = ["no-entrypoint"] }
spl-token-2022 = { version = "=0.4.3", features = ["no-entrypoint"] }
stream-cancel = "0.8.1"
thiserror = "1.0"
tokio = { version = "~1.14.1", features = ["full"] }
tokio-util = { version = "0.6", features = ["codec", "compat"] }

[dev-dependencies]
serial_test = "0.9.0"
solana-address-lookup-table-program = { path = "../programs/address-lookup-table", version = "=1.12.0" }
solana-net-utils = { path = "../net-utils", version = "=1.12.0" }
solana-stake-program = { path = "../programs/stake", version = "=1.12.0" }
symlink = "0.1.0"

[lib]
crate-type = ["lib"]
name = "solana_rpc"

[package.metadata.docs.rs]
targets = ["x86_64-unknown-linux-gnu"]<|MERGE_RESOLUTION|>--- conflicted
+++ resolved
@@ -30,10 +30,6 @@
 serde_json = "1.0.83"
 soketto = "0.7"
 solana-account-decoder = { path = "../account-decoder", version = "=1.12.0" }
-<<<<<<< HEAD
-solana-client = { path = "../client", version = "=1.12.0" }
-=======
->>>>>>> d1522fc7
 solana-entry = { path = "../entry", version = "=1.12.0" }
 solana-faucet = { path = "../faucet", version = "=1.12.0" }
 solana-gossip = { path = "../gossip", version = "=1.12.0" }
@@ -43,20 +39,14 @@
 solana-perf = { path = "../perf", version = "=1.12.0" }
 solana-poh = { path = "../poh", version = "=1.12.0" }
 solana-rayon-threadlimit = { path = "../rayon-threadlimit", version = "=1.12.0" }
-<<<<<<< HEAD
-=======
 solana-rpc-client-api = { path = "../rpc-client-api", version = "=1.12.0" }
->>>>>>> d1522fc7
 solana-runtime = { path = "../runtime", version = "=1.12.0" }
 solana-sdk = { path = "../sdk", version = "=1.12.0" }
 solana-send-transaction-service = { path = "../send-transaction-service", version = "=1.12.0" }
 solana-stake-program = { path = "../programs/stake", version = "=1.12.0" }
 solana-storage-bigtable = { path = "../storage-bigtable", version = "=1.12.0" }
 solana-streamer = { path = "../streamer", version = "=1.12.0" }
-<<<<<<< HEAD
-=======
 solana-tpu-client = { path = "../tpu-client", version = "=1.12.0" }
->>>>>>> d1522fc7
 solana-transaction-status = { path = "../transaction-status", version = "=1.12.0" }
 solana-version = { path = "../version", version = "=1.12.0" }
 solana-vote-program = { path = "../programs/vote", version = "=1.12.0" }
