use {
    crate::{
        accounts_db::{
            AccountShrinkThreshold, AccountsDbConfig, SnapshotStorage, SnapshotStorages,
        },
        accounts_index::AccountSecondaryIndexes,
        accounts_update_notifier_interface::AccountsUpdateNotifier,
        bank::{Bank, BankFieldsToDeserialize, BankSlotDelta},
        builtins::Builtins,
        hardened_unpack::{unpack_snapshot, ParallelSelector, UnpackError, UnpackedAppendVecMap},
        runtime_config::RuntimeConfig,
        serde_snapshot::{
            bank_from_streams, bank_to_stream, fields_from_streams, SerdeStyle, SnapshotStreams,
        },
        shared_buffer_reader::{SharedBuffer, SharedBufferReader},
        snapshot_archive_info::{
            FullSnapshotArchiveInfo, IncrementalSnapshotArchiveInfo, SnapshotArchiveInfoGetter,
        },
        snapshot_package::{
            AccountsPackage, PendingAccountsPackage, SnapshotPackage, SnapshotType,
        },
        status_cache,
    },
    bincode::{config::Options, serialize_into},
    bzip2::bufread::BzDecoder,
    flate2::read::GzDecoder,
    lazy_static::lazy_static,
    log::*,
    rayon::prelude::*,
    regex::Regex,
    solana_measure::measure::Measure,
    solana_sdk::{
        clock::Slot,
        genesis_config::GenesisConfig,
        hash::Hash,
        pubkey::Pubkey,
        slot_history::{Check, SlotHistory},
    },
    std::{
        cmp::Ordering,
        collections::{HashMap, HashSet},
        fmt,
        fs::{self, File},
        io::{BufReader, BufWriter, Error as IoError, ErrorKind, Read, Seek, Write},
        path::{Path, PathBuf},
        process::ExitStatus,
        str::FromStr,
        sync::Arc,
    },
    tar::{self, Archive},
    tempfile::TempDir,
    thiserror::Error,
};

mod archive_format;
pub use archive_format::*;

pub const SNAPSHOT_STATUS_CACHE_FILENAME: &str = "status_cache";
pub const SNAPSHOT_ARCHIVE_DOWNLOAD_DIR: &str = "remote";
pub const DEFAULT_FULL_SNAPSHOT_ARCHIVE_INTERVAL_SLOTS: Slot = 25_000;
pub const DEFAULT_INCREMENTAL_SNAPSHOT_ARCHIVE_INTERVAL_SLOTS: Slot = 100;
const MAX_SNAPSHOT_DATA_FILE_SIZE: u64 = 32 * 1024 * 1024 * 1024; // 32 GiB
const MAX_SNAPSHOT_VERSION_FILE_SIZE: u64 = 8; // byte
const VERSION_STRING_V1_2_0: &str = "1.2.0";
pub(crate) const TMP_BANK_SNAPSHOT_PREFIX: &str = "tmp-bank-snapshot-";
pub const TMP_SNAPSHOT_ARCHIVE_PREFIX: &str = "tmp-snapshot-archive-";
pub const BANK_SNAPSHOT_PRE_FILENAME_EXTENSION: &str = "pre";
pub const MAX_BANK_SNAPSHOTS_TO_RETAIN: usize = 8; // Save some bank snapshots but not too many
pub const DEFAULT_MAX_FULL_SNAPSHOT_ARCHIVES_TO_RETAIN: usize = 2;
pub const DEFAULT_MAX_INCREMENTAL_SNAPSHOT_ARCHIVES_TO_RETAIN: usize = 4;
pub const FULL_SNAPSHOT_ARCHIVE_FILENAME_REGEX: &str = r"^snapshot-(?P<slot>[[:digit:]]+)-(?P<hash>[[:alnum:]]+)\.(?P<ext>tar|tar\.bz2|tar\.zst|tar\.gz|tar\.lz4)$";
pub const INCREMENTAL_SNAPSHOT_ARCHIVE_FILENAME_REGEX: &str = r"^incremental-snapshot-(?P<base>[[:digit:]]+)-(?P<slot>[[:digit:]]+)-(?P<hash>[[:alnum:]]+)\.(?P<ext>tar|tar\.bz2|tar\.zst|tar\.gz|tar\.lz4)$";

#[derive(Copy, Clone, Eq, PartialEq, Debug)]
pub enum SnapshotVersion {
    V1_2_0,
}

impl Default for SnapshotVersion {
    fn default() -> Self {
        SnapshotVersion::V1_2_0
    }
}

impl fmt::Display for SnapshotVersion {
    fn fmt(&self, f: &mut fmt::Formatter) -> fmt::Result {
        f.write_str(From::from(*self))
    }
}

impl From<SnapshotVersion> for &'static str {
    fn from(snapshot_version: SnapshotVersion) -> &'static str {
        match snapshot_version {
            SnapshotVersion::V1_2_0 => VERSION_STRING_V1_2_0,
        }
    }
}

impl FromStr for SnapshotVersion {
    type Err = &'static str;

    fn from_str(version_string: &str) -> std::result::Result<Self, Self::Err> {
        // Remove leading 'v' or 'V' from slice
        let version_string = if version_string
            .get(..1)
            .map_or(false, |s| s.eq_ignore_ascii_case("v"))
        {
            &version_string[1..]
        } else {
            version_string
        };
        match version_string {
            VERSION_STRING_V1_2_0 => Ok(SnapshotVersion::V1_2_0),
            _ => Err("unsupported snapshot version"),
        }
    }
}

impl SnapshotVersion {
    pub fn as_str(self) -> &'static str {
        <&str as From<Self>>::from(self)
    }

    fn maybe_from_string(version_string: &str) -> Option<SnapshotVersion> {
        version_string.parse::<Self>().ok()
    }
}

/// Information about a bank snapshot. Namely the slot of the bank, the path to the snapshot, and
/// the type of the snapshot.
#[derive(PartialEq, Eq, Debug)]
pub struct BankSnapshotInfo {
    /// Slot of the bank
    pub slot: Slot,
    /// Path to the snapshot
    pub snapshot_path: PathBuf,
    /// Type of the snapshot
    pub snapshot_type: BankSnapshotType,
}

impl PartialOrd for BankSnapshotInfo {
    fn partial_cmp(&self, other: &Self) -> Option<Ordering> {
        Some(self.cmp(other))
    }
}

// Order BankSnapshotInfo by slot (ascending), which practically is sorting chronologically
impl Ord for BankSnapshotInfo {
    fn cmp(&self, other: &Self) -> Ordering {
        self.slot.cmp(&other.slot)
    }
}

/// Bank snapshots traditionally had their accounts hash calculated prior to serialization.  Since
/// the hash calculation takes a long time, an optimization has been put in to offload the accounts
/// hash calculation.  The bank serialization format has not changed, so we need another way to
/// identify if a bank snapshot contains the calculated accounts hash or not.
///
/// When a bank snapshot is first taken, it does not have the calculated accounts hash.  It is said
/// that this bank snapshot is "pre" accounts hash.  Later, when the accounts hash is calculated,
/// the bank snapshot is re-serialized, and is now "post" accounts hash.
#[derive(Debug, Copy, Clone, Eq, PartialEq)]
pub enum BankSnapshotType {
    /// This bank snapshot has *not* yet had its accounts hash calculated
    Pre,
    /// This bank snapshot *has* had its accounts hash calculated
    Post,
}

/// Helper type when rebuilding from snapshots.  Designed to handle when rebuilding from just a
/// full snapshot, or from both a full snapshot and an incremental snapshot.
#[derive(Debug)]
struct SnapshotRootPaths {
    full_snapshot_root_file_path: PathBuf,
    incremental_snapshot_root_file_path: Option<PathBuf>,
}

/// Helper type to bundle up the results from `unarchive_snapshot()`
#[derive(Debug)]
struct UnarchivedSnapshot {
    #[allow(dead_code)]
    unpack_dir: TempDir,
    unpacked_append_vec_map: UnpackedAppendVecMap,
    unpacked_snapshots_dir_and_version: UnpackedSnapshotsDirAndVersion,
    measure_untar: Measure,
}

/// Helper type for passing around the unpacked snapshots dir and the snapshot version together
#[derive(Debug)]
struct UnpackedSnapshotsDirAndVersion {
    unpacked_snapshots_dir: PathBuf,
    snapshot_version: String,
}

#[derive(Error, Debug)]
#[allow(clippy::large_enum_variant)]
pub enum SnapshotError {
    #[error("I/O error: {0}")]
    Io(#[from] std::io::Error),

    #[error("serialization error: {0}")]
    Serialize(#[from] bincode::Error),

    #[error("archive generation failure {0}")]
    ArchiveGenerationFailure(ExitStatus),

    #[error("storage path symlink is invalid")]
    StoragePathSymlinkInvalid,

    #[error("Unpack error: {0}")]
    UnpackError(#[from] UnpackError),

    #[error("source({1}) - I/O error: {0}")]
    IoWithSource(std::io::Error, &'static str),

    #[error("could not get file name from path: {}", .0.display())]
    PathToFileNameError(PathBuf),

    #[error("could not get str from file name: {}", .0.display())]
    FileNameToStrError(PathBuf),

    #[error("could not parse snapshot archive's file name: {0}")]
    ParseSnapshotArchiveFileNameError(String),

    #[error("snapshots are incompatible: full snapshot slot ({0}) and incremental snapshot base slot ({1}) do not match")]
    MismatchedBaseSlot(Slot, Slot),

    #[error("no snapshot archives to load from")]
    NoSnapshotArchives,

    #[error("snapshot has mismatch: deserialized bank: {:?}, snapshot archive info: {:?}", .0, .1)]
    MismatchedSlotHash((Slot, Hash), (Slot, Hash)),

    #[error("snapshot slot deltas are invalid: {0}")]
    VerifySlotDeltas(#[from] VerifySlotDeltasError),
}
pub type Result<T> = std::result::Result<T, SnapshotError>;

/// Errors that can happen in `verify_slot_deltas()`
#[derive(Error, Debug, PartialEq, Eq)]
pub enum VerifySlotDeltasError {
    #[error("too many entries: {0} (max: {1})")]
    TooManyEntries(usize, usize),

    #[error("slot {0} is not a root")]
    SlotIsNotRoot(Slot),

    #[error("slot {0} is greater than bank slot {1}")]
    SlotGreaterThanMaxRoot(Slot, Slot),

    #[error("slot {0} has multiple entries")]
    SlotHasMultipleEntries(Slot),

    #[error("slot {0} was not found in slot history")]
    SlotNotFoundInHistory(Slot),

    #[error("slot {0} was in history but missing from slot deltas")]
    SlotNotFoundInDeltas(Slot),

    #[error("slot history is bad and cannot be used to verify slot deltas")]
    BadSlotHistory,
}

/// If the validator halts in the middle of `archive_snapshot_package()`, the temporary staging
/// directory won't be cleaned up.  Call this function to clean them up.
pub fn remove_tmp_snapshot_archives(snapshot_archives_dir: impl AsRef<Path>) {
    if let Ok(entries) = fs::read_dir(snapshot_archives_dir) {
        for entry in entries.filter_map(|entry| entry.ok()) {
            let file_name = entry
                .file_name()
                .into_string()
                .unwrap_or_else(|_| String::new());
            if file_name.starts_with(TMP_SNAPSHOT_ARCHIVE_PREFIX) {
                if entry.path().is_file() {
                    fs::remove_file(entry.path())
                } else {
                    fs::remove_dir_all(entry.path())
                }
                .unwrap_or_else(|err| {
                    warn!("Failed to remove {}: {}", entry.path().display(), err)
                });
            }
        }
    }
}

/// Make a snapshot archive out of the snapshot package
pub fn archive_snapshot_package(
    snapshot_package: &SnapshotPackage,
    full_snapshot_archives_dir: impl AsRef<Path>,
    incremental_snapshot_archives_dir: impl AsRef<Path>,
    maximum_full_snapshot_archives_to_retain: usize,
    maximum_incremental_snapshot_archives_to_retain: usize,
) -> Result<()> {
    info!(
        "Generating snapshot archive for slot {}",
        snapshot_package.slot()
    );

    serialize_status_cache(
        snapshot_package.slot(),
        &snapshot_package.slot_deltas,
        &snapshot_package
            .snapshot_links
            .path()
            .join(SNAPSHOT_STATUS_CACHE_FILENAME),
    )?;

    let mut timer = Measure::start("snapshot_package-package_snapshots");
    let tar_dir = snapshot_package
        .path()
        .parent()
        .expect("Tar output path is invalid");

    fs::create_dir_all(tar_dir)
        .map_err(|e| SnapshotError::IoWithSource(e, "create archive path"))?;

    // Create the staging directories
    let staging_dir_prefix = TMP_SNAPSHOT_ARCHIVE_PREFIX;
    let staging_dir = tempfile::Builder::new()
        .prefix(&format!(
            "{}{}-",
            staging_dir_prefix,
            snapshot_package.slot()
        ))
        .tempdir_in(tar_dir)
        .map_err(|e| SnapshotError::IoWithSource(e, "create archive tempdir"))?;

    let staging_accounts_dir = staging_dir.path().join("accounts");
    let staging_snapshots_dir = staging_dir.path().join("snapshots");
    let staging_version_file = staging_dir.path().join("version");
    fs::create_dir_all(&staging_accounts_dir)
        .map_err(|e| SnapshotError::IoWithSource(e, "create staging path"))?;

    // Add the snapshots to the staging directory
    symlink::symlink_dir(
        snapshot_package.snapshot_links.path(),
        &staging_snapshots_dir,
    )
    .map_err(|e| SnapshotError::IoWithSource(e, "create staging symlinks"))?;

    // Add the AppendVecs into the compressible list
    for storage in snapshot_package.snapshot_storages.iter().flatten() {
        storage.flush()?;
        let storage_path = storage.get_path();
        let output_path = staging_accounts_dir.join(crate::append_vec::AppendVec::file_name(
            storage.slot(),
            storage.append_vec_id(),
        ));

        // `storage_path` - The file path where the AppendVec itself is located
        // `output_path` - The file path where the AppendVec will be placed in the staging directory.
        let storage_path =
            fs::canonicalize(storage_path).expect("Could not get absolute path for accounts");
        symlink::symlink_file(storage_path, &output_path)
            .map_err(|e| SnapshotError::IoWithSource(e, "create storage symlink"))?;
        if !output_path.is_file() {
            return Err(SnapshotError::StoragePathSymlinkInvalid);
        }
    }

    // Write version file
    {
        let mut f = fs::File::create(staging_version_file)
            .map_err(|e| SnapshotError::IoWithSource(e, "create version file"))?;
        f.write_all(snapshot_package.snapshot_version.as_str().as_bytes())
            .map_err(|e| SnapshotError::IoWithSource(e, "write version file"))?;
    }

    // Tar the staging directory into the archive at `archive_path`
    let archive_path = tar_dir.join(format!(
        "{}{}.{}",
        staging_dir_prefix,
        snapshot_package.slot(),
        snapshot_package.archive_format().extension(),
    ));

    {
        let mut archive_file = fs::File::create(&archive_path)?;

        let do_archive_files = |encoder: &mut dyn Write| -> Result<()> {
            let mut archive = tar::Builder::new(encoder);
            // Serialize the version and snapshots files before accounts so we can quickly determine the version
            // and other bank fields. This is necessary if we want to interleave unpacking with reconstruction
            archive.append_path_with_name(staging_dir.as_ref().join("version"), "version")?;
            for dir in ["snapshots", "accounts"] {
                archive.append_dir_all(dir, staging_dir.as_ref().join(dir))?;
            }
            archive.into_inner()?;
            Ok(())
        };

        match snapshot_package.archive_format() {
            ArchiveFormat::TarBzip2 => {
                let mut encoder =
                    bzip2::write::BzEncoder::new(archive_file, bzip2::Compression::best());
                do_archive_files(&mut encoder)?;
                encoder.finish()?;
            }
            ArchiveFormat::TarGzip => {
                let mut encoder =
                    flate2::write::GzEncoder::new(archive_file, flate2::Compression::default());
                do_archive_files(&mut encoder)?;
                encoder.finish()?;
            }
            ArchiveFormat::TarZstd => {
                let mut encoder = zstd::stream::Encoder::new(archive_file, 0)?;
                do_archive_files(&mut encoder)?;
                encoder.finish()?;
            }
            ArchiveFormat::TarLz4 => {
                let mut encoder = lz4::EncoderBuilder::new().level(1).build(archive_file)?;
                do_archive_files(&mut encoder)?;
                let (_output, result) = encoder.finish();
                result?
            }
            ArchiveFormat::Tar => {
                do_archive_files(&mut archive_file)?;
            }
        };
    }

    // Atomically move the archive into position for other validators to find
    let metadata = fs::metadata(&archive_path)
        .map_err(|e| SnapshotError::IoWithSource(e, "archive path stat"))?;
    fs::rename(&archive_path, &snapshot_package.path())
        .map_err(|e| SnapshotError::IoWithSource(e, "archive path rename"))?;

    purge_old_snapshot_archives(
        full_snapshot_archives_dir,
        incremental_snapshot_archives_dir,
        maximum_full_snapshot_archives_to_retain,
        maximum_incremental_snapshot_archives_to_retain,
    );

    timer.stop();
    info!(
        "Successfully created {:?}. slot: {}, elapsed ms: {}, size={}",
        snapshot_package.path(),
        snapshot_package.slot(),
        timer.as_ms(),
        metadata.len()
    );

    datapoint_info!(
        "archive-snapshot-package",
        ("slot", snapshot_package.slot(), i64),
        (
            "archive_format",
            snapshot_package.archive_format().to_string(),
            String
        ),
        ("duration_ms", timer.as_ms(), i64),
        (
            if snapshot_package.snapshot_type.is_full_snapshot() {
                "full-snapshot-archive-size"
            } else {
                "incremental-snapshot-archive-size"
            },
            metadata.len(),
            i64
        ),
    );
    Ok(())
}

/// Get the bank snapshots in a directory
pub fn get_bank_snapshots(bank_snapshots_dir: impl AsRef<Path>) -> Vec<BankSnapshotInfo> {
    let mut bank_snapshots = Vec::default();
    match fs::read_dir(&bank_snapshots_dir) {
        Err(err) => {
            info!(
                "Unable to read bank snapshots directory {}: {}",
                bank_snapshots_dir.as_ref().display(),
                err
            );
        }
        Ok(paths) => paths
            .filter_map(|entry| {
                // check if this entry is a directory and only a Slot
                // bank snapshots are bank_snapshots_dir/slot/slot(BANK_SNAPSHOT_PRE_FILENAME_EXTENSION)
                entry
                    .ok()
                    .filter(|entry| entry.path().is_dir())
                    .and_then(|entry| {
                        entry
                            .path()
                            .file_name()
                            .and_then(|file_name| file_name.to_str())
                            .and_then(|file_name| file_name.parse::<Slot>().ok())
                    })
            })
            .for_each(|slot| {
                // check this directory to see if there is a BankSnapshotPre and/or
                // BankSnapshotPost file
                let bank_snapshot_outer_dir = get_bank_snapshots_dir(&bank_snapshots_dir, slot);
                let bank_snapshot_post_path =
                    bank_snapshot_outer_dir.join(get_snapshot_file_name(slot));
                let mut bank_snapshot_pre_path = bank_snapshot_post_path.clone();
                bank_snapshot_pre_path.set_extension(BANK_SNAPSHOT_PRE_FILENAME_EXTENSION);

                if bank_snapshot_pre_path.is_file() {
                    bank_snapshots.push(BankSnapshotInfo {
                        slot,
                        snapshot_path: bank_snapshot_pre_path,
                        snapshot_type: BankSnapshotType::Pre,
                    });
                }

                if bank_snapshot_post_path.is_file() {
                    bank_snapshots.push(BankSnapshotInfo {
                        slot,
                        snapshot_path: bank_snapshot_post_path,
                        snapshot_type: BankSnapshotType::Post,
                    });
                }
            }),
    }
    bank_snapshots
}

/// Get the bank snapshots in a directory
///
/// This function retains only the bank snapshots of type BankSnapshotType::Pre
pub fn get_bank_snapshots_pre(bank_snapshots_dir: impl AsRef<Path>) -> Vec<BankSnapshotInfo> {
    let mut bank_snapshots = get_bank_snapshots(bank_snapshots_dir);
    bank_snapshots.retain(|bank_snapshot| bank_snapshot.snapshot_type == BankSnapshotType::Pre);
    bank_snapshots
}

/// Get the bank snapshots in a directory
///
/// This function retains only the bank snapshots of type BankSnapshotType::Post
pub fn get_bank_snapshots_post(bank_snapshots_dir: impl AsRef<Path>) -> Vec<BankSnapshotInfo> {
    let mut bank_snapshots = get_bank_snapshots(bank_snapshots_dir);
    bank_snapshots.retain(|bank_snapshot| bank_snapshot.snapshot_type == BankSnapshotType::Post);
    bank_snapshots
}

/// Get the bank snapshot with the highest slot in a directory
///
/// This function gets the highest bank snapshot of type BankSnapshotType::Pre
pub fn get_highest_bank_snapshot_pre(
    bank_snapshots_dir: impl AsRef<Path>,
) -> Option<BankSnapshotInfo> {
    do_get_highest_bank_snapshot(get_bank_snapshots_pre(bank_snapshots_dir))
}

/// Get the bank snapshot with the highest slot in a directory
///
/// This function gets the highest bank snapshot of type BankSnapshotType::Post
pub fn get_highest_bank_snapshot_post(
    bank_snapshots_dir: impl AsRef<Path>,
) -> Option<BankSnapshotInfo> {
    do_get_highest_bank_snapshot(get_bank_snapshots_post(bank_snapshots_dir))
}

fn do_get_highest_bank_snapshot(
    mut bank_snapshots: Vec<BankSnapshotInfo>,
) -> Option<BankSnapshotInfo> {
    bank_snapshots.sort_unstable();
    bank_snapshots.into_iter().rev().next()
}

pub fn serialize_snapshot_data_file<F>(data_file_path: &Path, serializer: F) -> Result<u64>
where
    F: FnOnce(&mut BufWriter<File>) -> Result<()>,
{
    serialize_snapshot_data_file_capped::<F>(
        data_file_path,
        MAX_SNAPSHOT_DATA_FILE_SIZE,
        serializer,
    )
}

pub fn deserialize_snapshot_data_file<T: Sized>(
    data_file_path: &Path,
    deserializer: impl FnOnce(&mut BufReader<File>) -> Result<T>,
) -> Result<T> {
    let wrapped_deserializer = move |streams: &mut SnapshotStreams<File>| -> Result<T> {
        deserializer(streams.full_snapshot_stream)
    };

    let wrapped_data_file_path = SnapshotRootPaths {
        full_snapshot_root_file_path: data_file_path.to_path_buf(),
        incremental_snapshot_root_file_path: None,
    };

    deserialize_snapshot_data_files_capped(
        &wrapped_data_file_path,
        MAX_SNAPSHOT_DATA_FILE_SIZE,
        wrapped_deserializer,
    )
}

fn deserialize_snapshot_data_files<T: Sized>(
    snapshot_root_paths: &SnapshotRootPaths,
    deserializer: impl FnOnce(&mut SnapshotStreams<File>) -> Result<T>,
) -> Result<T> {
    deserialize_snapshot_data_files_capped(
        snapshot_root_paths,
        MAX_SNAPSHOT_DATA_FILE_SIZE,
        deserializer,
    )
}

fn serialize_snapshot_data_file_capped<F>(
    data_file_path: &Path,
    maximum_file_size: u64,
    serializer: F,
) -> Result<u64>
where
    F: FnOnce(&mut BufWriter<File>) -> Result<()>,
{
    let data_file = File::create(data_file_path)?;
    let mut data_file_stream = BufWriter::new(data_file);
    serializer(&mut data_file_stream)?;
    data_file_stream.flush()?;

    let consumed_size = data_file_stream.stream_position()?;
    if consumed_size > maximum_file_size {
        let error_message = format!(
            "too large snapshot data file to serialize: {:?} has {} bytes",
            data_file_path, consumed_size
        );
        return Err(get_io_error(&error_message));
    }
    Ok(consumed_size)
}

fn deserialize_snapshot_data_files_capped<T: Sized>(
    snapshot_root_paths: &SnapshotRootPaths,
    maximum_file_size: u64,
    deserializer: impl FnOnce(&mut SnapshotStreams<File>) -> Result<T>,
) -> Result<T> {
    let (full_snapshot_file_size, mut full_snapshot_data_file_stream) =
        create_snapshot_data_file_stream(
            &snapshot_root_paths.full_snapshot_root_file_path,
            maximum_file_size,
        )?;

    let (incremental_snapshot_file_size, mut incremental_snapshot_data_file_stream) =
        if let Some(ref incremental_snapshot_root_file_path) =
            snapshot_root_paths.incremental_snapshot_root_file_path
        {
            let (incremental_snapshot_file_size, incremental_snapshot_data_file_stream) =
                create_snapshot_data_file_stream(
                    incremental_snapshot_root_file_path,
                    maximum_file_size,
                )?;
            (
                Some(incremental_snapshot_file_size),
                Some(incremental_snapshot_data_file_stream),
            )
        } else {
            (None, None)
        };

    let mut snapshot_streams = SnapshotStreams {
        full_snapshot_stream: &mut full_snapshot_data_file_stream,
        incremental_snapshot_stream: incremental_snapshot_data_file_stream.as_mut(),
    };
    let ret = deserializer(&mut snapshot_streams)?;

    check_deserialize_file_consumed(
        full_snapshot_file_size,
        &snapshot_root_paths.full_snapshot_root_file_path,
        &mut full_snapshot_data_file_stream,
    )?;

    if let Some(ref incremental_snapshot_root_file_path) =
        snapshot_root_paths.incremental_snapshot_root_file_path
    {
        check_deserialize_file_consumed(
            incremental_snapshot_file_size.unwrap(),
            incremental_snapshot_root_file_path,
            incremental_snapshot_data_file_stream.as_mut().unwrap(),
        )?;
    }

    Ok(ret)
}

/// Before running the deserializer function, perform common operations on the snapshot archive
/// files, such as checking the file size and opening the file into a stream.
fn create_snapshot_data_file_stream<P>(
    snapshot_root_file_path: P,
    maximum_file_size: u64,
) -> Result<(u64, BufReader<File>)>
where
    P: AsRef<Path>,
{
    let snapshot_file_size = fs::metadata(&snapshot_root_file_path)?.len();

    if snapshot_file_size > maximum_file_size {
        let error_message =
            format!(
            "too large snapshot data file to deserialize: {} has {} bytes (max size is {} bytes)",
            snapshot_root_file_path.as_ref().display(), snapshot_file_size, maximum_file_size
        );
        return Err(get_io_error(&error_message));
    }

    let snapshot_data_file = File::open(&snapshot_root_file_path)?;
    let snapshot_data_file_stream = BufReader::new(snapshot_data_file);

    Ok((snapshot_file_size, snapshot_data_file_stream))
}

/// After running the deserializer function, perform common checks to ensure the snapshot archive
/// files were consumed correctly.
fn check_deserialize_file_consumed<P>(
    file_size: u64,
    file_path: P,
    file_stream: &mut BufReader<File>,
) -> Result<()>
where
    P: AsRef<Path>,
{
    let consumed_size = file_stream.stream_position()?;

    if consumed_size != file_size {
        let error_message =
            format!(
            "invalid snapshot data file: {} has {} bytes, however consumed {} bytes to deserialize",
            file_path.as_ref().display(), file_size, consumed_size
        );
        return Err(get_io_error(&error_message));
    }

    Ok(())
}

/// Serialize a bank to a snapshot
pub fn add_bank_snapshot<P: AsRef<Path>>(
    bank_snapshots_dir: P,
    bank: &Bank,
    snapshot_storages: &[SnapshotStorage],
    snapshot_version: SnapshotVersion,
) -> Result<BankSnapshotInfo> {
    let slot = bank.slot();
    // bank_snapshots_dir/slot
    let bank_snapshots_dir = get_bank_snapshots_dir(bank_snapshots_dir, slot);
    fs::create_dir_all(&bank_snapshots_dir)?;

    // the bank snapshot is stored as bank_snapshots_dir/slot/slot.BANK_SNAPSHOT_PRE_FILENAME_EXTENSION
    let mut bank_snapshot_path = bank_snapshots_dir.join(get_snapshot_file_name(slot));
    bank_snapshot_path.set_extension(BANK_SNAPSHOT_PRE_FILENAME_EXTENSION);

    info!(
        "Creating bank snapshot for slot {}, path: {}",
        slot,
        bank_snapshot_path.display(),
    );

    let mut bank_serialize = Measure::start("bank-serialize-ms");
    let bank_snapshot_serializer = move |stream: &mut BufWriter<File>| -> Result<()> {
        let serde_style = match snapshot_version {
            SnapshotVersion::V1_2_0 => SerdeStyle::Newer,
        };
        bank_to_stream(serde_style, stream.by_ref(), bank, snapshot_storages)?;
        Ok(())
    };
    let consumed_size =
        serialize_snapshot_data_file(&bank_snapshot_path, bank_snapshot_serializer)?;
    bank_serialize.stop();

    // Monitor sizes because they're capped to MAX_SNAPSHOT_DATA_FILE_SIZE
    datapoint_info!(
        "snapshot-bank-file",
        ("slot", slot, i64),
        ("size", consumed_size, i64)
    );

    inc_new_counter_info!("bank-serialize-ms", bank_serialize.as_ms() as usize);

    info!(
        "{} for slot {} at {}",
        bank_serialize,
        slot,
        bank_snapshot_path.display(),
    );

    Ok(BankSnapshotInfo {
        slot,
        snapshot_path: bank_snapshot_path,
        snapshot_type: BankSnapshotType::Pre,
    })
}

fn serialize_status_cache(
    slot: Slot,
    slot_deltas: &[BankSlotDelta],
    status_cache_path: &Path,
) -> Result<()> {
    let mut status_cache_serialize = Measure::start("status_cache_serialize-ms");
    let consumed_size = serialize_snapshot_data_file(status_cache_path, |stream| {
        serialize_into(stream, slot_deltas)?;
        Ok(())
    })?;
    status_cache_serialize.stop();

    // Monitor sizes because they're capped to MAX_SNAPSHOT_DATA_FILE_SIZE
    datapoint_info!(
        "snapshot-status-cache-file",
        ("slot", slot, i64),
        ("size", consumed_size, i64)
    );

    inc_new_counter_info!(
        "serialize-status-cache-ms",
        status_cache_serialize.as_ms() as usize
    );
    Ok(())
}

/// Remove the snapshot directory for this slot
pub fn remove_bank_snapshot<P>(slot: Slot, bank_snapshots_dir: P) -> Result<()>
where
    P: AsRef<Path>,
{
    let bank_snapshot_dir = get_bank_snapshots_dir(&bank_snapshots_dir, slot);
    fs::remove_dir_all(bank_snapshot_dir)?;
    Ok(())
}

#[derive(Debug, Default)]
pub struct BankFromArchiveTimings {
    pub rebuild_bank_from_snapshots_us: u64,
    pub full_snapshot_untar_us: u64,
    pub incremental_snapshot_untar_us: u64,
    pub verify_snapshot_bank_us: u64,
}

// From testing, 4 seems to be a sweet spot for ranges of 60M-360M accounts and 16-64 cores. This may need to be tuned later.
const PARALLEL_UNTAR_READERS_DEFAULT: usize = 4;

fn verify_and_unarchive_snapshots(
    bank_snapshots_dir: impl AsRef<Path>,
    full_snapshot_archive_info: &FullSnapshotArchiveInfo,
    incremental_snapshot_archive_info: Option<&IncrementalSnapshotArchiveInfo>,
    account_paths: &[PathBuf],
) -> Result<(UnarchivedSnapshot, Option<UnarchivedSnapshot>)> {
    check_are_snapshots_compatible(
        full_snapshot_archive_info,
        incremental_snapshot_archive_info,
    )?;

    let parallel_divisions = std::cmp::min(
        PARALLEL_UNTAR_READERS_DEFAULT,
        std::cmp::max(1, num_cpus::get() / 4),
    );

    let unarchived_full_snapshot = unarchive_snapshot(
        &bank_snapshots_dir,
        TMP_SNAPSHOT_ARCHIVE_PREFIX,
        full_snapshot_archive_info.path(),
        "snapshot untar",
        account_paths,
        full_snapshot_archive_info.archive_format(),
        parallel_divisions,
    )?;

    let unarchived_incremental_snapshot =
        if let Some(incremental_snapshot_archive_info) = incremental_snapshot_archive_info {
            let unarchived_incremental_snapshot = unarchive_snapshot(
                &bank_snapshots_dir,
                TMP_SNAPSHOT_ARCHIVE_PREFIX,
                incremental_snapshot_archive_info.path(),
                "incremental snapshot untar",
                account_paths,
                incremental_snapshot_archive_info.archive_format(),
                parallel_divisions,
            )?;
            Some(unarchived_incremental_snapshot)
        } else {
            None
        };

    Ok((unarchived_full_snapshot, unarchived_incremental_snapshot))
}

/// Utility for parsing out bank specific information from a snapshot archive. This utility can be used
/// to parse out bank specific information like the leader schedule, epoch schedule, etc.
pub fn bank_fields_from_snapshot_archives(
    bank_snapshots_dir: impl AsRef<Path>,
    full_snapshot_archives_dir: impl AsRef<Path>,
    incremental_snapshot_archives_dir: impl AsRef<Path>,
) -> Result<BankFieldsToDeserialize> {
    let full_snapshot_archive_info =
        get_highest_full_snapshot_archive_info(&full_snapshot_archives_dir)
            .ok_or(SnapshotError::NoSnapshotArchives)?;

    let incremental_snapshot_archive_info = get_highest_incremental_snapshot_archive_info(
        &incremental_snapshot_archives_dir,
        full_snapshot_archive_info.slot(),
    );

    let temp_dir = tempfile::Builder::new()
        .prefix("dummy-accounts-path")
        .tempdir()?;

    let account_paths = vec![temp_dir.path().to_path_buf()];

    let (unarchived_full_snapshot, unarchived_incremental_snapshot) =
        verify_and_unarchive_snapshots(
            &bank_snapshots_dir,
            &full_snapshot_archive_info,
            incremental_snapshot_archive_info.as_ref(),
            &account_paths,
        )?;

    bank_fields_from_snapshots(
        &unarchived_full_snapshot.unpacked_snapshots_dir_and_version,
        unarchived_incremental_snapshot
            .as_ref()
            .map(|unarchive_preparation_result| {
                &unarchive_preparation_result.unpacked_snapshots_dir_and_version
            }),
    )
}

/// Rebuild bank from snapshot archives.  Handles either just a full snapshot, or both a full
/// snapshot and an incremental snapshot.
#[allow(clippy::too_many_arguments)]
pub fn bank_from_snapshot_archives(
    account_paths: &[PathBuf],
    bank_snapshots_dir: impl AsRef<Path>,
    full_snapshot_archive_info: &FullSnapshotArchiveInfo,
    incremental_snapshot_archive_info: Option<&IncrementalSnapshotArchiveInfo>,
    genesis_config: &GenesisConfig,
    runtime_config: &RuntimeConfig,
    debug_keys: Option<Arc<HashSet<Pubkey>>>,
    additional_builtins: Option<&Builtins>,
    account_secondary_indexes: AccountSecondaryIndexes,
    accounts_db_caching_enabled: bool,
    limit_load_slot_count_from_snapshot: Option<usize>,
    shrink_ratio: AccountShrinkThreshold,
    test_hash_calculation: bool,
    accounts_db_skip_shrink: bool,
    verify_index: bool,
    accounts_db_config: Option<AccountsDbConfig>,
    accounts_update_notifier: Option<AccountsUpdateNotifier>,
) -> Result<(Bank, BankFromArchiveTimings)> {
    let (unarchived_full_snapshot, mut unarchived_incremental_snapshot) =
        verify_and_unarchive_snapshots(
            bank_snapshots_dir,
            full_snapshot_archive_info,
            incremental_snapshot_archive_info,
            account_paths,
        )?;

    let mut unpacked_append_vec_map = unarchived_full_snapshot.unpacked_append_vec_map;
    if let Some(ref mut unarchive_preparation_result) = unarchived_incremental_snapshot {
        let incremental_snapshot_unpacked_append_vec_map =
            std::mem::take(&mut unarchive_preparation_result.unpacked_append_vec_map);
        unpacked_append_vec_map.extend(incremental_snapshot_unpacked_append_vec_map.into_iter());
    }

    let mut measure_rebuild = Measure::start("rebuild bank from snapshots");
    let bank = rebuild_bank_from_snapshots(
        &unarchived_full_snapshot.unpacked_snapshots_dir_and_version,
        unarchived_incremental_snapshot
            .as_ref()
            .map(|unarchive_preparation_result| {
                &unarchive_preparation_result.unpacked_snapshots_dir_and_version
            }),
        account_paths,
        unpacked_append_vec_map,
        genesis_config,
        runtime_config,
        debug_keys,
        additional_builtins,
        account_secondary_indexes,
        accounts_db_caching_enabled,
        limit_load_slot_count_from_snapshot,
        shrink_ratio,
        verify_index,
        accounts_db_config,
        accounts_update_notifier,
    )?;
    measure_rebuild.stop();
    info!("{}", measure_rebuild);

    let mut measure_verify = Measure::start("verify");
    if !bank.verify_snapshot_bank(
        test_hash_calculation,
<<<<<<< HEAD
        accounts_db_skip_shrink,
        Some(full_snapshot_archive_info.slot()),
=======
        accounts_db_skip_shrink || !full_snapshot_archive_info.is_remote(),
        full_snapshot_archive_info.slot(),
>>>>>>> 544a957a
    ) && limit_load_slot_count_from_snapshot.is_none()
    {
        panic!("Snapshot bank for slot {} failed to verify", bank.slot());
    }
    measure_verify.stop();

    let timings = BankFromArchiveTimings {
        rebuild_bank_from_snapshots_us: measure_rebuild.as_us(),
        full_snapshot_untar_us: unarchived_full_snapshot.measure_untar.as_us(),
        incremental_snapshot_untar_us: unarchived_incremental_snapshot
            .map_or(0, |unarchive_preparation_result| {
                unarchive_preparation_result.measure_untar.as_us()
            }),
        verify_snapshot_bank_us: measure_verify.as_us(),
    };
    Ok((bank, timings))
}

/// Rebuild bank from snapshot archives.  This function searches `full_snapshot_archives_dir` and `incremental_snapshot_archives_dir` for the
/// highest full snapshot and highest corresponding incremental snapshot, then rebuilds the bank.
#[allow(clippy::too_many_arguments)]
pub fn bank_from_latest_snapshot_archives(
    bank_snapshots_dir: impl AsRef<Path>,
    full_snapshot_archives_dir: impl AsRef<Path>,
    incremental_snapshot_archives_dir: impl AsRef<Path>,
    account_paths: &[PathBuf],
    genesis_config: &GenesisConfig,
    runtime_config: &RuntimeConfig,
    debug_keys: Option<Arc<HashSet<Pubkey>>>,
    additional_builtins: Option<&Builtins>,
    account_secondary_indexes: AccountSecondaryIndexes,
    accounts_db_caching_enabled: bool,
    limit_load_slot_count_from_snapshot: Option<usize>,
    shrink_ratio: AccountShrinkThreshold,
    test_hash_calculation: bool,
    accounts_db_skip_shrink: bool,
    verify_index: bool,
    accounts_db_config: Option<AccountsDbConfig>,
    accounts_update_notifier: Option<AccountsUpdateNotifier>,
) -> Result<(
    Bank,
    FullSnapshotArchiveInfo,
    Option<IncrementalSnapshotArchiveInfo>,
)> {
    let full_snapshot_archive_info =
        get_highest_full_snapshot_archive_info(&full_snapshot_archives_dir)
            .ok_or(SnapshotError::NoSnapshotArchives)?;

    let incremental_snapshot_archive_info = get_highest_incremental_snapshot_archive_info(
        &incremental_snapshot_archives_dir,
        full_snapshot_archive_info.slot(),
    );

    info!(
        "Loading bank from full snapshot: {}, and incremental snapshot: {:?}",
        full_snapshot_archive_info.path().display(),
        incremental_snapshot_archive_info
            .as_ref()
            .map(
                |incremental_snapshot_archive_info| incremental_snapshot_archive_info
                    .path()
                    .display()
            )
    );

    let (bank, timings) = bank_from_snapshot_archives(
        account_paths,
        bank_snapshots_dir.as_ref(),
        &full_snapshot_archive_info,
        incremental_snapshot_archive_info.as_ref(),
        genesis_config,
        runtime_config,
        debug_keys,
        additional_builtins,
        account_secondary_indexes,
        accounts_db_caching_enabled,
        limit_load_slot_count_from_snapshot,
        shrink_ratio,
        test_hash_calculation,
        accounts_db_skip_shrink,
        verify_index,
        accounts_db_config,
        accounts_update_notifier,
    )?;

    datapoint_info!(
        "bank_from_snapshot_archives",
        (
            "full_snapshot_untar_us",
            timings.full_snapshot_untar_us,
            i64
        ),
        (
            "incremental_snapshot_untar_us",
            timings.incremental_snapshot_untar_us,
            i64
        ),
        (
            "rebuild_bank_from_snapshots_us",
            timings.rebuild_bank_from_snapshots_us,
            i64
        ),
        (
            "verify_snapshot_bank_us",
            timings.verify_snapshot_bank_us,
            i64
        ),
    );

    verify_bank_against_expected_slot_hash(
        &bank,
        incremental_snapshot_archive_info.as_ref().map_or(
            full_snapshot_archive_info.slot(),
            |incremental_snapshot_archive_info| incremental_snapshot_archive_info.slot(),
        ),
        incremental_snapshot_archive_info.as_ref().map_or(
            *full_snapshot_archive_info.hash(),
            |incremental_snapshot_archive_info| *incremental_snapshot_archive_info.hash(),
        ),
    )?;

    Ok((
        bank,
        full_snapshot_archive_info,
        incremental_snapshot_archive_info,
    ))
}

/// Check to make sure the deserialized bank's slot and hash matches the snapshot archive's slot
/// and hash
fn verify_bank_against_expected_slot_hash(
    bank: &Bank,
    expected_slot: Slot,
    expected_hash: Hash,
) -> Result<()> {
    let bank_slot = bank.slot();
    let bank_hash = bank.get_accounts_hash();

    if bank_slot != expected_slot || bank_hash != expected_hash {
        return Err(SnapshotError::MismatchedSlotHash(
            (bank_slot, bank_hash),
            (expected_slot, expected_hash),
        ));
    }

    Ok(())
}

/// Perform the common tasks when unarchiving a snapshot.  Handles creating the temporary
/// directories, untaring, reading the version file, and then returning those fields plus the
/// unpacked append vec map.
fn unarchive_snapshot<P, Q>(
    bank_snapshots_dir: P,
    unpacked_snapshots_dir_prefix: &'static str,
    snapshot_archive_path: Q,
    measure_name: &'static str,
    account_paths: &[PathBuf],
    archive_format: ArchiveFormat,
    parallel_divisions: usize,
) -> Result<UnarchivedSnapshot>
where
    P: AsRef<Path>,
    Q: AsRef<Path>,
{
    let unpack_dir = tempfile::Builder::new()
        .prefix(unpacked_snapshots_dir_prefix)
        .tempdir_in(bank_snapshots_dir)?;
    let unpacked_snapshots_dir = unpack_dir.path().join("snapshots");

    let mut measure_untar = Measure::start(measure_name);
    let unpacked_append_vec_map = untar_snapshot_in(
        snapshot_archive_path,
        unpack_dir.path(),
        account_paths,
        archive_format,
        parallel_divisions,
    )?;
    measure_untar.stop();
    info!("{}", measure_untar);

    let unpacked_version_file = unpack_dir.path().join("version");
    let snapshot_version = snapshot_version_from_file(&unpacked_version_file)?;

    Ok(UnarchivedSnapshot {
        unpack_dir,
        unpacked_append_vec_map,
        unpacked_snapshots_dir_and_version: UnpackedSnapshotsDirAndVersion {
            unpacked_snapshots_dir,
            snapshot_version,
        },
        measure_untar,
    })
}

/// Reads the `snapshot_version` from a file. Before opening the file, its size
/// is compared to `MAX_SNAPSHOT_VERSION_FILE_SIZE`. If the size exceeds this
/// threshold, it is not opened and an error is returned.
fn snapshot_version_from_file(path: impl AsRef<Path>) -> Result<String> {
    // Check file size.
    let file_size = fs::metadata(&path)?.len();
    if file_size > MAX_SNAPSHOT_VERSION_FILE_SIZE {
        let error_message = format!(
            "snapshot version file too large: {} has {} bytes (max size is {} bytes)",
            path.as_ref().display(),
            file_size,
            MAX_SNAPSHOT_VERSION_FILE_SIZE,
        );
        return Err(get_io_error(&error_message));
    }

    // Read snapshot_version from file.
    let mut snapshot_version = String::new();
    File::open(path).and_then(|mut f| f.read_to_string(&mut snapshot_version))?;
    Ok(snapshot_version.trim().to_string())
}

/// Check if an incremental snapshot is compatible with a full snapshot.  This is done by checking
/// if the incremental snapshot's base slot is the same as the full snapshot's slot.
fn check_are_snapshots_compatible(
    full_snapshot_archive_info: &FullSnapshotArchiveInfo,
    incremental_snapshot_archive_info: Option<&IncrementalSnapshotArchiveInfo>,
) -> Result<()> {
    if incremental_snapshot_archive_info.is_none() {
        return Ok(());
    }

    let incremental_snapshot_archive_info = incremental_snapshot_archive_info.unwrap();

    (full_snapshot_archive_info.slot() == incremental_snapshot_archive_info.base_slot())
        .then(|| ())
        .ok_or_else(|| {
            SnapshotError::MismatchedBaseSlot(
                full_snapshot_archive_info.slot(),
                incremental_snapshot_archive_info.base_slot(),
            )
        })
}

/// Get the `&str` from a `&Path`
pub fn path_to_file_name_str(path: &Path) -> Result<&str> {
    path.file_name()
        .ok_or_else(|| SnapshotError::PathToFileNameError(path.to_path_buf()))?
        .to_str()
        .ok_or_else(|| SnapshotError::FileNameToStrError(path.to_path_buf()))
}

pub fn build_snapshot_archives_remote_dir(snapshot_archives_dir: impl AsRef<Path>) -> PathBuf {
    snapshot_archives_dir
        .as_ref()
        .join(SNAPSHOT_ARCHIVE_DOWNLOAD_DIR)
}

/// Build the full snapshot archive path from its components: the snapshot archives directory, the
/// snapshot slot, the accounts hash, and the archive format.
pub fn build_full_snapshot_archive_path(
    full_snapshot_archives_dir: impl AsRef<Path>,
    slot: Slot,
    hash: &Hash,
    archive_format: ArchiveFormat,
) -> PathBuf {
    full_snapshot_archives_dir.as_ref().join(format!(
        "snapshot-{}-{}.{}",
        slot,
        hash,
        archive_format.extension(),
    ))
}

/// Build the incremental snapshot archive path from its components: the snapshot archives
/// directory, the snapshot base slot, the snapshot slot, the accounts hash, and the archive
/// format.
pub fn build_incremental_snapshot_archive_path(
    incremental_snapshot_archives_dir: impl AsRef<Path>,
    base_slot: Slot,
    slot: Slot,
    hash: &Hash,
    archive_format: ArchiveFormat,
) -> PathBuf {
    incremental_snapshot_archives_dir.as_ref().join(format!(
        "incremental-snapshot-{}-{}-{}.{}",
        base_slot,
        slot,
        hash,
        archive_format.extension(),
    ))
}

/// Parse a full snapshot archive filename into its Slot, Hash, and Archive Format
pub(crate) fn parse_full_snapshot_archive_filename(
    archive_filename: &str,
) -> Result<(Slot, Hash, ArchiveFormat)> {
    lazy_static! {
        static ref RE: Regex = Regex::new(FULL_SNAPSHOT_ARCHIVE_FILENAME_REGEX).unwrap();
    }

    let do_parse = || {
        RE.captures(archive_filename).and_then(|captures| {
            let slot = captures
                .name("slot")
                .map(|x| x.as_str().parse::<Slot>())?
                .ok()?;
            let hash = captures
                .name("hash")
                .map(|x| x.as_str().parse::<Hash>())?
                .ok()?;
            let archive_format = captures
                .name("ext")
                .map(|x| x.as_str().parse::<ArchiveFormat>())?
                .ok()?;

            Some((slot, hash, archive_format))
        })
    };

    do_parse().ok_or_else(|| {
        SnapshotError::ParseSnapshotArchiveFileNameError(archive_filename.to_string())
    })
}

/// Parse an incremental snapshot archive filename into its base Slot, actual Slot, Hash, and Archive Format
pub(crate) fn parse_incremental_snapshot_archive_filename(
    archive_filename: &str,
) -> Result<(Slot, Slot, Hash, ArchiveFormat)> {
    lazy_static! {
        static ref RE: Regex = Regex::new(INCREMENTAL_SNAPSHOT_ARCHIVE_FILENAME_REGEX).unwrap();
    }

    let do_parse = || {
        RE.captures(archive_filename).and_then(|captures| {
            let base_slot = captures
                .name("base")
                .map(|x| x.as_str().parse::<Slot>())?
                .ok()?;
            let slot = captures
                .name("slot")
                .map(|x| x.as_str().parse::<Slot>())?
                .ok()?;
            let hash = captures
                .name("hash")
                .map(|x| x.as_str().parse::<Hash>())?
                .ok()?;
            let archive_format = captures
                .name("ext")
                .map(|x| x.as_str().parse::<ArchiveFormat>())?
                .ok()?;

            Some((base_slot, slot, hash, archive_format))
        })
    };

    do_parse().ok_or_else(|| {
        SnapshotError::ParseSnapshotArchiveFileNameError(archive_filename.to_string())
    })
}

/// Walk down the snapshot archive to collect snapshot archive file info
fn get_snapshot_archives<T, F>(snapshot_archives_dir: &Path, cb: F) -> Vec<T>
where
    F: Fn(PathBuf) -> Result<T>,
{
    let walk_dir = |dir: &Path| -> Vec<T> {
        let entry_iter = fs::read_dir(dir);
        match entry_iter {
            Err(err) => {
                info!(
                    "Unable to read snapshot archives directory: err: {}, path: {}",
                    err,
                    dir.display()
                );
                vec![]
            }
            Ok(entries) => entries
                .filter_map(|entry| entry.map_or(None, |entry| cb(entry.path()).ok()))
                .collect(),
        }
    };

    let mut ret = walk_dir(snapshot_archives_dir);
    let remote_dir = build_snapshot_archives_remote_dir(snapshot_archives_dir);
    if remote_dir.exists() {
        ret.append(&mut walk_dir(remote_dir.as_ref()));
    }
    ret
}

/// Get a list of the full snapshot archives from a directory
pub fn get_full_snapshot_archives(
    full_snapshot_archives_dir: impl AsRef<Path>,
) -> Vec<FullSnapshotArchiveInfo> {
    get_snapshot_archives(
        full_snapshot_archives_dir.as_ref(),
        FullSnapshotArchiveInfo::new_from_path,
    )
}

/// Get a list of the incremental snapshot archives from a directory
pub fn get_incremental_snapshot_archives(
    incremental_snapshot_archives_dir: impl AsRef<Path>,
) -> Vec<IncrementalSnapshotArchiveInfo> {
    get_snapshot_archives(
        incremental_snapshot_archives_dir.as_ref(),
        IncrementalSnapshotArchiveInfo::new_from_path,
    )
}

/// Get the highest slot of the full snapshot archives in a directory
pub fn get_highest_full_snapshot_archive_slot(
    full_snapshot_archives_dir: impl AsRef<Path>,
) -> Option<Slot> {
    get_highest_full_snapshot_archive_info(full_snapshot_archives_dir)
        .map(|full_snapshot_archive_info| full_snapshot_archive_info.slot())
}

/// Get the highest slot of the incremental snapshot archives in a directory, for a given full
/// snapshot slot
pub fn get_highest_incremental_snapshot_archive_slot(
    incremental_snapshot_archives_dir: impl AsRef<Path>,
    full_snapshot_slot: Slot,
) -> Option<Slot> {
    get_highest_incremental_snapshot_archive_info(
        incremental_snapshot_archives_dir,
        full_snapshot_slot,
    )
    .map(|incremental_snapshot_archive_info| incremental_snapshot_archive_info.slot())
}

/// Get the path (and metadata) for the full snapshot archive with the highest slot in a directory
pub fn get_highest_full_snapshot_archive_info(
    full_snapshot_archives_dir: impl AsRef<Path>,
) -> Option<FullSnapshotArchiveInfo> {
    let mut full_snapshot_archives = get_full_snapshot_archives(full_snapshot_archives_dir);
    full_snapshot_archives.sort_unstable();
    full_snapshot_archives.into_iter().rev().next()
}

/// Get the path for the incremental snapshot archive with the highest slot, for a given full
/// snapshot slot, in a directory
pub fn get_highest_incremental_snapshot_archive_info(
    incremental_snapshot_archives_dir: impl AsRef<Path>,
    full_snapshot_slot: Slot,
) -> Option<IncrementalSnapshotArchiveInfo> {
    // Since we want to filter down to only the incremental snapshot archives that have the same
    // full snapshot slot as the value passed in, perform the filtering before sorting to avoid
    // doing unnecessary work.
    let mut incremental_snapshot_archives =
        get_incremental_snapshot_archives(incremental_snapshot_archives_dir)
            .into_iter()
            .filter(|incremental_snapshot_archive_info| {
                incremental_snapshot_archive_info.base_slot() == full_snapshot_slot
            })
            .collect::<Vec<_>>();
    incremental_snapshot_archives.sort_unstable();
    incremental_snapshot_archives.into_iter().rev().next()
}

pub fn purge_old_snapshot_archives(
    full_snapshot_archives_dir: impl AsRef<Path>,
    incremental_snapshot_archives_dir: impl AsRef<Path>,
    maximum_full_snapshot_archives_to_retain: usize,
    maximum_incremental_snapshot_archives_to_retain: usize,
) {
    info!(
        "Purging old full snapshot archives in {}, retaining up to {} full snapshots",
        full_snapshot_archives_dir.as_ref().display(),
        maximum_full_snapshot_archives_to_retain
    );

    let mut full_snapshot_archives = get_full_snapshot_archives(&full_snapshot_archives_dir);
    full_snapshot_archives.sort_unstable();
    full_snapshot_archives.reverse();

    let num_to_retain = full_snapshot_archives.len().min(
        maximum_full_snapshot_archives_to_retain
            .max(1 /* Always keep at least one full snapshot */),
    );
    trace!(
        "There are {} full snapshot archives, retaining {}",
        full_snapshot_archives.len(),
        num_to_retain,
    );

    let (full_snapshot_archives_to_retain, full_snapshot_archives_to_remove) =
        if full_snapshot_archives.is_empty() {
            None
        } else {
            Some(full_snapshot_archives.split_at(num_to_retain))
        }
        .unwrap_or_default();

    let retained_full_snapshot_slots = full_snapshot_archives_to_retain
        .iter()
        .map(|ai| ai.slot())
        .collect::<HashSet<_>>();

    fn remove_archives<T: SnapshotArchiveInfoGetter>(archives: &[T]) {
        for path in archives.iter().map(|a| a.path()) {
            trace!("Removing snapshot archive: {}", path.display());
            fs::remove_file(path)
                .unwrap_or_else(|err| info!("Failed to remove {}: {}", path.display(), err));
        }
    }
    remove_archives(full_snapshot_archives_to_remove);

    info!(
        "Purging old incremental snapshot archives in {}, retaining up to {} incremental snapshots",
        incremental_snapshot_archives_dir.as_ref().display(),
        maximum_incremental_snapshot_archives_to_retain
    );
    let mut incremental_snapshot_archives_by_base_slot = HashMap::<Slot, Vec<_>>::new();
    for incremental_snapshot_archive in
        get_incremental_snapshot_archives(&incremental_snapshot_archives_dir)
    {
        incremental_snapshot_archives_by_base_slot
            .entry(incremental_snapshot_archive.base_slot())
            .or_default()
            .push(incremental_snapshot_archive)
    }

    let highest_full_snapshot_slot = retained_full_snapshot_slots.iter().max().copied();
    for (base_slot, mut incremental_snapshot_archives) in incremental_snapshot_archives_by_base_slot
    {
        incremental_snapshot_archives.sort_unstable();
        let num_to_retain = if Some(base_slot) == highest_full_snapshot_slot {
            maximum_incremental_snapshot_archives_to_retain
        } else if retained_full_snapshot_slots.contains(&base_slot) {
            1
        } else {
            0
        };
        trace!(
            "There are {} incremental snapshot archives for base slot {}, removing {} of them",
            incremental_snapshot_archives.len(),
            base_slot,
            incremental_snapshot_archives
                .len()
                .saturating_sub(num_to_retain),
        );

        incremental_snapshot_archives.truncate(
            incremental_snapshot_archives
                .len()
                .saturating_sub(num_to_retain),
        );
        remove_archives(&incremental_snapshot_archives);
    }
}

fn unpack_snapshot_local(
    shared_buffer: SharedBuffer,
    ledger_dir: &Path,
    account_paths: &[PathBuf],
    parallel_divisions: usize,
) -> Result<UnpackedAppendVecMap> {
    assert!(parallel_divisions > 0);

    // allocate all readers before any readers start reading
    let readers = (0..parallel_divisions)
        .into_iter()
        .map(|_| SharedBufferReader::new(&shared_buffer))
        .collect::<Vec<_>>();

    // create 'parallel_divisions' # of parallel workers, each responsible for 1/parallel_divisions of all the files to extract.
    let all_unpacked_append_vec_map = readers
        .into_par_iter()
        .enumerate()
        .map(|(index, reader)| {
            let parallel_selector = Some(ParallelSelector {
                index,
                divisions: parallel_divisions,
            });
            let mut archive = Archive::new(reader);
            unpack_snapshot(&mut archive, ledger_dir, account_paths, parallel_selector)
        })
        .collect::<Vec<_>>();

    let mut unpacked_append_vec_map = UnpackedAppendVecMap::new();
    for h in all_unpacked_append_vec_map {
        unpacked_append_vec_map.extend(h?);
    }

    Ok(unpacked_append_vec_map)
}

fn untar_snapshot_create_shared_buffer(
    snapshot_tar: &Path,
    archive_format: ArchiveFormat,
) -> SharedBuffer {
    let open_file = || File::open(&snapshot_tar).unwrap();
    match archive_format {
        ArchiveFormat::TarBzip2 => SharedBuffer::new(BzDecoder::new(BufReader::new(open_file()))),
        ArchiveFormat::TarGzip => SharedBuffer::new(GzDecoder::new(BufReader::new(open_file()))),
        ArchiveFormat::TarZstd => SharedBuffer::new(
            zstd::stream::read::Decoder::new(BufReader::new(open_file())).unwrap(),
        ),
        ArchiveFormat::TarLz4 => {
            SharedBuffer::new(lz4::Decoder::new(BufReader::new(open_file())).unwrap())
        }
        ArchiveFormat::Tar => SharedBuffer::new(BufReader::new(open_file())),
    }
}

fn untar_snapshot_in<P: AsRef<Path>>(
    snapshot_tar: P,
    unpack_dir: &Path,
    account_paths: &[PathBuf],
    archive_format: ArchiveFormat,
    parallel_divisions: usize,
) -> Result<UnpackedAppendVecMap> {
    let shared_buffer = untar_snapshot_create_shared_buffer(snapshot_tar.as_ref(), archive_format);
    unpack_snapshot_local(shared_buffer, unpack_dir, account_paths, parallel_divisions)
}

fn verify_unpacked_snapshots_dir_and_version(
    unpacked_snapshots_dir_and_version: &UnpackedSnapshotsDirAndVersion,
) -> Result<(SnapshotVersion, BankSnapshotInfo)> {
    info!(
        "snapshot version: {}",
        &unpacked_snapshots_dir_and_version.snapshot_version
    );

    let snapshot_version =
        SnapshotVersion::maybe_from_string(&unpacked_snapshots_dir_and_version.snapshot_version)
            .ok_or_else(|| {
                get_io_error(&format!(
                    "unsupported snapshot version: {}",
                    &unpacked_snapshots_dir_and_version.snapshot_version,
                ))
            })?;
    let mut bank_snapshots =
        get_bank_snapshots_post(&unpacked_snapshots_dir_and_version.unpacked_snapshots_dir);
    if bank_snapshots.len() > 1 {
        return Err(get_io_error("invalid snapshot format"));
    }
    let root_paths = bank_snapshots
        .pop()
        .ok_or_else(|| get_io_error("No snapshots found in snapshots directory"))?;
    Ok((snapshot_version, root_paths))
}

fn bank_fields_from_snapshots(
    full_snapshot_unpacked_snapshots_dir_and_version: &UnpackedSnapshotsDirAndVersion,
    incremental_snapshot_unpacked_snapshots_dir_and_version: Option<
        &UnpackedSnapshotsDirAndVersion,
    >,
) -> Result<BankFieldsToDeserialize> {
    let (full_snapshot_version, full_snapshot_root_paths) =
        verify_unpacked_snapshots_dir_and_version(
            full_snapshot_unpacked_snapshots_dir_and_version,
        )?;
    let (incremental_snapshot_version, incremental_snapshot_root_paths) =
        if let Some(snapshot_unpacked_snapshots_dir_and_version) =
            incremental_snapshot_unpacked_snapshots_dir_and_version
        {
            let (snapshot_version, bank_snapshot_info) = verify_unpacked_snapshots_dir_and_version(
                snapshot_unpacked_snapshots_dir_and_version,
            )?;
            (Some(snapshot_version), Some(bank_snapshot_info))
        } else {
            (None, None)
        };
    info!(
        "Loading bank from full snapshot {} and incremental snapshot {:?}",
        full_snapshot_root_paths.snapshot_path.display(),
        incremental_snapshot_root_paths
            .as_ref()
            .map(|paths| paths.snapshot_path.display()),
    );

    let snapshot_root_paths = SnapshotRootPaths {
        full_snapshot_root_file_path: full_snapshot_root_paths.snapshot_path,
        incremental_snapshot_root_file_path: incremental_snapshot_root_paths
            .map(|root_paths| root_paths.snapshot_path),
    };

    deserialize_snapshot_data_files(&snapshot_root_paths, |snapshot_streams| {
        Ok(
            match incremental_snapshot_version.unwrap_or(full_snapshot_version) {
                SnapshotVersion::V1_2_0 => fields_from_streams(SerdeStyle::Newer, snapshot_streams)
                    .map(|(bank_fields, _accountsdb_fields)| bank_fields),
            }?,
        )
    })
}

#[allow(clippy::too_many_arguments)]
fn rebuild_bank_from_snapshots(
    full_snapshot_unpacked_snapshots_dir_and_version: &UnpackedSnapshotsDirAndVersion,
    incremental_snapshot_unpacked_snapshots_dir_and_version: Option<
        &UnpackedSnapshotsDirAndVersion,
    >,
    account_paths: &[PathBuf],
    unpacked_append_vec_map: UnpackedAppendVecMap,
    genesis_config: &GenesisConfig,
    runtime_config: &RuntimeConfig,
    debug_keys: Option<Arc<HashSet<Pubkey>>>,
    additional_builtins: Option<&Builtins>,
    account_secondary_indexes: AccountSecondaryIndexes,
    accounts_db_caching_enabled: bool,
    limit_load_slot_count_from_snapshot: Option<usize>,
    shrink_ratio: AccountShrinkThreshold,
    verify_index: bool,
    accounts_db_config: Option<AccountsDbConfig>,
    accounts_update_notifier: Option<AccountsUpdateNotifier>,
) -> Result<Bank> {
    let (full_snapshot_version, full_snapshot_root_paths) =
        verify_unpacked_snapshots_dir_and_version(
            full_snapshot_unpacked_snapshots_dir_and_version,
        )?;
    let (incremental_snapshot_version, incremental_snapshot_root_paths) =
        if let Some(snapshot_unpacked_snapshots_dir_and_version) =
            incremental_snapshot_unpacked_snapshots_dir_and_version
        {
            let (snapshot_version, bank_snapshot_info) = verify_unpacked_snapshots_dir_and_version(
                snapshot_unpacked_snapshots_dir_and_version,
            )?;
            (Some(snapshot_version), Some(bank_snapshot_info))
        } else {
            (None, None)
        };
    info!(
        "Loading bank from full snapshot {} and incremental snapshot {:?}",
        full_snapshot_root_paths.snapshot_path.display(),
        incremental_snapshot_root_paths
            .as_ref()
            .map(|paths| paths.snapshot_path.display()),
    );

    let snapshot_root_paths = SnapshotRootPaths {
        full_snapshot_root_file_path: full_snapshot_root_paths.snapshot_path,
        incremental_snapshot_root_file_path: incremental_snapshot_root_paths
            .map(|root_paths| root_paths.snapshot_path),
    };

    let bank = deserialize_snapshot_data_files(&snapshot_root_paths, |snapshot_streams| {
        Ok(
            match incremental_snapshot_version.unwrap_or(full_snapshot_version) {
                SnapshotVersion::V1_2_0 => bank_from_streams(
                    SerdeStyle::Newer,
                    snapshot_streams,
                    account_paths,
                    unpacked_append_vec_map,
                    genesis_config,
                    runtime_config,
                    debug_keys,
                    additional_builtins,
                    account_secondary_indexes,
                    accounts_db_caching_enabled,
                    limit_load_slot_count_from_snapshot,
                    shrink_ratio,
                    verify_index,
                    accounts_db_config,
                    accounts_update_notifier,
                ),
            }?,
        )
    })?;

    // The status cache is rebuilt from the latest snapshot.  So, if there's an incremental
    // snapshot, use that.  Otherwise use the full snapshot.
    let status_cache_path = incremental_snapshot_unpacked_snapshots_dir_and_version
        .map_or_else(
            || {
                full_snapshot_unpacked_snapshots_dir_and_version
                    .unpacked_snapshots_dir
                    .as_path()
            },
            |unpacked_snapshots_dir_and_version| {
                unpacked_snapshots_dir_and_version
                    .unpacked_snapshots_dir
                    .as_path()
            },
        )
        .join(SNAPSHOT_STATUS_CACHE_FILENAME);
    let slot_deltas = deserialize_snapshot_data_file(&status_cache_path, |stream| {
        info!(
            "Rebuilding status cache from {}",
            status_cache_path.display()
        );
        let slot_deltas: Vec<BankSlotDelta> = bincode::options()
            .with_limit(MAX_SNAPSHOT_DATA_FILE_SIZE)
            .with_fixint_encoding()
            .allow_trailing_bytes()
            .deserialize_from(stream)?;
        Ok(slot_deltas)
    })?;

    verify_slot_deltas(slot_deltas.as_slice(), &bank)?;

    bank.status_cache.write().unwrap().append(&slot_deltas);

    bank.prepare_rewrites_for_hash();

    info!("Loaded bank for slot: {}", bank.slot());
    Ok(bank)
}

/// Verify that the snapshot's slot deltas are not corrupt/invalid
fn verify_slot_deltas(
    slot_deltas: &[BankSlotDelta],
    bank: &Bank,
) -> std::result::Result<(), VerifySlotDeltasError> {
    let info = verify_slot_deltas_structural(slot_deltas, bank.slot())?;
    verify_slot_deltas_with_history(&info.slots, &bank.get_slot_history(), bank.slot())
}

/// Verify that the snapshot's slot deltas are not corrupt/invalid
/// These checks are simple/structural
fn verify_slot_deltas_structural(
    slot_deltas: &[BankSlotDelta],
    bank_slot: Slot,
) -> std::result::Result<VerifySlotDeltasStructuralInfo, VerifySlotDeltasError> {
    // there should not be more entries than that status cache's max
    let num_entries = slot_deltas.len();
    if num_entries > status_cache::MAX_CACHE_ENTRIES {
        return Err(VerifySlotDeltasError::TooManyEntries(
            num_entries,
            status_cache::MAX_CACHE_ENTRIES,
        ));
    }

    let mut slots_seen_so_far = HashSet::new();
    for &(slot, is_root, ..) in slot_deltas {
        // all entries should be roots
        if !is_root {
            return Err(VerifySlotDeltasError::SlotIsNotRoot(slot));
        }

        // all entries should be for slots less than or equal to the bank's slot
        if slot > bank_slot {
            return Err(VerifySlotDeltasError::SlotGreaterThanMaxRoot(
                slot, bank_slot,
            ));
        }

        // there should only be one entry per slot
        let is_duplicate = !slots_seen_so_far.insert(slot);
        if is_duplicate {
            return Err(VerifySlotDeltasError::SlotHasMultipleEntries(slot));
        }
    }

    // detect serious logic error for future careless changes. :)
    assert_eq!(slots_seen_so_far.len(), slot_deltas.len());

    Ok(VerifySlotDeltasStructuralInfo {
        slots: slots_seen_so_far,
    })
}

/// Computed information from `verify_slot_deltas_structural()`, that may be reused/useful later.
#[derive(Debug, PartialEq, Eq)]
struct VerifySlotDeltasStructuralInfo {
    /// All the slots in the slot deltas
    slots: HashSet<Slot>,
}

/// Verify that the snapshot's slot deltas are not corrupt/invalid
/// These checks use the slot history for verification
fn verify_slot_deltas_with_history(
    slots_from_slot_deltas: &HashSet<Slot>,
    slot_history: &SlotHistory,
    bank_slot: Slot,
) -> std::result::Result<(), VerifySlotDeltasError> {
    // ensure the slot history is valid (as much as possible), since we're using it to verify the
    // slot deltas
    if slot_history.newest() != bank_slot {
        return Err(VerifySlotDeltasError::BadSlotHistory);
    }

    // all slots in the slot deltas should be in the bank's slot history
    let slot_missing_from_history = slots_from_slot_deltas
        .iter()
        .find(|slot| slot_history.check(**slot) != Check::Found);
    if let Some(slot) = slot_missing_from_history {
        return Err(VerifySlotDeltasError::SlotNotFoundInHistory(*slot));
    }

    // all slots in the history should be in the slot deltas (up to MAX_CACHE_ENTRIES)
    // this ensures nothing was removed from the status cache
    //
    // go through the slot history and make sure there's an entry for each slot
    // note: it's important to go highest-to-lowest since the status cache removes
    // older entries first
    // note: we already checked above that `bank_slot == slot_history.newest()`
    let slot_missing_from_deltas = (slot_history.oldest()..=slot_history.newest())
        .rev()
        .filter(|slot| slot_history.check(*slot) == Check::Found)
        .take(status_cache::MAX_CACHE_ENTRIES)
        .find(|slot| !slots_from_slot_deltas.contains(slot));
    if let Some(slot) = slot_missing_from_deltas {
        return Err(VerifySlotDeltasError::SlotNotFoundInDeltas(slot));
    }

    Ok(())
}

pub(crate) fn get_snapshot_file_name(slot: Slot) -> String {
    slot.to_string()
}

pub(crate) fn get_bank_snapshots_dir<P: AsRef<Path>>(path: P, slot: Slot) -> PathBuf {
    path.as_ref().join(slot.to_string())
}

fn get_io_error(error: &str) -> SnapshotError {
    warn!("Snapshot Error: {:?}", error);
    SnapshotError::Io(IoError::new(ErrorKind::Other, error))
}

#[derive(Debug, Copy, Clone)]
/// allow tests to specify what happened to the serialized format
pub enum VerifyBank {
    /// the bank's serialized format is expected to be identical to what we are comparing against
    Deterministic,
    /// the serialized bank was 'reserialized' into a non-deterministic format at the specified slot
    /// so, deserialize both files and compare deserialized results
    NonDeterministic(Slot),
}

pub fn verify_snapshot_archive<P, Q, R>(
    snapshot_archive: P,
    snapshots_to_verify: Q,
    storages_to_verify: R,
    archive_format: ArchiveFormat,
    verify_bank: VerifyBank,
) where
    P: AsRef<Path>,
    Q: AsRef<Path>,
    R: AsRef<Path>,
{
    let temp_dir = tempfile::TempDir::new().unwrap();
    let unpack_dir = temp_dir.path();
    untar_snapshot_in(
        snapshot_archive,
        unpack_dir,
        &[unpack_dir.to_path_buf()],
        archive_format,
        1,
    )
    .unwrap();

    // Check snapshots are the same
    let unpacked_snapshots = unpack_dir.join("snapshots");
    if let VerifyBank::NonDeterministic(slot) = verify_bank {
        // file contents may be different, but deserialized structs should be equal
        let slot = slot.to_string();
        let p1 = snapshots_to_verify.as_ref().join(&slot).join(&slot);
        let p2 = unpacked_snapshots.join(&slot).join(&slot);

        assert!(crate::serde_snapshot::compare_two_serialized_banks(&p1, &p2).unwrap());
        std::fs::remove_file(p1).unwrap();
        std::fs::remove_file(p2).unwrap();
    }

    assert!(!dir_diff::is_different(&snapshots_to_verify, unpacked_snapshots).unwrap());

    // Check the account entries are the same
    let unpacked_accounts = unpack_dir.join("accounts");
    assert!(!dir_diff::is_different(&storages_to_verify, unpacked_accounts).unwrap());
}

/// Remove outdated bank snapshots
pub fn purge_old_bank_snapshots(bank_snapshots_dir: impl AsRef<Path>) {
    let do_purge = |mut bank_snapshots: Vec<BankSnapshotInfo>| {
        bank_snapshots.sort_unstable();
        bank_snapshots
            .into_iter()
            .rev()
            .skip(MAX_BANK_SNAPSHOTS_TO_RETAIN)
            .for_each(|bank_snapshot| {
                let r = remove_bank_snapshot(bank_snapshot.slot, &bank_snapshots_dir);
                if r.is_err() {
                    warn!(
                        "Couldn't remove bank snapshot at: {}",
                        bank_snapshot.snapshot_path.display()
                    );
                }
            })
    };

    do_purge(get_bank_snapshots_pre(&bank_snapshots_dir));
    do_purge(get_bank_snapshots_post(&bank_snapshots_dir));
}

/// Gather the necessary elements for a snapshot of the given `root_bank`.
///
/// **DEVELOPER NOTE** Any error that is returned from this function may bring down the node!  This
/// function is called from AccountsBackgroundService to handle snapshot requests.  Since taking a
/// snapshot is not permitted to fail, any errors returned here will trigger the node to shutdown.
/// So, be careful whenever adding new code that may return errors.
#[allow(clippy::too_many_arguments)]
pub fn snapshot_bank(
    root_bank: &Bank,
    status_cache_slot_deltas: Vec<BankSlotDelta>,
    pending_accounts_package: &PendingAccountsPackage,
    bank_snapshots_dir: impl AsRef<Path>,
    full_snapshot_archives_dir: impl AsRef<Path>,
    incremental_snapshot_archives_dir: impl AsRef<Path>,
    snapshot_version: SnapshotVersion,
    archive_format: ArchiveFormat,
    hash_for_testing: Option<Hash>,
    snapshot_type: Option<SnapshotType>,
) -> Result<()> {
    let snapshot_storages = get_snapshot_storages(root_bank);

    let mut add_snapshot_time = Measure::start("add-snapshot-ms");
    let bank_snapshot_info = add_bank_snapshot(
        &bank_snapshots_dir,
        root_bank,
        &snapshot_storages,
        snapshot_version,
    )?;
    add_snapshot_time.stop();
    inc_new_counter_info!("add-snapshot-ms", add_snapshot_time.as_ms() as usize);

    let accounts_package = AccountsPackage::new(
        root_bank,
        &bank_snapshot_info,
        bank_snapshots_dir,
        status_cache_slot_deltas,
        full_snapshot_archives_dir,
        incremental_snapshot_archives_dir,
        snapshot_storages,
        archive_format,
        snapshot_version,
        hash_for_testing,
        snapshot_type,
    )
    .expect("failed to hard link bank snapshot into a tmpdir");

    if can_submit_accounts_package(&accounts_package, pending_accounts_package) {
        let old_accounts_package = pending_accounts_package
            .lock()
            .unwrap()
            .replace(accounts_package);
        if let Some(old_accounts_package) = old_accounts_package {
            debug!(
                "The pending AccountsPackage has been overwritten: \
                \nNew AccountsPackage slot: {}, snapshot type: {:?} \
                \nOld AccountsPackage slot: {}, snapshot type: {:?}",
                root_bank.slot(),
                snapshot_type,
                old_accounts_package.slot,
                old_accounts_package.snapshot_type,
            );
        }
    }

    Ok(())
}

/// Get the snapshot storages for this bank
fn get_snapshot_storages(bank: &Bank) -> SnapshotStorages {
    let mut measure_snapshot_storages = Measure::start("snapshot-storages");
    let snapshot_storages = bank.get_snapshot_storages(None);
    measure_snapshot_storages.stop();
    let snapshot_storages_count = snapshot_storages.iter().map(Vec::len).sum::<usize>();
    datapoint_info!(
        "get_snapshot_storages",
        ("snapshot-storages-count", snapshot_storages_count, i64),
        (
            "snapshot-storages-time-ms",
            measure_snapshot_storages.as_ms(),
            i64
        ),
    );

    snapshot_storages
}

/// Convenience function to create a full snapshot archive out of any Bank, regardless of state.
/// The Bank will be frozen during the process.
/// This is only called from ledger-tool or tests. Warping is a special case as well.
///
/// Requires:
///     - `bank` is complete
pub fn bank_to_full_snapshot_archive(
    bank_snapshots_dir: impl AsRef<Path>,
    bank: &Bank,
    snapshot_version: Option<SnapshotVersion>,
    full_snapshot_archives_dir: impl AsRef<Path>,
    incremental_snapshot_archives_dir: impl AsRef<Path>,
    archive_format: ArchiveFormat,
    maximum_full_snapshot_archives_to_retain: usize,
    maximum_incremental_snapshot_archives_to_retain: usize,
) -> Result<FullSnapshotArchiveInfo> {
    let snapshot_version = snapshot_version.unwrap_or_default();

    assert!(bank.is_complete());
    bank.squash(); // Bank may not be a root
    bank.force_flush_accounts_cache();
    bank.clean_accounts(Some(bank.slot()));
    bank.update_accounts_hash();
    bank.rehash(); // Bank accounts may have been manually modified by the caller

    let temp_dir = tempfile::tempdir_in(bank_snapshots_dir)?;
    let snapshot_storages = bank.get_snapshot_storages(None);
    let bank_snapshot_info =
        add_bank_snapshot(&temp_dir, bank, &snapshot_storages, snapshot_version)?;

    package_and_archive_full_snapshot(
        bank,
        &bank_snapshot_info,
        &temp_dir,
        full_snapshot_archives_dir,
        incremental_snapshot_archives_dir,
        snapshot_storages,
        archive_format,
        snapshot_version,
        maximum_full_snapshot_archives_to_retain,
        maximum_incremental_snapshot_archives_to_retain,
    )
}

/// Convenience function to create an incremental snapshot archive out of any Bank, regardless of
/// state.  The Bank will be frozen during the process.
/// This is only called from ledger-tool or tests. Warping is a special case as well.
///
/// Requires:
///     - `bank` is complete
///     - `bank`'s slot is greater than `full_snapshot_slot`
pub fn bank_to_incremental_snapshot_archive(
    bank_snapshots_dir: impl AsRef<Path>,
    bank: &Bank,
    full_snapshot_slot: Slot,
    snapshot_version: Option<SnapshotVersion>,
    full_snapshot_archives_dir: impl AsRef<Path>,
    incremental_snapshot_archives_dir: impl AsRef<Path>,
    archive_format: ArchiveFormat,
    maximum_full_snapshot_archives_to_retain: usize,
    maximum_incremental_snapshot_archives_to_retain: usize,
) -> Result<IncrementalSnapshotArchiveInfo> {
    let snapshot_version = snapshot_version.unwrap_or_default();

    assert!(bank.is_complete());
    assert!(bank.slot() > full_snapshot_slot);
    bank.squash(); // Bank may not be a root
    bank.force_flush_accounts_cache();
    bank.clean_accounts(Some(full_snapshot_slot));
    bank.update_accounts_hash();
    bank.rehash(); // Bank accounts may have been manually modified by the caller

    let temp_dir = tempfile::tempdir_in(bank_snapshots_dir)?;
    let snapshot_storages = bank.get_snapshot_storages(Some(full_snapshot_slot));
    let bank_snapshot_info =
        add_bank_snapshot(&temp_dir, bank, &snapshot_storages, snapshot_version)?;

    package_and_archive_incremental_snapshot(
        bank,
        full_snapshot_slot,
        &bank_snapshot_info,
        &temp_dir,
        full_snapshot_archives_dir,
        incremental_snapshot_archives_dir,
        snapshot_storages,
        archive_format,
        snapshot_version,
        maximum_full_snapshot_archives_to_retain,
        maximum_incremental_snapshot_archives_to_retain,
    )
}

/// Helper function to hold shared code to package, process, and archive full snapshots
#[allow(clippy::too_many_arguments)]
pub fn package_and_archive_full_snapshot(
    bank: &Bank,
    bank_snapshot_info: &BankSnapshotInfo,
    bank_snapshots_dir: impl AsRef<Path>,
    full_snapshot_archives_dir: impl AsRef<Path>,
    incremental_snapshot_archives_dir: impl AsRef<Path>,
    snapshot_storages: SnapshotStorages,
    archive_format: ArchiveFormat,
    snapshot_version: SnapshotVersion,
    maximum_full_snapshot_archives_to_retain: usize,
    maximum_incremental_snapshot_archives_to_retain: usize,
) -> Result<FullSnapshotArchiveInfo> {
    let slot_deltas = bank.status_cache.read().unwrap().root_slot_deltas();
    let accounts_package = AccountsPackage::new(
        bank,
        bank_snapshot_info,
        bank_snapshots_dir,
        slot_deltas,
        &full_snapshot_archives_dir,
        &incremental_snapshot_archives_dir,
        snapshot_storages,
        archive_format,
        snapshot_version,
        None,
        Some(SnapshotType::FullSnapshot),
    )?;

    crate::serde_snapshot::reserialize_bank_with_new_accounts_hash(
        accounts_package.snapshot_links.path(),
        accounts_package.slot,
        &bank.get_accounts_hash(),
        None,
    );

    let snapshot_package = SnapshotPackage::new(accounts_package, bank.get_accounts_hash());
    archive_snapshot_package(
        &snapshot_package,
        full_snapshot_archives_dir,
        incremental_snapshot_archives_dir,
        maximum_full_snapshot_archives_to_retain,
        maximum_incremental_snapshot_archives_to_retain,
    )?;

    Ok(FullSnapshotArchiveInfo::new(
        snapshot_package.snapshot_archive_info,
    ))
}

/// Helper function to hold shared code to package, process, and archive incremental snapshots
#[allow(clippy::too_many_arguments)]
pub fn package_and_archive_incremental_snapshot(
    bank: &Bank,
    incremental_snapshot_base_slot: Slot,
    bank_snapshot_info: &BankSnapshotInfo,
    bank_snapshots_dir: impl AsRef<Path>,
    full_snapshot_archives_dir: impl AsRef<Path>,
    incremental_snapshot_archives_dir: impl AsRef<Path>,
    snapshot_storages: SnapshotStorages,
    archive_format: ArchiveFormat,
    snapshot_version: SnapshotVersion,
    maximum_full_snapshot_archives_to_retain: usize,
    maximum_incremental_snapshot_archives_to_retain: usize,
) -> Result<IncrementalSnapshotArchiveInfo> {
    let slot_deltas = bank.status_cache.read().unwrap().root_slot_deltas();
    let accounts_package = AccountsPackage::new(
        bank,
        bank_snapshot_info,
        bank_snapshots_dir,
        slot_deltas,
        &full_snapshot_archives_dir,
        &incremental_snapshot_archives_dir,
        snapshot_storages,
        archive_format,
        snapshot_version,
        None,
        Some(SnapshotType::IncrementalSnapshot(
            incremental_snapshot_base_slot,
        )),
    )?;

    crate::serde_snapshot::reserialize_bank_with_new_accounts_hash(
        accounts_package.snapshot_links.path(),
        accounts_package.slot,
        &bank.get_accounts_hash(),
        None,
    );

    let snapshot_package = SnapshotPackage::new(accounts_package, bank.get_accounts_hash());
    archive_snapshot_package(
        &snapshot_package,
        full_snapshot_archives_dir,
        incremental_snapshot_archives_dir,
        maximum_full_snapshot_archives_to_retain,
        maximum_incremental_snapshot_archives_to_retain,
    )?;

    Ok(IncrementalSnapshotArchiveInfo::new(
        incremental_snapshot_base_slot,
        snapshot_package.snapshot_archive_info,
    ))
}

pub fn should_take_full_snapshot(
    block_height: Slot,
    full_snapshot_archive_interval_slots: Slot,
) -> bool {
    block_height % full_snapshot_archive_interval_slots == 0
}

pub fn should_take_incremental_snapshot(
    block_height: Slot,
    incremental_snapshot_archive_interval_slots: Slot,
    last_full_snapshot_slot: Option<Slot>,
) -> bool {
    block_height % incremental_snapshot_archive_interval_slots == 0
        && last_full_snapshot_slot.is_some()
}

/// Decide if an accounts package can be submitted to the PendingAccountsPackage
///
/// This is based on the values for `snapshot_type` in both the `accounts_package` and the
/// `pending_accounts_package`:
/// - if the new AccountsPackage is for a full snapshot, always submit
/// - if the new AccountsPackage is for an incremental snapshot, submit as long as there isn't a
///   pending full snapshot
/// - otherwise, only submit the new AccountsPackage as long as there's not a pending package
///   destined for a snapshot archive
fn can_submit_accounts_package(
    accounts_package: &AccountsPackage,
    pending_accounts_package: &PendingAccountsPackage,
) -> bool {
    match accounts_package.snapshot_type {
        Some(SnapshotType::FullSnapshot) => true,
        Some(SnapshotType::IncrementalSnapshot(_)) => pending_accounts_package
            .lock()
            .unwrap()
            .as_ref()
            .and_then(|old_accounts_package| old_accounts_package.snapshot_type)
            .map(|old_snapshot_type| !old_snapshot_type.is_full_snapshot())
            .unwrap_or(true),
        None => pending_accounts_package
            .lock()
            .unwrap()
            .as_ref()
            .map(|old_accounts_package| old_accounts_package.snapshot_type.is_none())
            .unwrap_or(true),
    }
}

#[cfg(test)]
mod tests {
    use {
        super::*,
        crate::{accounts_db::ACCOUNTS_DB_CONFIG_FOR_TESTING, status_cache::Status},
        assert_matches::assert_matches,
        bincode::{deserialize_from, serialize_into},
        solana_sdk::{
            genesis_config::create_genesis_config,
            native_token::sol_to_lamports,
            signature::{Keypair, Signer},
            slot_history::SlotHistory,
            system_transaction,
            transaction::SanitizedTransaction,
        },
        std::{convert::TryFrom, mem::size_of},
        tempfile::NamedTempFile,
    };

    #[test]
    fn test_serialize_snapshot_data_file_under_limit() {
        let temp_dir = tempfile::TempDir::new().unwrap();
        let expected_consumed_size = size_of::<u32>() as u64;
        let consumed_size = serialize_snapshot_data_file_capped(
            &temp_dir.path().join("data-file"),
            expected_consumed_size,
            |stream| {
                serialize_into(stream, &2323_u32)?;
                Ok(())
            },
        )
        .unwrap();
        assert_eq!(consumed_size, expected_consumed_size);
    }

    #[test]
    fn test_serialize_snapshot_data_file_over_limit() {
        let temp_dir = tempfile::TempDir::new().unwrap();
        let expected_consumed_size = size_of::<u32>() as u64;
        let result = serialize_snapshot_data_file_capped(
            &temp_dir.path().join("data-file"),
            expected_consumed_size - 1,
            |stream| {
                serialize_into(stream, &2323_u32)?;
                Ok(())
            },
        );
        assert_matches!(result, Err(SnapshotError::Io(ref message)) if message.to_string().starts_with("too large snapshot data file to serialize"));
    }

    #[test]
    fn test_deserialize_snapshot_data_file_under_limit() {
        let expected_data = 2323_u32;
        let expected_consumed_size = size_of::<u32>() as u64;

        let temp_dir = tempfile::TempDir::new().unwrap();
        serialize_snapshot_data_file_capped(
            &temp_dir.path().join("data-file"),
            expected_consumed_size,
            |stream| {
                serialize_into(stream, &expected_data)?;
                Ok(())
            },
        )
        .unwrap();

        let snapshot_root_paths = SnapshotRootPaths {
            full_snapshot_root_file_path: temp_dir.path().join("data-file"),
            incremental_snapshot_root_file_path: None,
        };

        let actual_data = deserialize_snapshot_data_files_capped(
            &snapshot_root_paths,
            expected_consumed_size,
            |stream| {
                Ok(deserialize_from::<_, u32>(
                    &mut stream.full_snapshot_stream,
                )?)
            },
        )
        .unwrap();
        assert_eq!(actual_data, expected_data);
    }

    #[test]
    fn test_deserialize_snapshot_data_file_over_limit() {
        let expected_data = 2323_u32;
        let expected_consumed_size = size_of::<u32>() as u64;

        let temp_dir = tempfile::TempDir::new().unwrap();
        serialize_snapshot_data_file_capped(
            &temp_dir.path().join("data-file"),
            expected_consumed_size,
            |stream| {
                serialize_into(stream, &expected_data)?;
                Ok(())
            },
        )
        .unwrap();

        let snapshot_root_paths = SnapshotRootPaths {
            full_snapshot_root_file_path: temp_dir.path().join("data-file"),
            incremental_snapshot_root_file_path: None,
        };

        let result = deserialize_snapshot_data_files_capped(
            &snapshot_root_paths,
            expected_consumed_size - 1,
            |stream| {
                Ok(deserialize_from::<_, u32>(
                    &mut stream.full_snapshot_stream,
                )?)
            },
        );
        assert_matches!(result, Err(SnapshotError::Io(ref message)) if message.to_string().starts_with("too large snapshot data file to deserialize"));
    }

    #[test]
    fn test_deserialize_snapshot_data_file_extra_data() {
        let expected_data = 2323_u32;
        let expected_consumed_size = size_of::<u32>() as u64;

        let temp_dir = tempfile::TempDir::new().unwrap();
        serialize_snapshot_data_file_capped(
            &temp_dir.path().join("data-file"),
            expected_consumed_size * 2,
            |stream| {
                serialize_into(stream.by_ref(), &expected_data)?;
                serialize_into(stream.by_ref(), &expected_data)?;
                Ok(())
            },
        )
        .unwrap();

        let snapshot_root_paths = SnapshotRootPaths {
            full_snapshot_root_file_path: temp_dir.path().join("data-file"),
            incremental_snapshot_root_file_path: None,
        };

        let result = deserialize_snapshot_data_files_capped(
            &snapshot_root_paths,
            expected_consumed_size * 2,
            |stream| {
                Ok(deserialize_from::<_, u32>(
                    &mut stream.full_snapshot_stream,
                )?)
            },
        );
        assert_matches!(result, Err(SnapshotError::Io(ref message)) if message.to_string().starts_with("invalid snapshot data file"));
    }

    #[test]
    fn test_snapshot_version_from_file_under_limit() {
        let file_content = SnapshotVersion::default().as_str();
        let mut file = NamedTempFile::new().unwrap();
        file.write_all(file_content.as_bytes()).unwrap();
        let version_from_file = snapshot_version_from_file(file.path()).unwrap();
        assert_eq!(version_from_file, file_content);
    }

    #[test]
    fn test_snapshot_version_from_file_over_limit() {
        let over_limit_size = usize::try_from(MAX_SNAPSHOT_VERSION_FILE_SIZE + 1).unwrap();
        let file_content = vec![7u8; over_limit_size];
        let mut file = NamedTempFile::new().unwrap();
        file.write_all(&file_content).unwrap();
        assert_matches!(
            snapshot_version_from_file(file.path()),
            Err(SnapshotError::Io(ref message)) if message.to_string().starts_with("snapshot version file too large")
        );
    }

    #[test]
    fn test_parse_full_snapshot_archive_filename() {
        assert_eq!(
            parse_full_snapshot_archive_filename(&format!(
                "snapshot-42-{}.tar.bz2",
                Hash::default()
            ))
            .unwrap(),
            (42, Hash::default(), ArchiveFormat::TarBzip2)
        );
        assert_eq!(
            parse_full_snapshot_archive_filename(&format!(
                "snapshot-43-{}.tar.zst",
                Hash::default()
            ))
            .unwrap(),
            (43, Hash::default(), ArchiveFormat::TarZstd)
        );
        assert_eq!(
            parse_full_snapshot_archive_filename(&format!("snapshot-44-{}.tar", Hash::default()))
                .unwrap(),
            (44, Hash::default(), ArchiveFormat::Tar)
        );
        assert_eq!(
            parse_full_snapshot_archive_filename(&format!(
                "snapshot-45-{}.tar.lz4",
                Hash::default()
            ))
            .unwrap(),
            (45, Hash::default(), ArchiveFormat::TarLz4)
        );

        assert!(parse_full_snapshot_archive_filename("invalid").is_err());
        assert!(
            parse_full_snapshot_archive_filename("snapshot-bad!slot-bad!hash.bad!ext").is_err()
        );

        assert!(
            parse_full_snapshot_archive_filename("snapshot-12345678-bad!hash.bad!ext").is_err()
        );
        assert!(parse_full_snapshot_archive_filename(&format!(
            "snapshot-12345678-{}.bad!ext",
            Hash::new_unique()
        ))
        .is_err());
        assert!(parse_full_snapshot_archive_filename("snapshot-12345678-bad!hash.tar").is_err());

        assert!(parse_full_snapshot_archive_filename(&format!(
            "snapshot-bad!slot-{}.bad!ext",
            Hash::new_unique()
        ))
        .is_err());
        assert!(parse_full_snapshot_archive_filename(&format!(
            "snapshot-12345678-{}.bad!ext",
            Hash::new_unique()
        ))
        .is_err());
        assert!(parse_full_snapshot_archive_filename(&format!(
            "snapshot-bad!slot-{}.tar",
            Hash::new_unique()
        ))
        .is_err());

        assert!(parse_full_snapshot_archive_filename("snapshot-bad!slot-bad!hash.tar").is_err());
        assert!(parse_full_snapshot_archive_filename("snapshot-12345678-bad!hash.tar").is_err());
        assert!(parse_full_snapshot_archive_filename(&format!(
            "snapshot-bad!slot-{}.tar",
            Hash::new_unique()
        ))
        .is_err());
    }

    #[test]
    fn test_parse_incremental_snapshot_archive_filename() {
        solana_logger::setup();
        assert_eq!(
            parse_incremental_snapshot_archive_filename(&format!(
                "incremental-snapshot-42-123-{}.tar.bz2",
                Hash::default()
            ))
            .unwrap(),
            (42, 123, Hash::default(), ArchiveFormat::TarBzip2)
        );
        assert_eq!(
            parse_incremental_snapshot_archive_filename(&format!(
                "incremental-snapshot-43-234-{}.tar.zst",
                Hash::default()
            ))
            .unwrap(),
            (43, 234, Hash::default(), ArchiveFormat::TarZstd)
        );
        assert_eq!(
            parse_incremental_snapshot_archive_filename(&format!(
                "incremental-snapshot-44-345-{}.tar",
                Hash::default()
            ))
            .unwrap(),
            (44, 345, Hash::default(), ArchiveFormat::Tar)
        );
        assert_eq!(
            parse_incremental_snapshot_archive_filename(&format!(
                "incremental-snapshot-45-456-{}.tar.lz4",
                Hash::default()
            ))
            .unwrap(),
            (45, 456, Hash::default(), ArchiveFormat::TarLz4)
        );

        assert!(parse_incremental_snapshot_archive_filename("invalid").is_err());
        assert!(parse_incremental_snapshot_archive_filename(&format!(
            "snapshot-42-{}.tar",
            Hash::new_unique()
        ))
        .is_err());
        assert!(parse_incremental_snapshot_archive_filename(
            "incremental-snapshot-bad!slot-bad!slot-bad!hash.bad!ext"
        )
        .is_err());

        assert!(parse_incremental_snapshot_archive_filename(&format!(
            "incremental-snapshot-bad!slot-56785678-{}.tar",
            Hash::new_unique()
        ))
        .is_err());

        assert!(parse_incremental_snapshot_archive_filename(&format!(
            "incremental-snapshot-12345678-bad!slot-{}.tar",
            Hash::new_unique()
        ))
        .is_err());

        assert!(parse_incremental_snapshot_archive_filename(
            "incremental-snapshot-12341234-56785678-bad!HASH.tar"
        )
        .is_err());

        assert!(parse_incremental_snapshot_archive_filename(&format!(
            "incremental-snapshot-12341234-56785678-{}.bad!ext",
            Hash::new_unique()
        ))
        .is_err());
    }

    #[test]
    fn test_check_are_snapshots_compatible() {
        solana_logger::setup();
        let slot1: Slot = 1234;
        let slot2: Slot = 5678;
        let slot3: Slot = 999_999;

        let full_snapshot_archive_info = FullSnapshotArchiveInfo::new_from_path(PathBuf::from(
            format!("/dir/snapshot-{}-{}.tar", slot1, Hash::new_unique()),
        ))
        .unwrap();

        assert!(check_are_snapshots_compatible(&full_snapshot_archive_info, None,).is_ok());

        let incremental_snapshot_archive_info =
            IncrementalSnapshotArchiveInfo::new_from_path(PathBuf::from(format!(
                "/dir/incremental-snapshot-{}-{}-{}.tar",
                slot1,
                slot2,
                Hash::new_unique()
            )))
            .unwrap();

        assert!(check_are_snapshots_compatible(
            &full_snapshot_archive_info,
            Some(&incremental_snapshot_archive_info)
        )
        .is_ok());

        let incremental_snapshot_archive_info =
            IncrementalSnapshotArchiveInfo::new_from_path(PathBuf::from(format!(
                "/dir/incremental-snapshot-{}-{}-{}.tar",
                slot2,
                slot3,
                Hash::new_unique()
            )))
            .unwrap();

        assert!(check_are_snapshots_compatible(
            &full_snapshot_archive_info,
            Some(&incremental_snapshot_archive_info)
        )
        .is_err());
    }

    /// A test heler function that creates bank snapshot files
    fn common_create_bank_snapshot_files(
        bank_snapshots_dir: &Path,
        min_slot: Slot,
        max_slot: Slot,
    ) {
        for slot in min_slot..max_slot {
            let snapshot_dir = get_bank_snapshots_dir(bank_snapshots_dir, slot);
            fs::create_dir_all(&snapshot_dir).unwrap();

            let snapshot_filename = get_snapshot_file_name(slot);
            let snapshot_path = snapshot_dir.join(snapshot_filename);
            File::create(snapshot_path).unwrap();
        }
    }

    #[test]
    fn test_get_bank_snapshots() {
        solana_logger::setup();
        let temp_snapshots_dir = tempfile::TempDir::new().unwrap();
        let min_slot = 10;
        let max_slot = 20;
        common_create_bank_snapshot_files(temp_snapshots_dir.path(), min_slot, max_slot);

        let bank_snapshots = get_bank_snapshots(temp_snapshots_dir.path());
        assert_eq!(bank_snapshots.len() as Slot, max_slot - min_slot);
    }

    #[test]
    fn test_get_highest_bank_snapshot_post() {
        solana_logger::setup();
        let temp_snapshots_dir = tempfile::TempDir::new().unwrap();
        let min_slot = 99;
        let max_slot = 123;
        common_create_bank_snapshot_files(temp_snapshots_dir.path(), min_slot, max_slot);

        let highest_bank_snapshot = get_highest_bank_snapshot_post(temp_snapshots_dir.path());
        assert!(highest_bank_snapshot.is_some());
        assert_eq!(highest_bank_snapshot.unwrap().slot, max_slot - 1);
    }

    /// A test helper function that creates full and incremental snapshot archive files.  Creates
    /// full snapshot files in the range (`min_full_snapshot_slot`, `max_full_snapshot_slot`], and
    /// incremental snapshot files in the range (`min_incremental_snapshot_slot`,
    /// `max_incremental_snapshot_slot`].  Additionally, "bad" files are created for both full and
    /// incremental snapshots to ensure the tests properly filter them out.
    fn common_create_snapshot_archive_files(
        full_snapshot_archives_dir: &Path,
        incremental_snapshot_archives_dir: &Path,
        min_full_snapshot_slot: Slot,
        max_full_snapshot_slot: Slot,
        min_incremental_snapshot_slot: Slot,
        max_incremental_snapshot_slot: Slot,
    ) {
        fs::create_dir_all(full_snapshot_archives_dir).unwrap();
        fs::create_dir_all(incremental_snapshot_archives_dir).unwrap();
        for full_snapshot_slot in min_full_snapshot_slot..max_full_snapshot_slot {
            for incremental_snapshot_slot in
                min_incremental_snapshot_slot..max_incremental_snapshot_slot
            {
                let snapshot_filename = format!(
                    "incremental-snapshot-{}-{}-{}.tar",
                    full_snapshot_slot,
                    incremental_snapshot_slot,
                    Hash::default()
                );
                let snapshot_filepath = incremental_snapshot_archives_dir.join(snapshot_filename);
                File::create(snapshot_filepath).unwrap();
            }

            let snapshot_filename =
                format!("snapshot-{}-{}.tar", full_snapshot_slot, Hash::default());
            let snapshot_filepath = full_snapshot_archives_dir.join(snapshot_filename);
            File::create(snapshot_filepath).unwrap();

            // Add in an incremental snapshot with a bad filename and high slot to ensure filename are filtered and sorted correctly
            let bad_filename = format!(
                "incremental-snapshot-{}-{}-bad!hash.tar",
                full_snapshot_slot,
                max_incremental_snapshot_slot + 1,
            );
            let bad_filepath = incremental_snapshot_archives_dir.join(bad_filename);
            File::create(bad_filepath).unwrap();
        }

        // Add in a snapshot with a bad filename and high slot to ensure filename are filtered and
        // sorted correctly
        let bad_filename = format!("snapshot-{}-bad!hash.tar", max_full_snapshot_slot + 1);
        let bad_filepath = full_snapshot_archives_dir.join(bad_filename);
        File::create(bad_filepath).unwrap();
    }

    #[test]
    fn test_get_full_snapshot_archives() {
        solana_logger::setup();
        let full_snapshot_archives_dir = tempfile::TempDir::new().unwrap();
        let incremental_snapshot_archives_dir = tempfile::TempDir::new().unwrap();
        let min_slot = 123;
        let max_slot = 456;
        common_create_snapshot_archive_files(
            full_snapshot_archives_dir.path(),
            incremental_snapshot_archives_dir.path(),
            min_slot,
            max_slot,
            0,
            0,
        );

        let snapshot_archives = get_full_snapshot_archives(full_snapshot_archives_dir);
        assert_eq!(snapshot_archives.len() as Slot, max_slot - min_slot);
    }

    #[test]
    fn test_get_full_snapshot_archives_remote() {
        solana_logger::setup();
        let full_snapshot_archives_dir = tempfile::TempDir::new().unwrap();
        let incremental_snapshot_archives_dir = tempfile::TempDir::new().unwrap();
        let min_slot = 123;
        let max_slot = 456;
        common_create_snapshot_archive_files(
            &full_snapshot_archives_dir.path().join("remote"),
            &incremental_snapshot_archives_dir.path().join("remote"),
            min_slot,
            max_slot,
            0,
            0,
        );

        let snapshot_archives = get_full_snapshot_archives(full_snapshot_archives_dir);
        assert_eq!(snapshot_archives.len() as Slot, max_slot - min_slot);
        assert!(snapshot_archives.iter().all(|info| info.is_remote()));
    }

    #[test]
    fn test_get_incremental_snapshot_archives() {
        solana_logger::setup();
        let full_snapshot_archives_dir = tempfile::TempDir::new().unwrap();
        let incremental_snapshot_archives_dir = tempfile::TempDir::new().unwrap();
        let min_full_snapshot_slot = 12;
        let max_full_snapshot_slot = 23;
        let min_incremental_snapshot_slot = 34;
        let max_incremental_snapshot_slot = 45;
        common_create_snapshot_archive_files(
            full_snapshot_archives_dir.path(),
            incremental_snapshot_archives_dir.path(),
            min_full_snapshot_slot,
            max_full_snapshot_slot,
            min_incremental_snapshot_slot,
            max_incremental_snapshot_slot,
        );

        let incremental_snapshot_archives =
            get_incremental_snapshot_archives(incremental_snapshot_archives_dir);
        assert_eq!(
            incremental_snapshot_archives.len() as Slot,
            (max_full_snapshot_slot - min_full_snapshot_slot)
                * (max_incremental_snapshot_slot - min_incremental_snapshot_slot)
        );
    }

    #[test]
    fn test_get_incremental_snapshot_archives_remote() {
        solana_logger::setup();
        let full_snapshot_archives_dir = tempfile::TempDir::new().unwrap();
        let incremental_snapshot_archives_dir = tempfile::TempDir::new().unwrap();
        let min_full_snapshot_slot = 12;
        let max_full_snapshot_slot = 23;
        let min_incremental_snapshot_slot = 34;
        let max_incremental_snapshot_slot = 45;
        common_create_snapshot_archive_files(
            &full_snapshot_archives_dir.path().join("remote"),
            &incremental_snapshot_archives_dir.path().join("remote"),
            min_full_snapshot_slot,
            max_full_snapshot_slot,
            min_incremental_snapshot_slot,
            max_incremental_snapshot_slot,
        );

        let incremental_snapshot_archives =
            get_incremental_snapshot_archives(incremental_snapshot_archives_dir);
        assert_eq!(
            incremental_snapshot_archives.len() as Slot,
            (max_full_snapshot_slot - min_full_snapshot_slot)
                * (max_incremental_snapshot_slot - min_incremental_snapshot_slot)
        );
        assert!(incremental_snapshot_archives
            .iter()
            .all(|info| info.is_remote()));
    }

    #[test]
    fn test_get_highest_full_snapshot_archive_slot() {
        solana_logger::setup();
        let full_snapshot_archives_dir = tempfile::TempDir::new().unwrap();
        let incremental_snapshot_archives_dir = tempfile::TempDir::new().unwrap();
        let min_slot = 123;
        let max_slot = 456;
        common_create_snapshot_archive_files(
            full_snapshot_archives_dir.path(),
            incremental_snapshot_archives_dir.path(),
            min_slot,
            max_slot,
            0,
            0,
        );

        assert_eq!(
            get_highest_full_snapshot_archive_slot(full_snapshot_archives_dir.path()),
            Some(max_slot - 1)
        );
    }

    #[test]
    fn test_get_highest_incremental_snapshot_slot() {
        solana_logger::setup();
        let full_snapshot_archives_dir = tempfile::TempDir::new().unwrap();
        let incremental_snapshot_archives_dir = tempfile::TempDir::new().unwrap();
        let min_full_snapshot_slot = 12;
        let max_full_snapshot_slot = 23;
        let min_incremental_snapshot_slot = 34;
        let max_incremental_snapshot_slot = 45;
        common_create_snapshot_archive_files(
            full_snapshot_archives_dir.path(),
            incremental_snapshot_archives_dir.path(),
            min_full_snapshot_slot,
            max_full_snapshot_slot,
            min_incremental_snapshot_slot,
            max_incremental_snapshot_slot,
        );

        for full_snapshot_slot in min_full_snapshot_slot..max_full_snapshot_slot {
            assert_eq!(
                get_highest_incremental_snapshot_archive_slot(
                    incremental_snapshot_archives_dir.path(),
                    full_snapshot_slot
                ),
                Some(max_incremental_snapshot_slot - 1)
            );
        }

        assert_eq!(
            get_highest_incremental_snapshot_archive_slot(
                incremental_snapshot_archives_dir.path(),
                max_full_snapshot_slot
            ),
            None
        );
    }

    fn common_test_purge_old_snapshot_archives(
        snapshot_names: &[&String],
        maximum_full_snapshot_archives_to_retain: usize,
        maximum_incremental_snapshot_archives_to_retain: usize,
        expected_snapshots: &[&String],
    ) {
        let temp_snap_dir = tempfile::TempDir::new().unwrap();

        for snap_name in snapshot_names {
            let snap_path = temp_snap_dir.path().join(&snap_name);
            let mut _snap_file = File::create(snap_path);
        }
        purge_old_snapshot_archives(
            temp_snap_dir.path(),
            temp_snap_dir.path(),
            maximum_full_snapshot_archives_to_retain,
            maximum_incremental_snapshot_archives_to_retain,
        );

        let mut retained_snaps = HashSet::new();
        for entry in fs::read_dir(temp_snap_dir.path()).unwrap() {
            let entry_path_buf = entry.unwrap().path();
            let entry_path = entry_path_buf.as_path();
            let snapshot_name = entry_path
                .file_name()
                .unwrap()
                .to_str()
                .unwrap()
                .to_string();
            retained_snaps.insert(snapshot_name);
        }

        for snap_name in expected_snapshots {
            assert!(
                retained_snaps.contains(snap_name.as_str()),
                "{} not found",
                snap_name
            );
        }
        assert_eq!(retained_snaps.len(), expected_snapshots.len());
    }

    #[test]
    fn test_purge_old_full_snapshot_archives() {
        let snap1_name = format!("snapshot-1-{}.tar.zst", Hash::default());
        let snap2_name = format!("snapshot-3-{}.tar.zst", Hash::default());
        let snap3_name = format!("snapshot-50-{}.tar.zst", Hash::default());
        let snapshot_names = vec![&snap1_name, &snap2_name, &snap3_name];

        // expecting only the newest to be retained
        let expected_snapshots = vec![&snap3_name];
        common_test_purge_old_snapshot_archives(
            &snapshot_names,
            1,
            DEFAULT_MAX_INCREMENTAL_SNAPSHOT_ARCHIVES_TO_RETAIN,
            &expected_snapshots,
        );

        // retaining 0, but minimum to retain is 1
        common_test_purge_old_snapshot_archives(
            &snapshot_names,
            0,
            DEFAULT_MAX_INCREMENTAL_SNAPSHOT_ARCHIVES_TO_RETAIN,
            &expected_snapshots,
        );

        // retaining 2, expecting the 2 newest to be retained
        let expected_snapshots = vec![&snap2_name, &snap3_name];
        common_test_purge_old_snapshot_archives(
            &snapshot_names,
            2,
            DEFAULT_MAX_INCREMENTAL_SNAPSHOT_ARCHIVES_TO_RETAIN,
            &expected_snapshots,
        );

        // retaining 3, all three should be retained
        let expected_snapshots = vec![&snap1_name, &snap2_name, &snap3_name];
        common_test_purge_old_snapshot_archives(
            &snapshot_names,
            3,
            DEFAULT_MAX_INCREMENTAL_SNAPSHOT_ARCHIVES_TO_RETAIN,
            &expected_snapshots,
        );
    }

    /// Mimic a running node's behavior w.r.t. purging old snapshot archives.  Take snapshots in a
    /// loop, and periodically purge old snapshot archives.  After purging, check to make sure the
    /// snapshot archives on disk are correct.
    #[test]
    fn test_purge_old_full_snapshot_archives_in_the_loop() {
        let full_snapshot_archives_dir = tempfile::TempDir::new().unwrap();
        let incremental_snapshot_archives_dir = tempfile::TempDir::new().unwrap();
        let maximum_snapshots_to_retain = 5;
        let starting_slot: Slot = 42;

        for slot in (starting_slot..).take(100) {
            let full_snapshot_archive_file_name =
                format!("snapshot-{}-{}.tar", slot, Hash::default());
            let full_snapshot_archive_path = full_snapshot_archives_dir
                .as_ref()
                .join(full_snapshot_archive_file_name);
            File::create(full_snapshot_archive_path).unwrap();

            // don't purge-and-check until enough snapshot archives have been created
            if slot < starting_slot + maximum_snapshots_to_retain as Slot {
                continue;
            }

            // purge infrequently, so there will always be snapshot archives to purge
            if slot % (maximum_snapshots_to_retain as Slot * 2) != 0 {
                continue;
            }

            purge_old_snapshot_archives(
                &full_snapshot_archives_dir,
                &incremental_snapshot_archives_dir,
                maximum_snapshots_to_retain,
                usize::MAX,
            );
            let mut full_snapshot_archives =
                get_full_snapshot_archives(&full_snapshot_archives_dir);
            full_snapshot_archives.sort_unstable();
            assert_eq!(full_snapshot_archives.len(), maximum_snapshots_to_retain);
            assert_eq!(full_snapshot_archives.last().unwrap().slot(), slot);
            for (i, full_snapshot_archive) in full_snapshot_archives.iter().rev().enumerate() {
                assert_eq!(full_snapshot_archive.slot(), slot - i as Slot);
            }
        }
    }

    #[test]
    fn test_purge_old_incremental_snapshot_archives() {
        solana_logger::setup();
        let full_snapshot_archives_dir = tempfile::TempDir::new().unwrap();
        let incremental_snapshot_archives_dir = tempfile::TempDir::new().unwrap();
        let starting_slot = 100_000;

        let maximum_incremental_snapshot_archives_to_retain =
            DEFAULT_MAX_INCREMENTAL_SNAPSHOT_ARCHIVES_TO_RETAIN;
        let maximum_full_snapshot_archives_to_retain = DEFAULT_MAX_FULL_SNAPSHOT_ARCHIVES_TO_RETAIN;

        let incremental_snapshot_interval = 100;
        let num_incremental_snapshots_per_full_snapshot =
            maximum_incremental_snapshot_archives_to_retain * 2;
        let full_snapshot_interval =
            incremental_snapshot_interval * num_incremental_snapshots_per_full_snapshot;

        let mut snapshot_filenames = vec![];
        (starting_slot..)
            .step_by(full_snapshot_interval)
            .take(maximum_full_snapshot_archives_to_retain * 2)
            .for_each(|full_snapshot_slot| {
                let snapshot_filename =
                    format!("snapshot-{}-{}.tar", full_snapshot_slot, Hash::default());
                let snapshot_path = full_snapshot_archives_dir.path().join(&snapshot_filename);
                File::create(snapshot_path).unwrap();
                snapshot_filenames.push(snapshot_filename);

                (full_snapshot_slot..)
                    .step_by(incremental_snapshot_interval)
                    .take(num_incremental_snapshots_per_full_snapshot)
                    .skip(1)
                    .for_each(|incremental_snapshot_slot| {
                        let snapshot_filename = format!(
                            "incremental-snapshot-{}-{}-{}.tar",
                            full_snapshot_slot,
                            incremental_snapshot_slot,
                            Hash::default()
                        );
                        let snapshot_path = incremental_snapshot_archives_dir
                            .path()
                            .join(&snapshot_filename);
                        File::create(snapshot_path).unwrap();
                        snapshot_filenames.push(snapshot_filename);
                    });
            });

        purge_old_snapshot_archives(
            full_snapshot_archives_dir.path(),
            incremental_snapshot_archives_dir.path(),
            maximum_full_snapshot_archives_to_retain,
            maximum_incremental_snapshot_archives_to_retain,
        );

        // Ensure correct number of full snapshot archives are purged/retained
        // NOTE: One extra full snapshot is always kept (the oldest), hence the `+1`
        let mut remaining_full_snapshot_archives =
            get_full_snapshot_archives(full_snapshot_archives_dir.path());
        assert_eq!(
            remaining_full_snapshot_archives.len(),
            maximum_full_snapshot_archives_to_retain,
        );
        remaining_full_snapshot_archives.sort_unstable();
        let latest_full_snapshot_archive_slot =
            remaining_full_snapshot_archives.last().unwrap().slot();

        // Ensure correct number of incremental snapshot archives are purged/retained
        let mut remaining_incremental_snapshot_archives =
            get_incremental_snapshot_archives(incremental_snapshot_archives_dir.path());
        assert_eq!(
            remaining_incremental_snapshot_archives.len(),
            maximum_incremental_snapshot_archives_to_retain
                + maximum_full_snapshot_archives_to_retain.saturating_sub(1)
        );
        remaining_incremental_snapshot_archives.sort_unstable();
        remaining_incremental_snapshot_archives.reverse();

        // Ensure there exists one incremental snapshot all but the latest full snapshot
        for i in (1..maximum_full_snapshot_archives_to_retain).rev() {
            let incremental_snapshot_archive =
                remaining_incremental_snapshot_archives.pop().unwrap();

            let expected_base_slot =
                latest_full_snapshot_archive_slot - (i * full_snapshot_interval) as u64;
            assert_eq!(incremental_snapshot_archive.base_slot(), expected_base_slot);
            let expected_slot = expected_base_slot
                + (full_snapshot_interval - incremental_snapshot_interval) as u64;
            assert_eq!(incremental_snapshot_archive.slot(), expected_slot);
        }

        // Ensure all remaining incremental snapshots are only for the latest full snapshot
        for incremental_snapshot_archive in &remaining_incremental_snapshot_archives {
            assert_eq!(
                incremental_snapshot_archive.base_slot(),
                latest_full_snapshot_archive_slot
            );
        }

        // Ensure the remaining incremental snapshots are at the right slot
        let expected_remaing_incremental_snapshot_archive_slots =
            (latest_full_snapshot_archive_slot..)
                .step_by(incremental_snapshot_interval)
                .take(num_incremental_snapshots_per_full_snapshot)
                .skip(
                    num_incremental_snapshots_per_full_snapshot
                        - maximum_incremental_snapshot_archives_to_retain,
                )
                .collect::<HashSet<_>>();

        let actual_remaining_incremental_snapshot_archive_slots =
            remaining_incremental_snapshot_archives
                .iter()
                .map(|snapshot| snapshot.slot())
                .collect::<HashSet<_>>();
        assert_eq!(
            actual_remaining_incremental_snapshot_archive_slots,
            expected_remaing_incremental_snapshot_archive_slots
        );
    }

    #[test]
    fn test_purge_all_incremental_snapshot_archives_when_no_full_snapshot_archives() {
        let full_snapshot_archives_dir = tempfile::TempDir::new().unwrap();
        let incremental_snapshot_archives_dir = tempfile::TempDir::new().unwrap();

        for snapshot_filenames in [
            format!("incremental-snapshot-100-120-{}.tar", Hash::default()),
            format!("incremental-snapshot-100-140-{}.tar", Hash::default()),
            format!("incremental-snapshot-100-160-{}.tar", Hash::default()),
            format!("incremental-snapshot-100-180-{}.tar", Hash::default()),
            format!("incremental-snapshot-200-220-{}.tar", Hash::default()),
            format!("incremental-snapshot-200-240-{}.tar", Hash::default()),
            format!("incremental-snapshot-200-260-{}.tar", Hash::default()),
            format!("incremental-snapshot-200-280-{}.tar", Hash::default()),
        ] {
            let snapshot_path = incremental_snapshot_archives_dir
                .path()
                .join(&snapshot_filenames);
            File::create(snapshot_path).unwrap();
        }

        purge_old_snapshot_archives(
            full_snapshot_archives_dir.path(),
            incremental_snapshot_archives_dir.path(),
            usize::MAX,
            usize::MAX,
        );

        let remaining_incremental_snapshot_archives =
            get_incremental_snapshot_archives(incremental_snapshot_archives_dir.path());
        assert!(remaining_incremental_snapshot_archives.is_empty());
    }

    /// Test roundtrip of bank to a full snapshot, then back again.  This test creates the simplest
    /// bank possible, so the contents of the snapshot archive will be quite minimal.
    #[test]
    fn test_roundtrip_bank_to_and_from_full_snapshot_simple() {
        solana_logger::setup();
        let genesis_config = GenesisConfig::default();
        let original_bank = Bank::new_for_tests(&genesis_config);

        while !original_bank.is_complete() {
            original_bank.register_tick(&Hash::new_unique());
        }

        let accounts_dir = tempfile::TempDir::new().unwrap();
        let bank_snapshots_dir = tempfile::TempDir::new().unwrap();
        let full_snapshot_archives_dir = tempfile::TempDir::new().unwrap();
        let incremental_snapshot_archives_dir = tempfile::TempDir::new().unwrap();
        let snapshot_archive_format = ArchiveFormat::Tar;

        let snapshot_archive_info = bank_to_full_snapshot_archive(
            &bank_snapshots_dir,
            &original_bank,
            None,
            full_snapshot_archives_dir.path(),
            incremental_snapshot_archives_dir.path(),
            snapshot_archive_format,
            DEFAULT_MAX_FULL_SNAPSHOT_ARCHIVES_TO_RETAIN,
            DEFAULT_MAX_INCREMENTAL_SNAPSHOT_ARCHIVES_TO_RETAIN,
        )
        .unwrap();

        let (roundtrip_bank, _) = bank_from_snapshot_archives(
            &[PathBuf::from(accounts_dir.path())],
            bank_snapshots_dir.path(),
            &snapshot_archive_info,
            None,
            &genesis_config,
            &RuntimeConfig::default(),
            None,
            None,
            AccountSecondaryIndexes::default(),
            false,
            None,
            AccountShrinkThreshold::default(),
            false,
            false,
            false,
            Some(ACCOUNTS_DB_CONFIG_FOR_TESTING),
            None,
        )
        .unwrap();

        assert_eq!(original_bank, roundtrip_bank);
    }

    /// Test roundtrip of bank to a full snapshot, then back again.  This test is more involved
    /// than the simple version above; creating multiple banks over multiple slots and doing
    /// multiple transfers.  So this full snapshot should contain more data.
    #[test]
    fn test_roundtrip_bank_to_and_from_snapshot_complex() {
        solana_logger::setup();
        let collector = Pubkey::new_unique();
        let key1 = Keypair::new();
        let key2 = Keypair::new();
        let key3 = Keypair::new();
        let key4 = Keypair::new();
        let key5 = Keypair::new();

        let (genesis_config, mint_keypair) = create_genesis_config(sol_to_lamports(1_000_000.));
        let bank0 = Arc::new(Bank::new_for_tests(&genesis_config));
        bank0
            .transfer(sol_to_lamports(1.), &mint_keypair, &key1.pubkey())
            .unwrap();
        bank0
            .transfer(sol_to_lamports(2.), &mint_keypair, &key2.pubkey())
            .unwrap();
        bank0
            .transfer(sol_to_lamports(3.), &mint_keypair, &key3.pubkey())
            .unwrap();
        while !bank0.is_complete() {
            bank0.register_tick(&Hash::new_unique());
        }

        let slot = 1;
        let bank1 = Arc::new(Bank::new_from_parent(&bank0, &collector, slot));
        bank1
            .transfer(sol_to_lamports(3.), &mint_keypair, &key3.pubkey())
            .unwrap();
        bank1
            .transfer(sol_to_lamports(4.), &mint_keypair, &key4.pubkey())
            .unwrap();
        bank1
            .transfer(sol_to_lamports(5.), &mint_keypair, &key5.pubkey())
            .unwrap();
        while !bank1.is_complete() {
            bank1.register_tick(&Hash::new_unique());
        }

        let slot = slot + 1;
        let bank2 = Arc::new(Bank::new_from_parent(&bank1, &collector, slot));
        bank2
            .transfer(sol_to_lamports(1.), &mint_keypair, &key1.pubkey())
            .unwrap();
        while !bank2.is_complete() {
            bank2.register_tick(&Hash::new_unique());
        }

        let slot = slot + 1;
        let bank3 = Arc::new(Bank::new_from_parent(&bank2, &collector, slot));
        bank3
            .transfer(sol_to_lamports(1.), &mint_keypair, &key1.pubkey())
            .unwrap();
        while !bank3.is_complete() {
            bank3.register_tick(&Hash::new_unique());
        }

        let slot = slot + 1;
        let bank4 = Arc::new(Bank::new_from_parent(&bank3, &collector, slot));
        bank4
            .transfer(sol_to_lamports(1.), &mint_keypair, &key1.pubkey())
            .unwrap();
        while !bank4.is_complete() {
            bank4.register_tick(&Hash::new_unique());
        }

        let accounts_dir = tempfile::TempDir::new().unwrap();
        let bank_snapshots_dir = tempfile::TempDir::new().unwrap();
        let full_snapshot_archives_dir = tempfile::TempDir::new().unwrap();
        let incremental_snapshot_archives_dir = tempfile::TempDir::new().unwrap();
        let snapshot_archive_format = ArchiveFormat::TarGzip;

        let full_snapshot_archive_info = bank_to_full_snapshot_archive(
            bank_snapshots_dir.path(),
            &bank4,
            None,
            full_snapshot_archives_dir.path(),
            incremental_snapshot_archives_dir.path(),
            snapshot_archive_format,
            DEFAULT_MAX_FULL_SNAPSHOT_ARCHIVES_TO_RETAIN,
            DEFAULT_MAX_INCREMENTAL_SNAPSHOT_ARCHIVES_TO_RETAIN,
        )
        .unwrap();

        let (roundtrip_bank, _) = bank_from_snapshot_archives(
            &[PathBuf::from(accounts_dir.path())],
            bank_snapshots_dir.path(),
            &full_snapshot_archive_info,
            None,
            &genesis_config,
            &RuntimeConfig::default(),
            None,
            None,
            AccountSecondaryIndexes::default(),
            false,
            None,
            AccountShrinkThreshold::default(),
            false,
            false,
            false,
            Some(ACCOUNTS_DB_CONFIG_FOR_TESTING),
            None,
        )
        .unwrap();

        assert_eq!(*bank4, roundtrip_bank);
    }

    /// Test roundtrip of bank to snapshots, then back again, with incremental snapshots.  In this
    /// version, build up a few slots and take a full snapshot.  Continue on a few more slots and
    /// take an incremental snapshot.  Rebuild the bank from both the incremental snapshot and full
    /// snapshot.
    ///
    /// For the full snapshot, touch all the accounts, but only one for the incremental snapshot.
    /// This is intended to mimic the real behavior of transactions, where only a small number of
    /// accounts are modified often, which are captured by the incremental snapshot.  The majority
    /// of the accounts are not modified often, and are captured by the full snapshot.
    #[test]
    fn test_roundtrip_bank_to_and_from_incremental_snapshot() {
        solana_logger::setup();
        let collector = Pubkey::new_unique();
        let key1 = Keypair::new();
        let key2 = Keypair::new();
        let key3 = Keypair::new();
        let key4 = Keypair::new();
        let key5 = Keypair::new();

        let (genesis_config, mint_keypair) = create_genesis_config(sol_to_lamports(1_000_000.));
        let bank0 = Arc::new(Bank::new_for_tests(&genesis_config));
        bank0
            .transfer(sol_to_lamports(1.), &mint_keypair, &key1.pubkey())
            .unwrap();
        bank0
            .transfer(sol_to_lamports(2.), &mint_keypair, &key2.pubkey())
            .unwrap();
        bank0
            .transfer(sol_to_lamports(3.), &mint_keypair, &key3.pubkey())
            .unwrap();
        while !bank0.is_complete() {
            bank0.register_tick(&Hash::new_unique());
        }

        let slot = 1;
        let bank1 = Arc::new(Bank::new_from_parent(&bank0, &collector, slot));
        bank1
            .transfer(sol_to_lamports(3.), &mint_keypair, &key3.pubkey())
            .unwrap();
        bank1
            .transfer(sol_to_lamports(4.), &mint_keypair, &key4.pubkey())
            .unwrap();
        bank1
            .transfer(sol_to_lamports(5.), &mint_keypair, &key5.pubkey())
            .unwrap();
        while !bank1.is_complete() {
            bank1.register_tick(&Hash::new_unique());
        }

        let accounts_dir = tempfile::TempDir::new().unwrap();
        let bank_snapshots_dir = tempfile::TempDir::new().unwrap();
        let full_snapshot_archives_dir = tempfile::TempDir::new().unwrap();
        let incremental_snapshot_archives_dir = tempfile::TempDir::new().unwrap();
        let snapshot_archive_format = ArchiveFormat::TarZstd;

        let full_snapshot_slot = slot;
        let full_snapshot_archive_info = bank_to_full_snapshot_archive(
            bank_snapshots_dir.path(),
            &bank1,
            None,
            full_snapshot_archives_dir.path(),
            incremental_snapshot_archives_dir.path(),
            snapshot_archive_format,
            DEFAULT_MAX_FULL_SNAPSHOT_ARCHIVES_TO_RETAIN,
            DEFAULT_MAX_INCREMENTAL_SNAPSHOT_ARCHIVES_TO_RETAIN,
        )
        .unwrap();

        let slot = slot + 1;
        let bank2 = Arc::new(Bank::new_from_parent(&bank1, &collector, slot));
        bank2
            .transfer(sol_to_lamports(1.), &mint_keypair, &key1.pubkey())
            .unwrap();
        while !bank2.is_complete() {
            bank2.register_tick(&Hash::new_unique());
        }

        let slot = slot + 1;
        let bank3 = Arc::new(Bank::new_from_parent(&bank2, &collector, slot));
        bank3
            .transfer(sol_to_lamports(1.), &mint_keypair, &key1.pubkey())
            .unwrap();
        while !bank3.is_complete() {
            bank3.register_tick(&Hash::new_unique());
        }

        let slot = slot + 1;
        let bank4 = Arc::new(Bank::new_from_parent(&bank3, &collector, slot));
        bank4
            .transfer(sol_to_lamports(1.), &mint_keypair, &key1.pubkey())
            .unwrap();
        while !bank4.is_complete() {
            bank4.register_tick(&Hash::new_unique());
        }

        let incremental_snapshot_archive_info = bank_to_incremental_snapshot_archive(
            bank_snapshots_dir.path(),
            &bank4,
            full_snapshot_slot,
            None,
            full_snapshot_archives_dir.path(),
            incremental_snapshot_archives_dir.path(),
            snapshot_archive_format,
            DEFAULT_MAX_FULL_SNAPSHOT_ARCHIVES_TO_RETAIN,
            DEFAULT_MAX_INCREMENTAL_SNAPSHOT_ARCHIVES_TO_RETAIN,
        )
        .unwrap();

        let (roundtrip_bank, _) = bank_from_snapshot_archives(
            &[PathBuf::from(accounts_dir.path())],
            bank_snapshots_dir.path(),
            &full_snapshot_archive_info,
            Some(&incremental_snapshot_archive_info),
            &genesis_config,
            &RuntimeConfig::default(),
            None,
            None,
            AccountSecondaryIndexes::default(),
            false,
            None,
            AccountShrinkThreshold::default(),
            false,
            false,
            false,
            Some(ACCOUNTS_DB_CONFIG_FOR_TESTING),
            None,
        )
        .unwrap();

        assert_eq!(*bank4, roundtrip_bank);
    }

    /// Test rebuilding bank from the latest snapshot archives
    #[test]
    fn test_bank_from_latest_snapshot_archives() {
        solana_logger::setup();
        let collector = Pubkey::new_unique();
        let key1 = Keypair::new();
        let key2 = Keypair::new();
        let key3 = Keypair::new();

        let (genesis_config, mint_keypair) = create_genesis_config(sol_to_lamports(1_000_000.));
        let bank0 = Arc::new(Bank::new_for_tests(&genesis_config));
        bank0
            .transfer(sol_to_lamports(1.), &mint_keypair, &key1.pubkey())
            .unwrap();
        bank0
            .transfer(sol_to_lamports(2.), &mint_keypair, &key2.pubkey())
            .unwrap();
        bank0
            .transfer(sol_to_lamports(3.), &mint_keypair, &key3.pubkey())
            .unwrap();
        while !bank0.is_complete() {
            bank0.register_tick(&Hash::new_unique());
        }

        let slot = 1;
        let bank1 = Arc::new(Bank::new_from_parent(&bank0, &collector, slot));
        bank1
            .transfer(sol_to_lamports(1.), &mint_keypair, &key1.pubkey())
            .unwrap();
        bank1
            .transfer(sol_to_lamports(2.), &mint_keypair, &key2.pubkey())
            .unwrap();
        bank1
            .transfer(sol_to_lamports(3.), &mint_keypair, &key3.pubkey())
            .unwrap();
        while !bank1.is_complete() {
            bank1.register_tick(&Hash::new_unique());
        }

        let accounts_dir = tempfile::TempDir::new().unwrap();
        let bank_snapshots_dir = tempfile::TempDir::new().unwrap();
        let full_snapshot_archives_dir = tempfile::TempDir::new().unwrap();
        let incremental_snapshot_archives_dir = tempfile::TempDir::new().unwrap();
        let snapshot_archive_format = ArchiveFormat::Tar;

        let full_snapshot_slot = slot;
        bank_to_full_snapshot_archive(
            &bank_snapshots_dir,
            &bank1,
            None,
            &full_snapshot_archives_dir,
            &incremental_snapshot_archives_dir,
            snapshot_archive_format,
            DEFAULT_MAX_FULL_SNAPSHOT_ARCHIVES_TO_RETAIN,
            DEFAULT_MAX_INCREMENTAL_SNAPSHOT_ARCHIVES_TO_RETAIN,
        )
        .unwrap();

        let slot = slot + 1;
        let bank2 = Arc::new(Bank::new_from_parent(&bank1, &collector, slot));
        bank2
            .transfer(sol_to_lamports(1.), &mint_keypair, &key1.pubkey())
            .unwrap();
        while !bank2.is_complete() {
            bank2.register_tick(&Hash::new_unique());
        }

        let slot = slot + 1;
        let bank3 = Arc::new(Bank::new_from_parent(&bank2, &collector, slot));
        bank3
            .transfer(sol_to_lamports(2.), &mint_keypair, &key2.pubkey())
            .unwrap();
        while !bank3.is_complete() {
            bank3.register_tick(&Hash::new_unique());
        }

        let slot = slot + 1;
        let bank4 = Arc::new(Bank::new_from_parent(&bank3, &collector, slot));
        bank4
            .transfer(sol_to_lamports(3.), &mint_keypair, &key3.pubkey())
            .unwrap();
        while !bank4.is_complete() {
            bank4.register_tick(&Hash::new_unique());
        }

        bank_to_incremental_snapshot_archive(
            &bank_snapshots_dir,
            &bank4,
            full_snapshot_slot,
            None,
            &full_snapshot_archives_dir,
            &incremental_snapshot_archives_dir,
            snapshot_archive_format,
            DEFAULT_MAX_FULL_SNAPSHOT_ARCHIVES_TO_RETAIN,
            DEFAULT_MAX_INCREMENTAL_SNAPSHOT_ARCHIVES_TO_RETAIN,
        )
        .unwrap();

        let (deserialized_bank, ..) = bank_from_latest_snapshot_archives(
            &bank_snapshots_dir,
            &full_snapshot_archives_dir,
            &incremental_snapshot_archives_dir,
            &[accounts_dir.as_ref().to_path_buf()],
            &genesis_config,
            &RuntimeConfig::default(),
            None,
            None,
            AccountSecondaryIndexes::default(),
            false,
            None,
            AccountShrinkThreshold::default(),
            false,
            false,
            false,
            Some(ACCOUNTS_DB_CONFIG_FOR_TESTING),
            None,
        )
        .unwrap();

        assert_eq!(deserialized_bank, *bank4);
    }

    /// Test that cleaning works well in the edge cases of zero-lamport accounts and snapshots.
    /// Here's the scenario:
    ///
    /// slot 1:
    ///     - send some lamports to Account1 (from Account2) to bring it to life
    ///     - take a full snapshot
    /// slot 2:
    ///     - make Account1 have zero lamports (send back to Account2)
    ///     - take an incremental snapshot
    ///     - ensure deserializing from this snapshot is equal to this bank
    /// slot 3:
    ///     - remove Account2's reference back to slot 2 by transfering from the mint to Account2
    /// slot 4:
    ///     - ensure `clean_accounts()` has run and that Account1 is gone
    ///     - take another incremental snapshot
    ///     - ensure deserializing from this snapshots is equal to this bank
    ///     - ensure Account1 hasn't come back from the dead
    ///
    /// The check at slot 4 will fail with the pre-incremental-snapshot cleaning logic.  Because
    /// of the cleaning/purging at slot 4, the incremental snapshot at slot 4 will no longer have
    /// information about Account1, but the full snapshost _does_ have info for Account1, which is
    /// no longer correct!
    #[test]
    fn test_incremental_snapshots_handle_zero_lamport_accounts() {
        solana_logger::setup();

        let collector = Pubkey::new_unique();
        let key1 = Keypair::new();
        let key2 = Keypair::new();

        let accounts_dir = tempfile::TempDir::new().unwrap();
        let bank_snapshots_dir = tempfile::TempDir::new().unwrap();
        let full_snapshot_archives_dir = tempfile::TempDir::new().unwrap();
        let incremental_snapshot_archives_dir = tempfile::TempDir::new().unwrap();
        let snapshot_archive_format = ArchiveFormat::Tar;

        let (genesis_config, mint_keypair) = create_genesis_config(sol_to_lamports(1_000_000.));

        let lamports_to_transfer = sol_to_lamports(123_456.);
        let bank0 = Arc::new(Bank::new_with_paths_for_tests(
            &genesis_config,
            Arc::<RuntimeConfig>::default(),
            vec![accounts_dir.path().to_path_buf()],
            AccountSecondaryIndexes::default(),
            false,
            AccountShrinkThreshold::default(),
        ));
        bank0
            .transfer(lamports_to_transfer, &mint_keypair, &key2.pubkey())
            .unwrap();
        while !bank0.is_complete() {
            bank0.register_tick(&Hash::new_unique());
        }

        let slot = 1;
        let bank1 = Arc::new(Bank::new_from_parent(&bank0, &collector, slot));
        bank1
            .transfer(lamports_to_transfer, &key2, &key1.pubkey())
            .unwrap();
        while !bank1.is_complete() {
            bank1.register_tick(&Hash::new_unique());
        }

        let full_snapshot_slot = slot;
        let full_snapshot_archive_info = bank_to_full_snapshot_archive(
            bank_snapshots_dir.path(),
            &bank1,
            None,
            full_snapshot_archives_dir.path(),
            incremental_snapshot_archives_dir.path(),
            snapshot_archive_format,
            DEFAULT_MAX_FULL_SNAPSHOT_ARCHIVES_TO_RETAIN,
            DEFAULT_MAX_INCREMENTAL_SNAPSHOT_ARCHIVES_TO_RETAIN,
        )
        .unwrap();

        let slot = slot + 1;
        let bank2 = Arc::new(Bank::new_from_parent(&bank1, &collector, slot));
        let blockhash = bank2.last_blockhash();
        let tx = SanitizedTransaction::from_transaction_for_tests(system_transaction::transfer(
            &key1,
            &key2.pubkey(),
            lamports_to_transfer,
            blockhash,
        ));
        let fee = bank2.get_fee_for_message(tx.message()).unwrap();
        let tx = system_transaction::transfer(
            &key1,
            &key2.pubkey(),
            lamports_to_transfer - fee,
            blockhash,
        );
        bank2.process_transaction(&tx).unwrap();
        assert_eq!(
            bank2.get_balance(&key1.pubkey()),
            0,
            "Ensure Account1's balance is zero"
        );
        while !bank2.is_complete() {
            bank2.register_tick(&Hash::new_unique());
        }

        // Take an incremental snapshot and then do a roundtrip on the bank and ensure it
        // deserializes correctly.
        let incremental_snapshot_archive_info = bank_to_incremental_snapshot_archive(
            bank_snapshots_dir.path(),
            &bank2,
            full_snapshot_slot,
            None,
            full_snapshot_archives_dir.path(),
            incremental_snapshot_archives_dir.path(),
            snapshot_archive_format,
            DEFAULT_MAX_FULL_SNAPSHOT_ARCHIVES_TO_RETAIN,
            DEFAULT_MAX_INCREMENTAL_SNAPSHOT_ARCHIVES_TO_RETAIN,
        )
        .unwrap();
        let (deserialized_bank, _) = bank_from_snapshot_archives(
            &[accounts_dir.path().to_path_buf()],
            bank_snapshots_dir.path(),
            &full_snapshot_archive_info,
            Some(&incremental_snapshot_archive_info),
            &genesis_config,
            &RuntimeConfig::default(),
            None,
            None,
            AccountSecondaryIndexes::default(),
            false,
            None,
            AccountShrinkThreshold::default(),
            false,
            false,
            false,
            Some(ACCOUNTS_DB_CONFIG_FOR_TESTING),
            None,
        )
        .unwrap();
        assert_eq!(
            deserialized_bank, *bank2,
            "Ensure rebuilding from an incremental snapshot works"
        );

        let slot = slot + 1;
        let bank3 = Arc::new(Bank::new_from_parent(&bank2, &collector, slot));
        // Update Account2 so that it no longer holds a reference to slot2
        bank3
            .transfer(lamports_to_transfer, &mint_keypair, &key2.pubkey())
            .unwrap();
        while !bank3.is_complete() {
            bank3.register_tick(&Hash::new_unique());
        }

        let slot = slot + 1;
        let bank4 = Arc::new(Bank::new_from_parent(&bank3, &collector, slot));
        while !bank4.is_complete() {
            bank4.register_tick(&Hash::new_unique());
        }

        // Ensure account1 has been cleaned/purged from everywhere
        bank4.squash();
        bank4.clean_accounts(Some(full_snapshot_slot));
        assert!(
            bank4.get_account_modified_slot(&key1.pubkey()).is_none(),
            "Ensure Account1 has been cleaned and purged from AccountsDb"
        );

        // Take an incremental snapshot and then do a roundtrip on the bank and ensure it
        // deserializes correctly
        let incremental_snapshot_archive_info = bank_to_incremental_snapshot_archive(
            bank_snapshots_dir.path(),
            &bank4,
            full_snapshot_slot,
            None,
            full_snapshot_archives_dir.path(),
            incremental_snapshot_archives_dir.path(),
            snapshot_archive_format,
            DEFAULT_MAX_FULL_SNAPSHOT_ARCHIVES_TO_RETAIN,
            DEFAULT_MAX_INCREMENTAL_SNAPSHOT_ARCHIVES_TO_RETAIN,
        )
        .unwrap();

        let (deserialized_bank, _) = bank_from_snapshot_archives(
            &[accounts_dir.path().to_path_buf()],
            bank_snapshots_dir.path(),
            &full_snapshot_archive_info,
            Some(&incremental_snapshot_archive_info),
            &genesis_config,
            &RuntimeConfig::default(),
            None,
            None,
            AccountSecondaryIndexes::default(),
            false,
            None,
            AccountShrinkThreshold::default(),
            false,
            false,
            false,
            Some(ACCOUNTS_DB_CONFIG_FOR_TESTING),
            None,
        )
        .unwrap();
        assert_eq!(
            deserialized_bank, *bank4,
            "Ensure rebuilding from an incremental snapshot works",
        );
        assert!(
            deserialized_bank
                .get_account_modified_slot(&key1.pubkey())
                .is_none(),
            "Ensure Account1 has not been brought back from the dead"
        );
    }

    #[test]
    fn test_bank_fields_from_snapshot() {
        solana_logger::setup();
        let collector = Pubkey::new_unique();
        let key1 = Keypair::new();

        let (genesis_config, mint_keypair) = create_genesis_config(sol_to_lamports(1_000_000.));
        let bank0 = Arc::new(Bank::new_for_tests(&genesis_config));
        while !bank0.is_complete() {
            bank0.register_tick(&Hash::new_unique());
        }

        let slot = 1;
        let bank1 = Arc::new(Bank::new_from_parent(&bank0, &collector, slot));
        while !bank1.is_complete() {
            bank1.register_tick(&Hash::new_unique());
        }

        let all_snapshots_dir = tempfile::TempDir::new().unwrap();
        let snapshot_archive_format = ArchiveFormat::Tar;

        let full_snapshot_slot = slot;
        bank_to_full_snapshot_archive(
            &all_snapshots_dir,
            &bank1,
            None,
            &all_snapshots_dir,
            &all_snapshots_dir,
            snapshot_archive_format,
            DEFAULT_MAX_FULL_SNAPSHOT_ARCHIVES_TO_RETAIN,
            DEFAULT_MAX_INCREMENTAL_SNAPSHOT_ARCHIVES_TO_RETAIN,
        )
        .unwrap();

        let slot = slot + 1;
        let bank2 = Arc::new(Bank::new_from_parent(&bank1, &collector, slot));
        bank2
            .transfer(sol_to_lamports(1.), &mint_keypair, &key1.pubkey())
            .unwrap();
        while !bank2.is_complete() {
            bank2.register_tick(&Hash::new_unique());
        }

        bank_to_incremental_snapshot_archive(
            &all_snapshots_dir,
            &bank2,
            full_snapshot_slot,
            None,
            &all_snapshots_dir,
            &all_snapshots_dir,
            snapshot_archive_format,
            DEFAULT_MAX_FULL_SNAPSHOT_ARCHIVES_TO_RETAIN,
            DEFAULT_MAX_INCREMENTAL_SNAPSHOT_ARCHIVES_TO_RETAIN,
        )
        .unwrap();

        let bank_fields = bank_fields_from_snapshot_archives(
            &all_snapshots_dir,
            &all_snapshots_dir,
            &all_snapshots_dir,
        )
        .unwrap();
        assert_eq!(bank_fields.slot, bank2.slot());
        assert_eq!(bank_fields.parent_slot, bank2.parent_slot());
    }

    /// All the permutations of `snapshot_type` for the new-and-old accounts packages:
    ///
    ///  new      | old      |
    ///  snapshot | snapshot |
    ///  type     | type     | result
    /// ----------+----------+--------
    ///   FSS     |  FSS     |  true
    ///   FSS     |  ISS     |  true
    ///   FSS     |  None    |  true
    ///   ISS     |  FSS     |  false
    ///   ISS     |  ISS     |  true
    ///   ISS     |  None    |  true
    ///   None    |  FSS     |  false
    ///   None    |  ISS     |  false
    ///   None    |  None    |  true
    #[test]
    fn test_can_submit_accounts_package() {
        /// helper function to create an AccountsPackage that's good enough for this test
        fn new_accounts_package_with(snapshot_type: Option<SnapshotType>) -> AccountsPackage {
            AccountsPackage {
                slot: Slot::default(),
                block_height: Slot::default(),
                slot_deltas: Vec::default(),
                snapshot_links: TempDir::new().unwrap(),
                snapshot_storages: SnapshotStorages::default(),
                archive_format: ArchiveFormat::Tar,
                snapshot_version: SnapshotVersion::default(),
                full_snapshot_archives_dir: PathBuf::default(),
                incremental_snapshot_archives_dir: PathBuf::default(),
                expected_capitalization: u64::default(),
                accounts_hash_for_testing: None,
                cluster_type: solana_sdk::genesis_config::ClusterType::Development,
                snapshot_type,
                accounts: Arc::new(crate::accounts::Accounts::default_for_tests()),
                epoch_schedule: solana_sdk::epoch_schedule::EpochSchedule::default(),
                rent_collector: crate::rent_collector::RentCollector::default(),
            }
        }

        let pending_accounts_package = PendingAccountsPackage::default();
        for (new_snapshot_type, old_snapshot_type, expected_result) in [
            (
                Some(SnapshotType::FullSnapshot),
                Some(SnapshotType::FullSnapshot),
                true,
            ),
            (
                Some(SnapshotType::FullSnapshot),
                Some(SnapshotType::IncrementalSnapshot(0)),
                true,
            ),
            (Some(SnapshotType::FullSnapshot), None, true),
            (
                Some(SnapshotType::IncrementalSnapshot(0)),
                Some(SnapshotType::FullSnapshot),
                false,
            ),
            (
                Some(SnapshotType::IncrementalSnapshot(0)),
                Some(SnapshotType::IncrementalSnapshot(0)),
                true,
            ),
            (Some(SnapshotType::IncrementalSnapshot(0)), None, true),
            (None, Some(SnapshotType::FullSnapshot), false),
            (None, Some(SnapshotType::IncrementalSnapshot(0)), false),
            (None, None, true),
        ] {
            let new_accounts_package = new_accounts_package_with(new_snapshot_type);
            let old_accounts_package = new_accounts_package_with(old_snapshot_type);
            pending_accounts_package
                .lock()
                .unwrap()
                .replace(old_accounts_package);

            let actual_result =
                can_submit_accounts_package(&new_accounts_package, &pending_accounts_package);
            assert_eq!(expected_result, actual_result);
        }
    }

    #[test]
    fn test_verify_slot_deltas_structural_good() {
        // NOTE: slot deltas do not need to be sorted
        let slot_deltas = vec![
            (222, true, Status::default()),
            (333, true, Status::default()),
            (111, true, Status::default()),
        ];

        let bank_slot = 333;
        let result = verify_slot_deltas_structural(slot_deltas.as_slice(), bank_slot);
        assert_eq!(
            result,
            Ok(VerifySlotDeltasStructuralInfo {
                slots: HashSet::from([111, 222, 333])
            })
        );
    }

    #[test]
    fn test_verify_slot_deltas_structural_bad_too_many_entries() {
        let bank_slot = status_cache::MAX_CACHE_ENTRIES as Slot + 1;
        let slot_deltas: Vec<_> = (0..bank_slot)
            .map(|slot| (slot, true, Status::default()))
            .collect();

        let result = verify_slot_deltas_structural(slot_deltas.as_slice(), bank_slot);
        assert_eq!(
            result,
            Err(VerifySlotDeltasError::TooManyEntries(
                status_cache::MAX_CACHE_ENTRIES + 1,
                status_cache::MAX_CACHE_ENTRIES
            )),
        );
    }

    #[test]
    fn test_verify_slot_deltas_structural_bad_slot_not_root() {
        let slot_deltas = vec![
            (111, true, Status::default()),
            (222, false, Status::default()), // <-- slot is not a root
            (333, true, Status::default()),
        ];

        let bank_slot = 333;
        let result = verify_slot_deltas_structural(slot_deltas.as_slice(), bank_slot);
        assert_eq!(result, Err(VerifySlotDeltasError::SlotIsNotRoot(222)));
    }

    #[test]
    fn test_verify_slot_deltas_structural_bad_slot_greater_than_bank() {
        let slot_deltas = vec![
            (222, true, Status::default()),
            (111, true, Status::default()),
            (555, true, Status::default()), // <-- slot is greater than the bank slot
        ];

        let bank_slot = 444;
        let result = verify_slot_deltas_structural(slot_deltas.as_slice(), bank_slot);
        assert_eq!(
            result,
            Err(VerifySlotDeltasError::SlotGreaterThanMaxRoot(
                555, bank_slot
            )),
        );
    }

    #[test]
    fn test_verify_slot_deltas_structural_bad_slot_has_multiple_entries() {
        let slot_deltas = vec![
            (111, true, Status::default()),
            (222, true, Status::default()),
            (111, true, Status::default()), // <-- slot is a duplicate
        ];

        let bank_slot = 222;
        let result = verify_slot_deltas_structural(slot_deltas.as_slice(), bank_slot);
        assert_eq!(
            result,
            Err(VerifySlotDeltasError::SlotHasMultipleEntries(111)),
        );
    }

    #[test]
    fn test_verify_slot_deltas_with_history_good() {
        let mut slots_from_slot_deltas = HashSet::default();
        let mut slot_history = SlotHistory::default();
        // note: slot history expects slots to be added in numeric order
        for slot in [0, 111, 222, 333, 444] {
            slots_from_slot_deltas.insert(slot);
            slot_history.add(slot);
        }

        let bank_slot = 444;
        let result =
            verify_slot_deltas_with_history(&slots_from_slot_deltas, &slot_history, bank_slot);
        assert_eq!(result, Ok(()));
    }

    #[test]
    fn test_verify_slot_deltas_with_history_bad_slot_history() {
        let bank_slot = 444;
        let result = verify_slot_deltas_with_history(
            &HashSet::default(),
            &SlotHistory::default(), // <-- will only have an entry for slot 0
            bank_slot,
        );
        assert_eq!(result, Err(VerifySlotDeltasError::BadSlotHistory));
    }

    #[test]
    fn test_verify_slot_deltas_with_history_bad_slot_not_in_history() {
        let slots_from_slot_deltas = HashSet::from([
            0, // slot history has slot 0 added by default
            444, 222,
        ]);
        let mut slot_history = SlotHistory::default();
        slot_history.add(444); // <-- slot history is missing slot 222

        let bank_slot = 444;
        let result =
            verify_slot_deltas_with_history(&slots_from_slot_deltas, &slot_history, bank_slot);

        assert_eq!(
            result,
            Err(VerifySlotDeltasError::SlotNotFoundInHistory(222)),
        );
    }

    #[test]
    fn test_verify_slot_deltas_with_history_bad_slot_not_in_deltas() {
        let slots_from_slot_deltas = HashSet::from([
            0, // slot history has slot 0 added by default
            444, 222,
            // <-- slot deltas is missing slot 333
        ]);
        let mut slot_history = SlotHistory::default();
        slot_history.add(222);
        slot_history.add(333);
        slot_history.add(444);

        let bank_slot = 444;
        let result =
            verify_slot_deltas_with_history(&slots_from_slot_deltas, &slot_history, bank_slot);

        assert_eq!(
            result,
            Err(VerifySlotDeltasError::SlotNotFoundInDeltas(333)),
        );
    }
}<|MERGE_RESOLUTION|>--- conflicted
+++ resolved
@@ -985,13 +985,8 @@
     let mut measure_verify = Measure::start("verify");
     if !bank.verify_snapshot_bank(
         test_hash_calculation,
-<<<<<<< HEAD
-        accounts_db_skip_shrink,
-        Some(full_snapshot_archive_info.slot()),
-=======
         accounts_db_skip_shrink || !full_snapshot_archive_info.is_remote(),
         full_snapshot_archive_info.slot(),
->>>>>>> 544a957a
     ) && limit_load_slot_count_from_snapshot.is_none()
     {
         panic!("Snapshot bank for slot {} failed to verify", bank.slot());
