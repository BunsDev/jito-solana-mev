//! Instructions for the [secp256k1 native program][np].
//!
//! [np]: https://docs.solana.com/developing/runtime-facilities/programs#secp256k1-program
//!
//! _This module provides low-level cryptographic building blocks that must be
//! used carefully to ensure proper security. Read this documentation and
//! accompanying links thoroughly._
//!
//! The secp26k1 native program peforms flexible verification of [secp256k1]
//! ECDSA signatures, as used by Ethereum. It can verify up to 255 signatures on
//! up to 255 messages, with those signatures, messages, and their public keys
//! arbitrarily distributed across the instruction data of any instructions in
//! the same transaction as the secp256k1 instruction.
//!
//! The secp256k1 native program ID is located in the [`secp256k1_program`] module.
//!
//! The instruction is designed for Ethereum interoperability, but may be useful
//! for other purposes. It operates on Ethereum addresses, which are [`keccak`]
//! hashes of secp256k1 public keys, and internally is implemented using the
//! secp256k1 key recovery algorithm. Ethereum address can be created for
//! secp256k1 public keys with the [`construct_eth_pubkey`] function.
//!
//! [`keccak`]: crate::keccak
//!
//! This instruction does not directly allow for key recovery as in Ethereum's
//! [`ecrecover`] precompile. For that Solana provides the [`secp256k1_recover`]
//! syscall.
//!
//! [secp256k1]: https://en.bitcoin.it/wiki/Secp256k1
//! [`secp256k1_program`]: solana_program::secp256k1_program
//! [`secp256k1_recover`]: solana_program::secp256k1_recover
//! [`ecrecover`]: https://docs.soliditylang.org/en/v0.8.14/units-and-global-variables.html?highlight=ecrecover#mathematical-and-cryptographic-functions
//!
//! Use cases for the secp256k1 instruction include:
//!
//! - Verifying Ethereum transaction signatures.
//! - Verifying Ethereum [EIP-712] signatures.
//! - Verifying arbitrary secp256k1 signatures.
//! - Signing a single message with multiple signatures.
//!
//! [EIP-712]: https://eips.ethereum.org/EIPS/eip-712
//!
//! The [`new_secp256k1_instruction`] function is suitable for building a
//! secp256k1 program instruction for basic use cases were a single message must
//! be signed by a known secret key. For other uses cases, including many
//! Ethereum-integration use cases, construction of the secp256k1 instruction
//! must be done manually.
//!
//! # How to use this program
//!
//! Transactions that uses the secp256k1 native program will typically include
//! at least two instructions: one for the secp256k1 program to verify the
//! signatures, and one for a custom program that will check that the secp256k1
//! instruction data matches what the program expects (using
//! [`load_instruction_at_checked`] or [`get_instruction_relative`]). The
//! signatures, messages, and Ethereum addresses being verified may reside in the
//! instruction data of either of these instructions, or in the instruction data
//! of one or more additional instructions, as long as those instructions are in
//! the same transaction.
//!
//! [`load_instruction_at_checked`]: crate::sysvar::instructions::load_instruction_at_checked
//! [`get_instruction_relative`]: crate::sysvar::instructions::get_instruction_relative
//!
//! Correct use of this program involves multiple steps, in client code and
//! program code:
//!
//! - In the client:
//!   - Sign the [`keccak`]-hashed messages with a secp256k1 ECDSA library,
//!     like the [`libsecp256k1`] crate.
//!   - Build any custom instruction data that contain signature, message, or
//!     Ethereum address data that will be used by the secp256k1 instruction.
//!   - Build the secp256k1 program instruction data, specifying the number of
//!     signatures to verify, the instruction indexes within the transaction,
//!     and offsets within those instruction's data, where the signatures,
//!     messages, and Ethereum addresses are located.
//!   - Build the custom instruction for the program that will check the results
//!     of the secp256k1 native program.
//!   - Package all instructions into a single transaction and submit them.
//! - In the program:
//!   - Load the secp256k1 instruction data with
//!     [`load_instruction_at_checked`]. or [`get_instruction_relative`].
//!   - Check that the secp256k1 program ID is equal to
//!     [`secp256k1_program::ID`], so that the signature verification cannot be
//!     faked with a malicious program.
//!   - Check that the public keys and messages are the expected values per
//!     the program's requirements.
//!
//! [`secp256k1_program::ID`]: crate::secp256k1_program::ID
//!
//! The signature, message, or Ethereum addresses may reside in the secp256k1
//! instruction data itself as additional data, their bytes following the bytes
//! of the protocol required by the secp256k1 instruction to locate the
//! signature, message, and Ethereum address data. This is the technique used by
//! `new_secp256k1_instruction` for simple signature verification.
//!
//! The `solana_sdk` crate provides few APIs for building the instructions and
//! transactions necessary for properly using the secp256k1 native program.
//! Many steps must be done manually.
//!
//! The `solana_program` crate provides no APIs to assist in interpreting
//! the the secp256k1 instruction data. It must be done manually.
//!
//! The secp256k1 program is implemented with the [`libsecp256k1`] crate,
//! which clients may also want to use.
//!
//! [`libsecp256k1`]: https://docs.rs/libsecp256k1/latest/libsecp256k1
//!
//! # Layout and interpretation of the secp256k1 instruction data
//!
//! The secp256k1 instruction data contains:
//!
//! - 1 byte indicating the number of signatures to verify, 0 - 255,
//! - A number of _signature offset_ structures that indicate where in the
//!   transaction to locate each signature, message, and Ethereum address.
//! - 0 or more bytes of arbitrary data, which may contain signatures,
//!   messages or Ethereum addresses.
//!
//! The signature offset structure is defined by [`SecpSignatureOffsets`],
//! and can be serialized to the correct format with [`bincode::serialize_into`].
//! Note that the bincode format may not be stable,
//! and callers should ensure they use the same version of `bincode` as the Solana SDK.
//! This data structure is not provided to Solana programs,
//! which are expected to interpret the signature offsets manually.
//!
//! [`bincode::serialize_into`]: https://docs.rs/bincode/1.3.3/bincode/fn.serialize_into.html
//!
//! The serialized signature offset structure has the following 11-byte layout,
//! with data types in little-endian encoding.
//!
//! | index  | bytes | type  | description |
//! |--------|-------|-------|-------------|
//! | 0      | 2     | `u16` | `signature_offset` - offset to 64-byte signature plus 1-byte recovery ID. |
//! | 2      | 1     | `u8`  | `signature_offset_instruction_index` - within the transaction, the index of the transaction whose instruction data contains the signature. |
//! | 3      | 2     | `u16` | `eth_address_offset` - offset to 20-byte Ethereum address. |
//! | 5      | 1     | `u8`  | `eth_address_instruction_index` - within the transaction, the index of the instruction whose instruction data contains the Ethereum address. |
//! | 6      | 2     | `u16` | `message_data_offset` - Offset to start of message data. |
//! | 8      | 2     | `u16` | `message_data_size` - Size of message data in bytes. |
//! | 10     | 1     | `u8`  | `message_instruction_index` - Within the transaction, the index of the instruction whose instruction data contains the message data. |
//!
//! # Signature malleability
//!
//! With the ECDSA signature algorithm it is possible for any party, given a
//! valid signature of some message, to create a second signature that is
//! equally valid. This is known as _signature malleability_. In many cases this
//! is not a concern, but in cases where applications rely on signatures to have
//! a unique representation this can be the source of bugs, potentially with
//! security implications.
//!
//! **The solana `secp256k1_recover` function does not prevent signature
//! malleability**. This is in contrast to the Bitcoin secp256k1 library, which
//! does prevent malleability by default. Solana accepts signatures with `S`
//! values that are either in the _high order_ or in the _low order_, and it
//! is trivial to produce one from the other.
//!
//! For more complete documentation of the subject, and techniques to prevent
//! malleability, see the documentation for the [`secp256k1_recover`] syscall.
//!
//! # Additional security considerations
//!
//! Most programs will want to be conservative about the layout of the secp256k1 instruction
//! to prevent unforeseen bugs. The following checks may be desirable:
//!
//! - That there are exactly the expected number of signatures.
//! - That the three indexes, `signature_offset_instruction_index`,
//!   `eth_address_instruction_index`, and `message_instruction_index` are as
//!   expected, placing the signature, message and Ethereum address in the
//!   expected instruction.
//!
//! Loading the secp256k1 instruction data within a program requires access to
//! the [instructions sysvar][is], which must be passed to the program by its
//! caller. Programs must verify the ID of this program to avoid calling an
//! imposter program. This does not need to be done manually though, as long as
//! it is only used through the [`load_instruction_at_checked`] or
//! [`get_instruction_relative`] functions. Both of these functions check their
//! sysvar argument to ensure it is the known instruction sysvar.
//!
//! [is]: crate::sysvar::instructions
//!
//! Programs should _always_ verify that the secp256k1 program ID loaded through
//! the instructions sysvar has the same value as in the [`secp256k1_program`]
//! module. Again this prevents imposter programs.
//!
//! [`secp256k1_program`]: crate::secp256k1_program
//!
//! # Errors
//!
//! The transaction will fail if any of the following are true:
//!
//! - Any signature was not created by the secret key corresponding to the
//!   specified public key.
//! - Any signature is invalid.
//! - Any signature is "overflowing", a non-standard condition.
//! - The instruction data is empty.
//! - The first byte of instruction data is equal to 0 (indicating no signatures),
//!   but the instruction data's length is greater than 1.
//! - The instruction data is not long enough to hold the number of signature
//!   offsets specified in the first byte.
//! - Any instruction indexes specified in the signature offsets are greater or
//!   equal to the number of instructions in the transaction.
//! - Any bounds specified in the signature offsets exceed the bounds of the
//!   instruction data to which they are indexed.
//!
//! # Examples
//!
//! Both of the following examples make use of the following module definition
//! to parse the secp256k1 instruction data from within a Solana program.
//!
//! ```no_run
//! mod secp256k1_defs {
//!     use solana_program::program_error::ProgramError;
//!     use std::iter::Iterator;
//!
//!     pub const HASHED_PUBKEY_SERIALIZED_SIZE: usize = 20;
//!     pub const SIGNATURE_SERIALIZED_SIZE: usize = 64;
//!     pub const SIGNATURE_OFFSETS_SERIALIZED_SIZE: usize = 11;
//!
//!     /// The structure encoded in the secp2256k1 instruction data.
//!     pub struct SecpSignatureOffsets {
//!         pub signature_offset: u16,
//!         pub signature_instruction_index: u8,
//!         pub eth_address_offset: u16,
//!         pub eth_address_instruction_index: u8,
//!         pub message_data_offset: u16,
//!         pub message_data_size: u16,
//!         pub message_instruction_index: u8,
//!     }
//!
//!     pub fn iter_signature_offsets(
//!        secp256k1_instr_data: &[u8],
//!     ) -> Result<impl Iterator<Item = SecpSignatureOffsets> + '_, ProgramError> {
//!         // First element is the number of `SecpSignatureOffsets`.
//!         let num_structs = *secp256k1_instr_data
//!             .get(0)
//!             .ok_or(ProgramError::InvalidArgument)?;
//!
//!         let all_structs_size = SIGNATURE_OFFSETS_SERIALIZED_SIZE * num_structs as usize;
//!         let all_structs_slice = secp256k1_instr_data
//!             .get(1..all_structs_size + 1)
//!             .ok_or(ProgramError::InvalidArgument)?;
//!
//!         fn decode_u16(chunk: &[u8], index: usize) -> u16 {
//!             u16::from_le_bytes(<[u8; 2]>::try_from(&chunk[index..index + 2]).unwrap())
//!         }
//!
//!         Ok(all_structs_slice
//!             .chunks(SIGNATURE_OFFSETS_SERIALIZED_SIZE)
//!             .map(|chunk| SecpSignatureOffsets {
//!                 signature_offset: decode_u16(chunk, 0),
//!                 signature_instruction_index: chunk[2],
//!                 eth_address_offset: decode_u16(chunk, 3),
//!                 eth_address_instruction_index: chunk[5],
//!                 message_data_offset: decode_u16(chunk, 6),
//!                 message_data_size: decode_u16(chunk, 8),
//!                 message_instruction_index: chunk[10],
//!             }))
//!     }
//! }
//! ```
//!
//! ## Example: Signing and verifying with `new_secp256k1_instruction`
//!
//! This example demonstrates the simplest way to use the secp256k1 program, by
//! calling [`new_secp256k1_instruction`] to sign a single message and build the
//! corresponding secp256k1 instruction.
//!
//! This example has two components: a Solana program, and an RPC client that
//! sends a transaction to call it. The RPC client will sign a single message,
//! and the Solana program will introspect the secp256k1 instruction to verify
//! that the signer matches a known authorized public key.
//!
//! The Solana program. Note that it uses `libsecp256k1` version 0.7.0 to parse
//! the secp256k1 signature to prevent malleability.
//!
//! ```no_run
//! # mod secp256k1_defs {
//! #     use solana_program::program_error::ProgramError;
//! #     use std::iter::Iterator;
//! #
//! #     pub const HASHED_PUBKEY_SERIALIZED_SIZE: usize = 20;
//! #     pub const SIGNATURE_SERIALIZED_SIZE: usize = 64;
//! #     pub const SIGNATURE_OFFSETS_SERIALIZED_SIZE: usize = 11;
//! #
//! #     /// The structure encoded in the secp2256k1 instruction data.
//! #     pub struct SecpSignatureOffsets {
//! #         pub signature_offset: u16,
//! #         pub signature_instruction_index: u8,
//! #         pub eth_address_offset: u16,
//! #         pub eth_address_instruction_index: u8,
//! #         pub message_data_offset: u16,
//! #         pub message_data_size: u16,
//! #         pub message_instruction_index: u8,
//! #     }
//! #
//! #     pub fn iter_signature_offsets(
//! #        secp256k1_instr_data: &[u8],
//! #     ) -> Result<impl Iterator<Item = SecpSignatureOffsets> + '_, ProgramError> {
//! #         // First element is the number of `SecpSignatureOffsets`.
//! #         let num_structs = *secp256k1_instr_data
//! #             .get(0)
//! #             .ok_or(ProgramError::InvalidArgument)?;
//! #
//! #         let all_structs_size = SIGNATURE_OFFSETS_SERIALIZED_SIZE * num_structs as usize;
//! #         let all_structs_slice = secp256k1_instr_data
//! #             .get(1..all_structs_size + 1)
//! #             .ok_or(ProgramError::InvalidArgument)?;
//! #
//! #         fn decode_u16(chunk: &[u8], index: usize) -> u16 {
//! #             u16::from_le_bytes(<[u8; 2]>::try_from(&chunk[index..index + 2]).unwrap())
//! #         }
//! #
//! #         Ok(all_structs_slice
//! #             .chunks(SIGNATURE_OFFSETS_SERIALIZED_SIZE)
//! #             .map(|chunk| SecpSignatureOffsets {
//! #                 signature_offset: decode_u16(chunk, 0),
//! #                 signature_instruction_index: chunk[2],
//! #                 eth_address_offset: decode_u16(chunk, 3),
//! #                 eth_address_instruction_index: chunk[5],
//! #                 message_data_offset: decode_u16(chunk, 6),
//! #                 message_data_size: decode_u16(chunk, 8),
//! #                 message_instruction_index: chunk[10],
//! #             }))
//! #     }
//! # }
//! use solana_program::{
//!     account_info::{next_account_info, AccountInfo},
//!     entrypoint::ProgramResult,
//!     msg,
//!     program_error::ProgramError,
//!     secp256k1_program,
//!     sysvar,
//! };
//!
//! /// An Ethereum address corresponding to a secp256k1 secret key that is
//! /// authorized to sign our messages.
//! const AUTHORIZED_ETH_ADDRESS: [u8; 20] = [
//!     0x18, 0x8a, 0x5c, 0xf2, 0x3b, 0x0e, 0xff, 0xe9, 0xa8, 0xe1, 0x42, 0x64, 0x5b, 0x82, 0x2f, 0x3a,
//!     0x6b, 0x8b, 0x52, 0x35,
//! ];
//!
//! /// Check the secp256k1 instruction to ensure it was signed by
//! /// `AUTHORIZED_ETH_ADDRESS`s key.
//! ///
//! /// `accounts` is the slice of all accounts passed to the program
//! /// entrypoint. The only account it should contain is the instructions sysvar.
//! fn demo_secp256k1_verify_basic(
//!    accounts: &[AccountInfo],
//! ) -> ProgramResult {
//!     let account_info_iter = &mut accounts.iter();
//!
//!     // The instructions sysvar gives access to the instructions in the transaction.
//!     let instructions_sysvar_account = next_account_info(account_info_iter)?;
//!     assert!(sysvar::instructions::check_id(
//!         instructions_sysvar_account.key
//!     ));
//!
//!     // Load the secp256k1 instruction.
//!     // `new_secp256k1_instruction` generates an instruction that must be at index 0.
//!     let secp256k1_instr =
//!         sysvar::instructions::load_instruction_at_checked(0, instructions_sysvar_account)?;
//!
//!     // Verify it is a secp256k1 instruction.
//!     // This is security-critical - what if the transaction uses an imposter secp256k1 program?
//!     assert!(secp256k1_program::check_id(&secp256k1_instr.program_id));
//!
//!     // There must be at least one byte. This is also verified by the runtime,
//!     // and doesn't strictly need to be checked.
//!     assert!(secp256k1_instr.data.len() > 1);
//!
//!     let num_signatures = secp256k1_instr.data[0];
//!     // `new_secp256k1_instruction` generates an instruction that contains one signature.
//!     assert_eq!(1, num_signatures);
//!
//!     // Load the first and only set of signature offsets.
//!     let offsets: secp256k1_defs::SecpSignatureOffsets =
//!         secp256k1_defs::iter_signature_offsets(&secp256k1_instr.data)?
//!             .next()
//!             .ok_or(ProgramError::InvalidArgument)?;
//!
//!     // `new_secp256k1_instruction` generates an instruction that only uses instruction index 0.
//!     assert_eq!(0, offsets.signature_instruction_index);
//!     assert_eq!(0, offsets.eth_address_instruction_index);
//!     assert_eq!(0, offsets.message_instruction_index);
//!
//!     // Reject high-s value signatures to prevent malleability.
//!     // Solana does not do this itself.
//!     // This may or may not be necessary depending on use case.
//!     {
//!         let signature = &secp256k1_instr.data[offsets.signature_offset as usize
//!             ..offsets.signature_offset as usize + secp256k1_defs::SIGNATURE_SERIALIZED_SIZE];
//!         let signature = libsecp256k1::Signature::parse_standard_slice(signature)
//!             .map_err(|_| ProgramError::InvalidArgument)?;
//!
//!         if signature.s.is_high() {
//!             msg!("signature with high-s value");
//!             return Err(ProgramError::InvalidArgument);
//!         }
//!     }
//!
//!     // There is likely at least one more verification step a real program needs
//!     // to do here to ensure it trusts the secp256k1 instruction, e.g.:
//!     //
//!     // - verify the tx signer is authorized
//!     // - verify the secp256k1 signer is authorized
//!
//!     // Here we are checking the secp256k1 pubkey against a known authorized pubkey.
//!     let eth_address = &secp256k1_instr.data[offsets.eth_address_offset as usize
//!         ..offsets.eth_address_offset as usize + secp256k1_defs::HASHED_PUBKEY_SERIALIZED_SIZE];
//!
//!     if eth_address != AUTHORIZED_ETH_ADDRESS {
//!         return Err(ProgramError::InvalidArgument);
//!     }
//!
//!     Ok(())
//! }
//! ```
//!
//! The client program:
//!
//! ```no_run
<<<<<<< HEAD
//! # use solana_sdk::example_mocks::solana_client;
//! use anyhow::Result;
//! use solana_client::rpc_client::RpcClient;
=======
//! # use solana_sdk::example_mocks::solana_rpc_client;
//! use anyhow::Result;
//! use solana_rpc_client::rpc_client::RpcClient;
>>>>>>> d1522fc7
//! use solana_sdk::{
//!     instruction::{AccountMeta, Instruction},
//!     secp256k1_instruction,
//!     signature::{Keypair, Signer},
//!     sysvar,
//!     transaction::Transaction,
//! };
//!
//! fn demo_secp256k1_verify_basic(
//!     payer_keypair: &Keypair,
//!     secp256k1_secret_key: &libsecp256k1::SecretKey,
//!     client: &RpcClient,
//!     program_keypair: &Keypair,
//! ) -> Result<()> {
//!     // Internally to `new_secp256k1_instruction` and
//!     // `secp256k_instruction::verify` (the secp256k1 program), this message is
//!     // keccak-hashed before signing.
//!     let msg = b"hello world";
//!     let secp256k1_instr = secp256k1_instruction::new_secp256k1_instruction(&secp256k1_secret_key, msg);
//!
//!     let program_instr = Instruction::new_with_bytes(
//!         program_keypair.pubkey(),
//!         &[],
//!         vec![
//!             AccountMeta::new_readonly(sysvar::instructions::ID, false)
//!         ],
//!     );
//!
//!     let blockhash = client.get_latest_blockhash()?;
//!     let tx = Transaction::new_signed_with_payer(
//!         &[secp256k1_instr, program_instr],
//!         Some(&payer_keypair.pubkey()),
//!         &[payer_keypair],
//!         blockhash,
//!     );
//!
//!     client.send_and_confirm_transaction(&tx)?;
//!
//!     Ok(())
//! }
//! ```
//!
//! ## Example: Verifying multiple signatures in one instruction
//!
//! This examples demonstrates manually creating a secp256k1 instruction
//! containing many signatures, and a Solana program that parses them all. This
//! example on its own has no practical purpose. It simply demonstrates advanced
//! use of the secp256k1 program.
//!
//! Recall that the secp256k1 program will accept signatures, messages, and
//! Ethereum addresses that reside in any instruction contained in the same
//! transaction. In the _previous_ example, the Solana program asserted that all
//! signatures, messages, and addresses were stored in the instruction at 0. In
//! this next example the Solana program supports signatures, messages, and
//! addresses stored in any instruction. For simplicity the client still only
//! stores signatures, messages, and addresses in a single instruction, the
//! secp256k1 instruction. The code for storing this data across multiple
//! instructions would be complex, and may not be necessary in practice.
//!
//! This example has two components: a Solana program, and an RPC client that
//! sends a transaction to call it.
//!
//! The Solana program:
//!
//! ```no_run
//! # mod secp256k1_defs {
//! #     use solana_program::program_error::ProgramError;
//! #     use std::iter::Iterator;
//! #
//! #     pub const HASHED_PUBKEY_SERIALIZED_SIZE: usize = 20;
//! #     pub const SIGNATURE_SERIALIZED_SIZE: usize = 64;
//! #     pub const SIGNATURE_OFFSETS_SERIALIZED_SIZE: usize = 11;
//! #
//! #     /// The structure encoded in the secp2256k1 instruction data.
//! #     pub struct SecpSignatureOffsets {
//! #         pub signature_offset: u16,
//! #         pub signature_instruction_index: u8,
//! #         pub eth_address_offset: u16,
//! #         pub eth_address_instruction_index: u8,
//! #         pub message_data_offset: u16,
//! #         pub message_data_size: u16,
//! #         pub message_instruction_index: u8,
//! #     }
//! #
//! #     pub fn iter_signature_offsets(
//! #        secp256k1_instr_data: &[u8],
//! #     ) -> Result<impl Iterator<Item = SecpSignatureOffsets> + '_, ProgramError> {
//! #         // First element is the number of `SecpSignatureOffsets`.
//! #         let num_structs = *secp256k1_instr_data
//! #             .get(0)
//! #             .ok_or(ProgramError::InvalidArgument)?;
//! #
//! #         let all_structs_size = SIGNATURE_OFFSETS_SERIALIZED_SIZE * num_structs as usize;
//! #         let all_structs_slice = secp256k1_instr_data
//! #             .get(1..all_structs_size + 1)
//! #             .ok_or(ProgramError::InvalidArgument)?;
//! #
//! #         fn decode_u16(chunk: &[u8], index: usize) -> u16 {
//! #             u16::from_le_bytes(<[u8; 2]>::try_from(&chunk[index..index + 2]).unwrap())
//! #         }
//! #
//! #         Ok(all_structs_slice
//! #             .chunks(SIGNATURE_OFFSETS_SERIALIZED_SIZE)
//! #             .map(|chunk| SecpSignatureOffsets {
//! #                 signature_offset: decode_u16(chunk, 0),
//! #                 signature_instruction_index: chunk[2],
//! #                 eth_address_offset: decode_u16(chunk, 3),
//! #                 eth_address_instruction_index: chunk[5],
//! #                 message_data_offset: decode_u16(chunk, 6),
//! #                 message_data_size: decode_u16(chunk, 8),
//! #                 message_instruction_index: chunk[10],
//! #             }))
//! #     }
//! # }
//! use solana_program::{
//!     account_info::{next_account_info, AccountInfo},
//!     entrypoint::ProgramResult,
//!     msg,
//!     program_error::ProgramError,
//!     secp256k1_program,
//!     sysvar,
//! };
//!
//! /// A struct to hold the values specified in the `SecpSignatureOffsets` struct.
//! struct SecpSignature {
//!     signature: [u8; secp256k1_defs::SIGNATURE_SERIALIZED_SIZE],
//!     recovery_id: u8,
//!     eth_address: [u8; secp256k1_defs::HASHED_PUBKEY_SERIALIZED_SIZE],
//!     message: Vec<u8>,
//! }
//!
//! /// Load all signatures indicated in the secp256k1 instruction.
//! ///
//! /// This function is quite inefficient for reloading the same instructions
//! /// repeatedly and making copies and allocations.
//! fn load_signatures(
//!     secp256k1_instr_data: &[u8],
//!     instructions_sysvar_account: &AccountInfo,
//! ) -> Result<Vec<SecpSignature>, ProgramError> {
//!     let mut sigs = vec![];
//!     for offsets in secp256k1_defs::iter_signature_offsets(secp256k1_instr_data)? {
//!         let signature_instr = sysvar::instructions::load_instruction_at_checked(
//!             offsets.signature_instruction_index as usize,
//!             instructions_sysvar_account,
//!         )?;
//!         let eth_address_instr = sysvar::instructions::load_instruction_at_checked(
//!             offsets.eth_address_instruction_index as usize,
//!             instructions_sysvar_account,
//!         )?;
//!         let message_instr = sysvar::instructions::load_instruction_at_checked(
//!             offsets.message_instruction_index as usize,
//!             instructions_sysvar_account,
//!         )?;
//!
//!         // These indexes must all be valid because the runtime already verified them.
//!         let signature = &signature_instr.data[offsets.signature_offset as usize
//!             ..offsets.signature_offset as usize + secp256k1_defs::SIGNATURE_SERIALIZED_SIZE];
//!         let recovery_id = signature_instr.data
//!             [offsets.signature_offset as usize + secp256k1_defs::SIGNATURE_SERIALIZED_SIZE];
//!         let eth_address = &eth_address_instr.data[offsets.eth_address_offset as usize
//!             ..offsets.eth_address_offset as usize + secp256k1_defs::HASHED_PUBKEY_SERIALIZED_SIZE];
//!         let message = &message_instr.data[offsets.message_data_offset as usize
//!             ..offsets.message_data_offset as usize + offsets.message_data_size as usize];
//!
//!         let signature =
//!             <[u8; secp256k1_defs::SIGNATURE_SERIALIZED_SIZE]>::try_from(signature).unwrap();
//!         let eth_address =
//!             <[u8; secp256k1_defs::HASHED_PUBKEY_SERIALIZED_SIZE]>::try_from(eth_address).unwrap();
//!         let message = Vec::from(message);
//!
//!         sigs.push(SecpSignature {
//!             signature,
//!             recovery_id,
//!             eth_address,
//!             message,
//!         })
//!     }
//!     Ok(sigs)
//! }
//!
//! fn demo_secp256k1_custom_many(
//!     accounts: &[AccountInfo],
//! ) -> ProgramResult {
//!     let account_info_iter = &mut accounts.iter();
//!
//!     let instructions_sysvar_account = next_account_info(account_info_iter)?;
//!     assert!(sysvar::instructions::check_id(
//!         instructions_sysvar_account.key
//!     ));
//!
//!     let secp256k1_instr =
//!         sysvar::instructions::get_instruction_relative(-1, instructions_sysvar_account)?;
//!
//!     assert!(secp256k1_program::check_id(&secp256k1_instr.program_id));
//!
//!     let signatures = load_signatures(&secp256k1_instr.data, instructions_sysvar_account)?;
//!     for (idx, signature_bundle) in signatures.iter().enumerate() {
//!         let signature = hex::encode(&signature_bundle.signature);
//!         let eth_address = hex::encode(&signature_bundle.eth_address);
//!         let message = hex::encode(&signature_bundle.message);
//!         msg!("sig {}: {:?}", idx, signature);
//!         msg!("recid: {}: {}", idx, signature_bundle.recovery_id);
//!         msg!("eth address {}: {}", idx, eth_address);
//!         msg!("message {}: {}", idx, message);
//!     }
//!
//!     Ok(())
//! }
//! ```
//!
//! The client program:
//!
//! ```no_run
<<<<<<< HEAD
//! # use solana_sdk::example_mocks::solana_client;
//! use anyhow::Result;
//! use solana_client::rpc_client::RpcClient;
=======
//! # use solana_sdk::example_mocks::solana_rpc_client;
//! use anyhow::Result;
//! use solana_rpc_client::rpc_client::RpcClient;
>>>>>>> d1522fc7
//! use solana_sdk::{
//!     instruction::{AccountMeta, Instruction},
//!     keccak,
//!     secp256k1_instruction::{
//!         self, SecpSignatureOffsets, HASHED_PUBKEY_SERIALIZED_SIZE,
//!         SIGNATURE_OFFSETS_SERIALIZED_SIZE, SIGNATURE_SERIALIZED_SIZE,
//!     },
//!     signature::{Keypair, Signer},
//!     sysvar,
//!     transaction::Transaction,
//! };
//!
//! /// A struct to hold the values specified in the `SecpSignatureOffsets` struct.
//! struct SecpSignature {
//!     signature: [u8; SIGNATURE_SERIALIZED_SIZE],
//!     recovery_id: u8,
//!     eth_address: [u8; HASHED_PUBKEY_SERIALIZED_SIZE],
//!     message: Vec<u8>,
//! }
//!
//! /// Create the instruction data for a secp256k1 instruction.
//! ///
//! /// `instruction_index` is the index the secp256k1 instruction will appear
//! /// within the transaction. For simplicity, this function only supports packing
//! /// the signatures into the secp256k1 instruction data, and not into any other
//! /// instructions within the transaction.
//! fn make_secp256k1_instruction_data(
//!     signatures: &[SecpSignature],
//!     instruction_index: u8,
//! ) -> Result<Vec<u8>> {
//!     assert!(signatures.len() <= u8::max_value().into());
//!
//!     // We're going to pack all the signatures into the secp256k1 instruction data.
//!     // Before our signatures though is the signature offset structures
//!     // the secp256k1 program parses to find those signatures.
//!     // This value represents the byte offset where the signatures begin.
//!     let data_start = 1 + signatures.len() * SIGNATURE_OFFSETS_SERIALIZED_SIZE;
//!
//!     let mut signature_offsets = vec![];
//!     let mut signature_buffer = vec![];
//!
//!     for signature_bundle in signatures {
//!         let data_start = data_start
//!             .checked_add(signature_buffer.len())
//!             .expect("overflow");
//!
//!         let signature_offset = data_start;
//!         let eth_address_offset = data_start
//!             .checked_add(SIGNATURE_SERIALIZED_SIZE + 1)
//!             .expect("overflow");
//!         let message_data_offset = eth_address_offset
//!             .checked_add(HASHED_PUBKEY_SERIALIZED_SIZE)
//!             .expect("overflow");
//!         let message_data_size = signature_bundle.message.len();
//!
//!         let signature_offset = u16::try_from(signature_offset)?;
//!         let eth_address_offset = u16::try_from(eth_address_offset)?;
//!         let message_data_offset = u16::try_from(message_data_offset)?;
//!         let message_data_size = u16::try_from(message_data_size)?;
//!
//!         signature_offsets.push(SecpSignatureOffsets {
//!             signature_offset,
//!             signature_instruction_index: instruction_index,
//!             eth_address_offset,
//!             eth_address_instruction_index: instruction_index,
//!             message_data_offset,
//!             message_data_size,
//!             message_instruction_index: instruction_index,
//!         });
//!
//!         signature_buffer.extend(signature_bundle.signature);
//!         signature_buffer.push(signature_bundle.recovery_id);
//!         signature_buffer.extend(&signature_bundle.eth_address);
//!         signature_buffer.extend(&signature_bundle.message);
//!     }
//!
//!     let mut instr_data = vec![];
//!     instr_data.push(signatures.len() as u8);
//!
//!     for offsets in signature_offsets {
//!         let offsets = bincode::serialize(&offsets)?;
//!         instr_data.extend(offsets);
//!     }
//!
//!     instr_data.extend(signature_buffer);
//!
//!     Ok(instr_data)
//! }
//!
//! fn demo_secp256k1_custom_many(
//!     payer_keypair: &Keypair,
//!     client: &RpcClient,
//!     program_keypair: &Keypair,
//! ) -> Result<()> {
//!     // Sign some messages.
//!     let mut signatures = vec![];
//!     for idx in 0..2 {
//!         let secret_key = libsecp256k1::SecretKey::random(&mut rand::thread_rng());
//!         let message = format!("hello world {}", idx).into_bytes();
//!         let message_hash = {
//!             let mut hasher = keccak::Hasher::default();
//!             hasher.hash(&message);
//!             hasher.result()
//!         };
//!         let secp_message = libsecp256k1::Message::parse(&message_hash.0);
//!         let (signature, recovery_id) = libsecp256k1::sign(&secp_message, &secret_key);
//!         let signature = signature.serialize();
//!         let recovery_id = recovery_id.serialize();
//!
//!         let public_key = libsecp256k1::PublicKey::from_secret_key(&secret_key);
//!         let eth_address = secp256k1_instruction::construct_eth_pubkey(&public_key);
//!
//!         signatures.push(SecpSignature {
//!             signature,
//!             recovery_id,
//!             eth_address,
//!             message,
//!         });
//!     }
//!
//!     let secp256k1_instr_data = make_secp256k1_instruction_data(&signatures, 0)?;
//!     let secp256k1_instr = Instruction::new_with_bytes(
//!         solana_sdk::secp256k1_program::ID,
//!         &secp256k1_instr_data,
//!         vec![],
//!     );
//!
//!     let program_instr = Instruction::new_with_bytes(
//!         program_keypair.pubkey(),
//!         &[],
//!         vec![
//!             AccountMeta::new_readonly(sysvar::instructions::ID, false)
//!         ],
//!     );
//!
//!     let blockhash = client.get_latest_blockhash()?;
//!     let tx = Transaction::new_signed_with_payer(
//!         &[secp256k1_instr, program_instr],
//!         Some(&payer_keypair.pubkey()),
//!         &[payer_keypair],
//!         blockhash,
//!     );
//!
//!     client.send_and_confirm_transaction(&tx)?;
//!
//!     Ok(())
//! }
//! ```

#![cfg(feature = "full")]

use {
    crate::{
        feature_set::{
            libsecp256k1_0_5_upgrade_enabled, libsecp256k1_fail_on_bad_count,
            libsecp256k1_fail_on_bad_count2, FeatureSet,
        },
        instruction::Instruction,
        precompiles::PrecompileError,
    },
    digest::Digest,
    serde_derive::{Deserialize, Serialize},
    std::sync::Arc,
};

pub const HASHED_PUBKEY_SERIALIZED_SIZE: usize = 20;
pub const SIGNATURE_SERIALIZED_SIZE: usize = 64;
pub const SIGNATURE_OFFSETS_SERIALIZED_SIZE: usize = 11;
pub const DATA_START: usize = SIGNATURE_OFFSETS_SERIALIZED_SIZE + 1;

/// Offsets of signature data within a secp256k1 instruction.
///
/// See the [module documentation][md] for a complete description.
///
/// [md]: self
#[derive(Default, Serialize, Deserialize, Debug)]
pub struct SecpSignatureOffsets {
    /// Offset to 64-byte signature plus 1-byte recovery ID.
    pub signature_offset: u16,
    /// Within the transaction, the index of the instruction whose instruction data contains the signature.
    pub signature_instruction_index: u8,
    /// Offset to 20-byte Ethereum address.
    pub eth_address_offset: u16,
    /// Within the transaction, the index of the instruction whose instruction data contains the address.
    pub eth_address_instruction_index: u8,
    /// Offset to start of message data.
    pub message_data_offset: u16,
    /// Size of message data in bytes.
    pub message_data_size: u16,
    /// Within the transaction, the index of the instruction whose instruction data contains the message.
    pub message_instruction_index: u8,
}

/// Sign a message and create a secp256k1 program instruction to verify the signature.
///
/// This function is suitable for simple uses of the secp256k1 program.
/// More complex uses must encode the secp256k1 instruction data manually.
/// See the [module documentation][md] for examples.
///
/// [md]: self
///
/// The instruction generated by this function must be the first instruction
/// included in a transaction or it will not verify. The
/// [`SecpSignatureOffsets`] structure encoded in the instruction data specify
/// the instruction indexes as 0.
///
/// `message_arr` is hashed with the [`keccak`] hash function prior to signing.
///
/// [`keccak`]: crate::keccak
pub fn new_secp256k1_instruction(
    priv_key: &libsecp256k1::SecretKey,
    message_arr: &[u8],
) -> Instruction {
    let secp_pubkey = libsecp256k1::PublicKey::from_secret_key(priv_key);
    let eth_pubkey = construct_eth_pubkey(&secp_pubkey);
    let mut hasher = sha3::Keccak256::new();
    hasher.update(&message_arr);
    let message_hash = hasher.finalize();
    let mut message_hash_arr = [0u8; 32];
    message_hash_arr.copy_from_slice(message_hash.as_slice());
    let message = libsecp256k1::Message::parse(&message_hash_arr);
    let (signature, recovery_id) = libsecp256k1::sign(&message, priv_key);
    let signature_arr = signature.serialize();
    assert_eq!(signature_arr.len(), SIGNATURE_SERIALIZED_SIZE);

    let mut instruction_data = vec![];
    instruction_data.resize(
        DATA_START
            .saturating_add(eth_pubkey.len())
            .saturating_add(signature_arr.len())
            .saturating_add(message_arr.len())
            .saturating_add(1),
        0,
    );
    let eth_address_offset = DATA_START;
    instruction_data[eth_address_offset..eth_address_offset.saturating_add(eth_pubkey.len())]
        .copy_from_slice(&eth_pubkey);

    let signature_offset = DATA_START.saturating_add(eth_pubkey.len());
    instruction_data[signature_offset..signature_offset.saturating_add(signature_arr.len())]
        .copy_from_slice(&signature_arr);

    instruction_data[signature_offset.saturating_add(signature_arr.len())] =
        recovery_id.serialize();

    let message_data_offset = signature_offset
        .saturating_add(signature_arr.len())
        .saturating_add(1);
    instruction_data[message_data_offset..].copy_from_slice(message_arr);

    let num_signatures = 1;
    instruction_data[0] = num_signatures;
    let offsets = SecpSignatureOffsets {
        signature_offset: signature_offset as u16,
        signature_instruction_index: 0,
        eth_address_offset: eth_address_offset as u16,
        eth_address_instruction_index: 0,
        message_data_offset: message_data_offset as u16,
        message_data_size: message_arr.len() as u16,
        message_instruction_index: 0,
    };
    let writer = std::io::Cursor::new(&mut instruction_data[1..DATA_START]);
    bincode::serialize_into(writer, &offsets).unwrap();

    Instruction {
        program_id: solana_sdk::secp256k1_program::id(),
        accounts: vec![],
        data: instruction_data,
    }
}

/// Creates an Ethereum address from a secp256k1 public key.
pub fn construct_eth_pubkey(
    pubkey: &libsecp256k1::PublicKey,
) -> [u8; HASHED_PUBKEY_SERIALIZED_SIZE] {
    let mut addr = [0u8; HASHED_PUBKEY_SERIALIZED_SIZE];
    addr.copy_from_slice(&sha3::Keccak256::digest(&pubkey.serialize()[1..])[12..]);
    assert_eq!(addr.len(), HASHED_PUBKEY_SERIALIZED_SIZE);
    addr
}

/// Verifies the signatures specified in the secp256k1 instruction data.
///
/// This is same the verification routine executed by the runtime's secp256k1 native program,
/// and is primarily of use to the runtime.
///
/// `data` is the secp256k1 program's instruction data. `instruction_datas` is
/// the full slice of instruction datas for all instructions in the transaction,
/// including the secp256k1 program's instruction data.
///
/// `feature_set` is the set of active Solana features. It is used to enable or
/// disable a few minor additional checks that were activated on chain
/// subsequent to the addition of the secp256k1 native program. For many
/// purposes passing `Arc::new<FeatureSet::all_enabled()>` is reasonable.
pub fn verify(
    data: &[u8],
    instruction_datas: &[&[u8]],
    feature_set: &Arc<FeatureSet>,
) -> Result<(), PrecompileError> {
    if data.is_empty() {
        return Err(PrecompileError::InvalidInstructionDataSize);
    }
    let count = data[0] as usize;
    if (feature_set.is_active(&libsecp256k1_fail_on_bad_count::id())
        || feature_set.is_active(&libsecp256k1_fail_on_bad_count2::id()))
        && count == 0
        && data.len() > 1
    {
        // count is zero but the instruction data indicates that is probably not
        // correct, fail the instruction to catch probable invalid secp256k1
        // instruction construction.
        return Err(PrecompileError::InvalidInstructionDataSize);
    }
    let expected_data_size = count
        .saturating_mul(SIGNATURE_OFFSETS_SERIALIZED_SIZE)
        .saturating_add(1);
    if data.len() < expected_data_size {
        return Err(PrecompileError::InvalidInstructionDataSize);
    }
    for i in 0..count {
        let start = i
            .saturating_mul(SIGNATURE_OFFSETS_SERIALIZED_SIZE)
            .saturating_add(1);
        let end = start.saturating_add(SIGNATURE_OFFSETS_SERIALIZED_SIZE);

        let offsets: SecpSignatureOffsets = bincode::deserialize(&data[start..end])
            .map_err(|_| PrecompileError::InvalidSignature)?;

        // Parse out signature
        let signature_index = offsets.signature_instruction_index as usize;
        if signature_index >= instruction_datas.len() {
            return Err(PrecompileError::InvalidInstructionDataSize);
        }
        let signature_instruction = instruction_datas[signature_index];
        let sig_start = offsets.signature_offset as usize;
        let sig_end = sig_start.saturating_add(SIGNATURE_SERIALIZED_SIZE);
        if sig_end >= signature_instruction.len() {
            return Err(PrecompileError::InvalidSignature);
        }

        let sig_parse_result = if feature_set.is_active(&libsecp256k1_0_5_upgrade_enabled::id()) {
            libsecp256k1::Signature::parse_standard_slice(
                &signature_instruction[sig_start..sig_end],
            )
        } else {
            libsecp256k1::Signature::parse_overflowing_slice(
                &signature_instruction[sig_start..sig_end],
            )
        };

        let signature = sig_parse_result.map_err(|_| PrecompileError::InvalidSignature)?;

        let recovery_id = libsecp256k1::RecoveryId::parse(signature_instruction[sig_end])
            .map_err(|_| PrecompileError::InvalidRecoveryId)?;

        // Parse out pubkey
        let eth_address_slice = get_data_slice(
            instruction_datas,
            offsets.eth_address_instruction_index,
            offsets.eth_address_offset,
            HASHED_PUBKEY_SERIALIZED_SIZE,
        )?;

        // Parse out message
        let message_slice = get_data_slice(
            instruction_datas,
            offsets.message_instruction_index,
            offsets.message_data_offset,
            offsets.message_data_size as usize,
        )?;

        let mut hasher = sha3::Keccak256::new();
        hasher.update(message_slice);
        let message_hash = hasher.finalize();

        let pubkey = libsecp256k1::recover(
            &libsecp256k1::Message::parse_slice(&message_hash).unwrap(),
            &signature,
            &recovery_id,
        )
        .map_err(|_| PrecompileError::InvalidSignature)?;
        let eth_address = construct_eth_pubkey(&pubkey);

        if eth_address_slice != eth_address {
            return Err(PrecompileError::InvalidSignature);
        }
    }
    Ok(())
}

fn get_data_slice<'a>(
    instruction_datas: &'a [&[u8]],
    instruction_index: u8,
    offset_start: u16,
    size: usize,
) -> Result<&'a [u8], PrecompileError> {
    let signature_index = instruction_index as usize;
    if signature_index >= instruction_datas.len() {
        return Err(PrecompileError::InvalidDataOffsets);
    }
    let signature_instruction = &instruction_datas[signature_index];
    let start = offset_start as usize;
    let end = start.saturating_add(size);
    if end > signature_instruction.len() {
        return Err(PrecompileError::InvalidSignature);
    }

    Ok(&instruction_datas[signature_index][start..end])
}

#[cfg(test)]
pub mod test {
    use {
        super::*,
        crate::{
            feature_set,
            hash::Hash,
            keccak,
            secp256k1_instruction::{
                new_secp256k1_instruction, SecpSignatureOffsets, SIGNATURE_OFFSETS_SERIALIZED_SIZE,
            },
            signature::{Keypair, Signer},
            transaction::Transaction,
        },
        rand::{thread_rng, Rng},
        std::sync::Arc,
    };

    fn test_case(
        num_signatures: u8,
        offsets: &SecpSignatureOffsets,
    ) -> Result<(), PrecompileError> {
        let mut instruction_data = vec![0u8; DATA_START];
        instruction_data[0] = num_signatures;
        let writer = std::io::Cursor::new(&mut instruction_data[1..]);
        bincode::serialize_into(writer, &offsets).unwrap();
        let mut feature_set = FeatureSet::all_enabled();
        feature_set
            .active
            .remove(&libsecp256k1_0_5_upgrade_enabled::id());
        feature_set
            .inactive
            .insert(libsecp256k1_0_5_upgrade_enabled::id());

        verify(&instruction_data, &[&[0u8; 100]], &Arc::new(feature_set))
    }

    #[test]
    fn test_invalid_offsets() {
        solana_logger::setup();

        let mut instruction_data = vec![0u8; DATA_START];
        let offsets = SecpSignatureOffsets::default();
        instruction_data[0] = 1;
        let writer = std::io::Cursor::new(&mut instruction_data[1..]);
        bincode::serialize_into(writer, &offsets).unwrap();
        instruction_data.truncate(instruction_data.len() - 1);
        let mut feature_set = FeatureSet::all_enabled();
        feature_set
            .active
            .remove(&libsecp256k1_0_5_upgrade_enabled::id());
        feature_set
            .inactive
            .insert(libsecp256k1_0_5_upgrade_enabled::id());

        assert_eq!(
            verify(&instruction_data, &[&[0u8; 100]], &Arc::new(feature_set)),
            Err(PrecompileError::InvalidInstructionDataSize)
        );

        let offsets = SecpSignatureOffsets {
            signature_instruction_index: 1,
            ..SecpSignatureOffsets::default()
        };
        assert_eq!(
            test_case(1, &offsets),
            Err(PrecompileError::InvalidInstructionDataSize)
        );

        let offsets = SecpSignatureOffsets {
            message_instruction_index: 1,
            ..SecpSignatureOffsets::default()
        };
        assert_eq!(
            test_case(1, &offsets),
            Err(PrecompileError::InvalidDataOffsets)
        );

        let offsets = SecpSignatureOffsets {
            eth_address_instruction_index: 1,
            ..SecpSignatureOffsets::default()
        };
        assert_eq!(
            test_case(1, &offsets),
            Err(PrecompileError::InvalidDataOffsets)
        );
    }

    #[test]
    fn test_message_data_offsets() {
        let offsets = SecpSignatureOffsets {
            message_data_offset: 99,
            message_data_size: 1,
            ..SecpSignatureOffsets::default()
        };
        assert_eq!(
            test_case(1, &offsets),
            Err(PrecompileError::InvalidSignature)
        );

        let offsets = SecpSignatureOffsets {
            message_data_offset: 100,
            message_data_size: 1,
            ..SecpSignatureOffsets::default()
        };
        assert_eq!(
            test_case(1, &offsets),
            Err(PrecompileError::InvalidSignature)
        );

        let offsets = SecpSignatureOffsets {
            message_data_offset: 100,
            message_data_size: 1000,
            ..SecpSignatureOffsets::default()
        };
        assert_eq!(
            test_case(1, &offsets),
            Err(PrecompileError::InvalidSignature)
        );

        let offsets = SecpSignatureOffsets {
            message_data_offset: std::u16::MAX,
            message_data_size: std::u16::MAX,
            ..SecpSignatureOffsets::default()
        };
        assert_eq!(
            test_case(1, &offsets),
            Err(PrecompileError::InvalidSignature)
        );
    }

    #[test]
    fn test_eth_offset() {
        let offsets = SecpSignatureOffsets {
            eth_address_offset: std::u16::MAX,
            ..SecpSignatureOffsets::default()
        };
        assert_eq!(
            test_case(1, &offsets),
            Err(PrecompileError::InvalidSignature)
        );

        let offsets = SecpSignatureOffsets {
            eth_address_offset: 100 - HASHED_PUBKEY_SERIALIZED_SIZE as u16 + 1,
            ..SecpSignatureOffsets::default()
        };
        assert_eq!(
            test_case(1, &offsets),
            Err(PrecompileError::InvalidSignature)
        );
    }

    #[test]
    fn test_signature_offset() {
        let offsets = SecpSignatureOffsets {
            signature_offset: std::u16::MAX,
            ..SecpSignatureOffsets::default()
        };
        assert_eq!(
            test_case(1, &offsets),
            Err(PrecompileError::InvalidSignature)
        );

        let offsets = SecpSignatureOffsets {
            signature_offset: 100 - SIGNATURE_SERIALIZED_SIZE as u16 + 1,
            ..SecpSignatureOffsets::default()
        };
        assert_eq!(
            test_case(1, &offsets),
            Err(PrecompileError::InvalidSignature)
        );
    }

    #[test]
    fn test_count_is_zero_but_sig_data_exists() {
        solana_logger::setup();

        let mut instruction_data = vec![0u8; DATA_START];
        let offsets = SecpSignatureOffsets::default();
        instruction_data[0] = 0;
        let writer = std::io::Cursor::new(&mut instruction_data[1..]);
        bincode::serialize_into(writer, &offsets).unwrap();
        let mut feature_set = FeatureSet::all_enabled();
        feature_set
            .active
            .remove(&libsecp256k1_0_5_upgrade_enabled::id());
        feature_set
            .inactive
            .insert(libsecp256k1_0_5_upgrade_enabled::id());

        assert_eq!(
            verify(&instruction_data, &[&[0u8; 100]], &Arc::new(feature_set)),
            Err(PrecompileError::InvalidInstructionDataSize)
        );
    }

    #[test]
    fn test_secp256k1() {
        solana_logger::setup();
        let offsets = SecpSignatureOffsets::default();
        assert_eq!(
            bincode::serialized_size(&offsets).unwrap() as usize,
            SIGNATURE_OFFSETS_SERIALIZED_SIZE
        );

        let secp_privkey = libsecp256k1::SecretKey::random(&mut thread_rng());
        let message_arr = b"hello";
        let mut secp_instruction = new_secp256k1_instruction(&secp_privkey, message_arr);
        let mint_keypair = Keypair::new();
        let mut feature_set = feature_set::FeatureSet::all_enabled();
        feature_set
            .active
            .remove(&feature_set::libsecp256k1_0_5_upgrade_enabled::id());
        feature_set
            .inactive
            .insert(feature_set::libsecp256k1_0_5_upgrade_enabled::id());
        let feature_set = Arc::new(feature_set);

        let tx = Transaction::new_signed_with_payer(
            &[secp_instruction.clone()],
            Some(&mint_keypair.pubkey()),
            &[&mint_keypair],
            Hash::default(),
        );

        assert!(tx.verify_precompiles(&feature_set).is_ok());

        let index = thread_rng().gen_range(0, secp_instruction.data.len());
        secp_instruction.data[index] = secp_instruction.data[index].wrapping_add(12);
        let tx = Transaction::new_signed_with_payer(
            &[secp_instruction],
            Some(&mint_keypair.pubkey()),
            &[&mint_keypair],
            Hash::default(),
        );
        assert!(tx.verify_precompiles(&feature_set).is_err());
    }

    // Signatures are malleable.
    #[test]
    fn test_malleability() {
        solana_logger::setup();

        let secret_key = libsecp256k1::SecretKey::random(&mut thread_rng());
        let public_key = libsecp256k1::PublicKey::from_secret_key(&secret_key);
        let eth_address = construct_eth_pubkey(&public_key);

        let message = b"hello";
        let message_hash = {
            let mut hasher = keccak::Hasher::default();
            hasher.hash(message);
            hasher.result()
        };

        let secp_message = libsecp256k1::Message::parse(&message_hash.0);
        let (signature, recovery_id) = libsecp256k1::sign(&secp_message, &secret_key);

        // Flip the S value in the signature to make a different but valid signature.
        let mut alt_signature = signature;
        alt_signature.s = -alt_signature.s;
        let alt_recovery_id = libsecp256k1::RecoveryId::parse(recovery_id.serialize() ^ 1).unwrap();

        let mut data: Vec<u8> = vec![];
        let mut both_offsets = vec![];

        // Verify both signatures of the same message.
        let sigs = [(signature, recovery_id), (alt_signature, alt_recovery_id)];
        for (signature, recovery_id) in sigs.iter() {
            let signature_offset = data.len();
            data.extend(signature.serialize());
            data.push(recovery_id.serialize());
            let eth_address_offset = data.len();
            data.extend(&eth_address);
            let message_data_offset = data.len();
            data.extend(message);

            let data_start = 1 + SIGNATURE_OFFSETS_SERIALIZED_SIZE * 2;

            let offsets = SecpSignatureOffsets {
                signature_offset: (signature_offset + data_start) as u16,
                signature_instruction_index: 0,
                eth_address_offset: (eth_address_offset + data_start) as u16,
                eth_address_instruction_index: 0,
                message_data_offset: (message_data_offset + data_start) as u16,
                message_data_size: message.len() as u16,
                message_instruction_index: 0,
            };

            both_offsets.push(offsets);
        }

        let mut instruction_data: Vec<u8> = vec![2];

        for offsets in both_offsets {
            let offsets = bincode::serialize(&offsets).unwrap();
            instruction_data.extend(offsets);
        }

        instruction_data.extend(data);

        verify(
            &instruction_data,
            &[&instruction_data],
            &Arc::new(FeatureSet::all_enabled()),
        )
        .unwrap();
    }
}<|MERGE_RESOLUTION|>--- conflicted
+++ resolved
@@ -417,15 +417,9 @@
 //! The client program:
 //!
 //! ```no_run
-<<<<<<< HEAD
-//! # use solana_sdk::example_mocks::solana_client;
-//! use anyhow::Result;
-//! use solana_client::rpc_client::RpcClient;
-=======
 //! # use solana_sdk::example_mocks::solana_rpc_client;
 //! use anyhow::Result;
 //! use solana_rpc_client::rpc_client::RpcClient;
->>>>>>> d1522fc7
 //! use solana_sdk::{
 //!     instruction::{AccountMeta, Instruction},
 //!     secp256k1_instruction,
@@ -639,15 +633,9 @@
 //! The client program:
 //!
 //! ```no_run
-<<<<<<< HEAD
-//! # use solana_sdk::example_mocks::solana_client;
-//! use anyhow::Result;
-//! use solana_client::rpc_client::RpcClient;
-=======
 //! # use solana_sdk::example_mocks::solana_rpc_client;
 //! use anyhow::Result;
 //! use solana_rpc_client::rpc_client::RpcClient;
->>>>>>> d1522fc7
 //! use solana_sdk::{
 //!     instruction::{AccountMeta, Instruction},
 //!     keccak,
