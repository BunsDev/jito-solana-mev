--- conflicted
+++ resolved
@@ -12,26 +12,15 @@
 [dependencies]
 crossbeam-channel = "0.5"
 log = "0.4.17"
-<<<<<<< HEAD
-solana-client = { path = "../client", version = "=1.12.0" }
 solana-gossip = { path = "../gossip", version = "=1.12.0" }
-=======
->>>>>>> d1522fc7
 solana-measure = { path = "../measure", version = "=1.12.0" }
 solana-metrics = { path = "../metrics", version = "=1.12.0" }
 solana-runtime = { path = "../runtime", version = "=1.12.0" }
 solana-sdk = { path = "../sdk", version = "=1.12.0" }
-<<<<<<< HEAD
-
-[dev-dependencies]
-solana-logger = { path = "../logger", version = "=1.12.0" }
-solana-streamer = { path = "../streamer", version = "=1.12.0" }
-=======
 solana-tpu-client = { path = "../tpu-client", version = "=1.12.0" }
 
 [dev-dependencies]
 solana-logger = { path = "../logger", version = "=1.12.0" }
->>>>>>> d1522fc7
 
 [package.metadata.docs.rs]
 targets = ["x86_64-unknown-linux-gnu"]