--- conflicted
+++ resolved
@@ -13,14 +13,9 @@
 clap = "2.33.1"
 solana-clap-utils = { path = "../clap-utils", version = "=1.12.0" }
 solana-cli-config = { path = "../cli-config", version = "=1.12.0" }
-<<<<<<< HEAD
-solana-client = { path = "../client", version = "=1.12.0" }
-solana-remote-wallet = { path = "../remote-wallet", version = "=1.12.0" }
-=======
 solana-remote-wallet = { path = "../remote-wallet", version = "=1.12.0" }
 solana-rpc-client = { path = "../rpc-client", version = "=1.12.0" }
 solana-rpc-client-api = { path = "../rpc-client-api", version = "=1.12.0" }
->>>>>>> d1522fc7
 solana-sdk = { path = "../sdk", version = "=1.12.0" }
 solana-stake-program = { path = "../programs/stake", version = "=1.12.0" }
 
