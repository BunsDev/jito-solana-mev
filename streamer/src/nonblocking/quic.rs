--- conflicted
+++ resolved
@@ -144,11 +144,7 @@
 fn get_connection_stake(
     connection: &Connection,
     staked_nodes: Arc<RwLock<StakedNodes>>,
-<<<<<<< HEAD
-) -> Option<(Pubkey, u64, u64)> {
-=======
 ) -> Option<(Pubkey, u64, u64, u64, u64)> {
->>>>>>> 544a957a
     connection
         .peer_identity()
         .and_then(|der_cert_any| der_cert_any.downcast::<Vec<rustls::Certificate>>().ok())
@@ -158,19 +154,12 @@
 
                 let staked_nodes = staked_nodes.read().unwrap();
                 let total_stake = staked_nodes.total_stake;
-<<<<<<< HEAD
-                staked_nodes
-                    .pubkey_stake_map
-                    .get(&pubkey)
-                    .map(|stake| (pubkey, *stake, total_stake))
-=======
                 let max_stake = staked_nodes.max_stake;
                 let min_stake = staked_nodes.min_stake;
                 staked_nodes
                     .pubkey_stake_map
                     .get(&pubkey)
                     .map(|stake| (pubkey, *stake, total_stake, max_stake, min_stake))
->>>>>>> 544a957a
             })
         })
 }
@@ -213,11 +202,8 @@
     total_stake: u64,
     max_connections_per_peer: usize,
     stats: Arc<StreamStats>,
-<<<<<<< HEAD
-=======
     max_stake: u64,
     min_stake: u64,
->>>>>>> 544a957a
 }
 
 impl NewConnectionHandlerParams {
@@ -233,11 +219,8 @@
             total_stake: 0,
             max_connections_per_peer,
             stats,
-<<<<<<< HEAD
-=======
             max_stake: 0,
             min_stake: 0,
->>>>>>> 544a957a
         }
     }
 }
@@ -261,18 +244,6 @@
     ) as u64)
     {
         connection.set_max_concurrent_uni_streams(max_uni_streams);
-<<<<<<< HEAD
-        debug!(
-            "Peer type: {:?}, stake {}, total stake {}, max streams {}",
-            connection_table_l.peer_type,
-            params.stake,
-            params.total_stake,
-            max_uni_streams.into_inner()
-        );
-
-        let remote_addr = connection.remote_address();
-
-=======
         let receive_window = compute_recieve_window(
             params.max_stake,
             params.min_stake,
@@ -296,7 +267,6 @@
             remote_addr,
         );
 
->>>>>>> 544a957a
         if let Some((last_update, stream_exit)) = connection_table_l.try_add_connection(
             ConnectionTableKey::new(remote_addr.ip(), params.remote_pubkey),
             remote_addr.port(),
@@ -305,10 +275,7 @@
             timing::timestamp(),
             params.max_connections_per_peer,
         ) {
-<<<<<<< HEAD
-=======
             let peer_type = connection_table_l.peer_type;
->>>>>>> 544a957a
             drop(connection_table_l);
             tokio::spawn(handle_connection(
                 uni_streams,
@@ -320,10 +287,7 @@
                 stream_exit,
                 params.stats.clone(),
                 params.stake,
-<<<<<<< HEAD
-=======
                 peer_type,
->>>>>>> 544a957a
             ));
             Ok(())
         } else {
@@ -364,8 +328,6 @@
     }
 }
 
-<<<<<<< HEAD
-=======
 /// Calculate the ratio for per connection receive window from a staked peer
 fn compute_receive_window_ratio_for_staked_node(max_stake: u64, min_stake: u64, stake: u64) -> u64 {
     // Testing shows the maximum througput from a connection is achieved at receive_window =
@@ -410,7 +372,6 @@
     }
 }
 
->>>>>>> 544a957a
 async fn setup_connection(
     connecting: Connecting,
     unstaked_connection_table: Arc<Mutex<ConnectionTable>>,
@@ -436,18 +397,6 @@
                 .map_or(
                     NewConnectionHandlerParams::new_unstaked(
                         packet_sender.clone(),
-<<<<<<< HEAD
-                        max_connections_per_peer,
-                        stats.clone(),
-                    ),
-                    |(pubkey, stake, total_stake)| NewConnectionHandlerParams {
-                        packet_sender,
-                        remote_pubkey: Some(pubkey),
-                        stake,
-                        total_stake,
-                        max_connections_per_peer,
-                        stats: stats.clone(),
-=======
                         max_connections_per_peer,
                         stats.clone(),
                     ),
@@ -462,7 +411,6 @@
                             max_stake,
                             min_stake,
                         }
->>>>>>> 544a957a
                     },
                 );
 
