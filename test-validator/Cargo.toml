--- conflicted
+++ resolved
@@ -25,17 +25,11 @@
 solana-program-runtime = { path = "../program-runtime", version = "=1.12.0" }
 solana-program-test = { path = "../program-test", version = "=1.12.0" }
 solana-rpc = { path = "../rpc", version = "=1.12.0" }
-<<<<<<< HEAD
-solana-runtime = { path = "../runtime", version = "=1.12.0" }
-solana-sdk = { path = "../sdk", version = "=1.12.0" }
-solana-streamer = { path = "../streamer", version = "=1.12.0" }
-=======
 solana-rpc-client = { path = "../rpc-client", version = "=1.12.0" }
 solana-runtime = { path = "../runtime", version = "=1.12.0" }
 solana-sdk = { path = "../sdk", version = "=1.12.0" }
 solana-streamer = { path = "../streamer", version = "=1.12.0" }
 solana-tpu-client = { path = "../tpu-client", version = "=1.12.0" }
->>>>>>> d1522fc7
 tokio = { version = "1", features = ["full"] }
 
 [package.metadata.docs.rs]
