--- conflicted
+++ resolved
@@ -19,11 +19,7 @@
 log = "0.4.17"
 serde = "1.0.143"
 serde_derive = "1.0.103"
-<<<<<<< HEAD
-serde_json = "1.0.81"
-=======
 serde_json = "1.0.83"
->>>>>>> 544a957a
 solana-account-decoder = { path = "../account-decoder", version = "=1.12.0" }
 solana-measure = { path = "../measure", version = "=1.12.0" }
 solana-metrics = { path = "../metrics", version = "=1.12.0" }
@@ -32,11 +28,7 @@
 spl-associated-token-account = { version = "=1.1.1", features = ["no-entrypoint"] }
 spl-memo = { version = "=3.0.1", features = ["no-entrypoint"] }
 spl-token = { version = "=3.5.0", features = ["no-entrypoint"] }
-<<<<<<< HEAD
-spl-token-2022 = { version = "=0.4.2", features = ["no-entrypoint"] }
-=======
 spl-token-2022 = { version = "=0.4.3", features = ["no-entrypoint"] }
->>>>>>> 544a957a
 thiserror = "1.0"
 
 [package.metadata.docs.rs]
