--- conflicted
+++ resolved
@@ -21,10 +21,7 @@
 serde_derive = "1.0.103"
 serde_json = "1.0.83"
 solana-account-decoder = { path = "../account-decoder", version = "=1.12.0" }
-<<<<<<< HEAD
-=======
 solana-address-lookup-table-program = { path = "../programs/address-lookup-table", version = "=1.12.0" }
->>>>>>> d1522fc7
 solana-measure = { path = "../measure", version = "=1.12.0" }
 solana-metrics = { path = "../metrics", version = "=1.12.0" }
 solana-sdk = { path = "../sdk", version = "=1.12.0" }
