--- conflicted
+++ resolved
@@ -272,19 +272,6 @@
     let health = match rpc_client.get_health() {
         Ok(()) => "ok".to_string(),
         Err(err) => {
-<<<<<<< HEAD
-            if let client_error::ClientErrorKind::RpcError(
-                rpc_request::RpcError::RpcResponseError {
-                    code: _,
-                    message: _,
-                    data:
-                        rpc_request::RpcResponseErrorData::NodeUnhealthy {
-                            num_slots_behind: Some(num_slots_behind),
-                        },
-                    request_id: _,
-                },
-            ) = &err.kind
-=======
             if let client_error::ErrorKind::RpcError(request::RpcError::RpcResponseError {
                 code: _,
                 message: _,
@@ -293,7 +280,6 @@
                         num_slots_behind: Some(num_slots_behind),
                     },
             }) = &err.kind
->>>>>>> d1522fc7
             {
                 format!("{} slots behind", num_slots_behind)
             } else {
