--- conflicted
+++ resolved
@@ -1741,11 +1741,7 @@
         )
         .arg(
             Arg::with_name("validator_interface_address")
-<<<<<<< HEAD
                 .long("validator-interface-address")
-=======
-                .long("validator_interface_address")
->>>>>>> 7fdfec3b
                 .value_name("VALIDATOR_INTERFACE_ADDRESS")
                 .required(true)
                 .takes_value(true)
@@ -1759,7 +1755,6 @@
                 .takes_value(true)
                 .help("The public key of the tip program")
         )
-<<<<<<< HEAD
         .arg(
             Arg::with_name("shred_receiver_address")
                 .long("shred-receiver-address")
@@ -1767,8 +1762,6 @@
                 .takes_value(true)
                 .help("Shred receiver listening address")
         )
-=======
->>>>>>> 7fdfec3b
         .after_help("The default subcommand is run")
         .subcommand(
             SubCommand::with_name("exit")
@@ -2571,12 +2564,9 @@
         validator_interface_address: value_of(&matches, "validator_interface_address")
             .unwrap_or_default(),
         tip_program_pubkey: value_t!(matches.value_of("tip_program_pubkey"), Pubkey).unwrap(),
-<<<<<<< HEAD
         shred_receiver_address: matches
             .value_of("shred_receiver_address")
             .map(|address| SocketAddr::from_str(address).expect("shred_receiver_address invalid")),
-=======
->>>>>>> 7fdfec3b
         ..ValidatorConfig::default()
     };
 
