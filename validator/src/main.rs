--- conflicted
+++ resolved
@@ -2668,15 +2668,12 @@
             ..RuntimeConfig::default()
         },
         enable_quic_servers,
-<<<<<<< HEAD
         relayer_address: value_of(&matches, "relayer_address").unwrap_or_default(),
         block_engine_address: value_of(&matches, "block_engine_address").unwrap_or_default(),
         tip_program_pubkey: value_t!(matches.value_of("tip_program_pubkey"), Pubkey).ok(),
         shred_receiver_address: matches
             .value_of("shred_receiver_address")
             .map(|address| SocketAddr::from_str(address).expect("shred_receiver_address invalid")),
-=======
->>>>>>> 37f4621c
         ..ValidatorConfig::default()
     };
 
