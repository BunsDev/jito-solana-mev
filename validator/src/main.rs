#![allow(clippy::integer_arithmetic)]
#[cfg(not(target_env = "msvc"))]
use jemallocator::Jemalloc;
use {
    clap::{
        crate_description, crate_name, value_t, value_t_or_exit, values_t, values_t_or_exit, App,
        AppSettings, Arg, ArgMatches, SubCommand,
    },
    console::style,
    log::*,
    rand::{seq::SliceRandom, thread_rng},
    solana_clap_utils::{
        input_parsers::{keypair_of, keypairs_of, pubkey_of, value_of},
        input_validators::{
            is_keypair, is_keypair_or_ask_keyword, is_niceness_adjustment_valid, is_parsable,
            is_pow2, is_pubkey, is_pubkey_or_keypair, is_slot, is_valid_percentage,
            is_within_range,
        },
        keypair::SKIP_SEED_PHRASE_VALIDATION_ARG,
    },
    solana_core::{
        ledger_cleanup_service::{DEFAULT_MAX_LEDGER_SHREDS, DEFAULT_MIN_MAX_LEDGER_SHREDS},
        proxy::{block_engine_stage::BlockEngineConfig, relayer_stage::RelayerConfig},
        system_monitor_service::SystemMonitorService,
        tip_manager::{TipDistributionAccountConfig, TipManagerConfig},
        tower_storage,
        tpu::DEFAULT_TPU_COALESCE_MS,
        validator::{is_snapshot_config_valid, Validator, ValidatorConfig, ValidatorStartProgress},
    },
    solana_gossip::{cluster_info::Node, contact_info::ContactInfo},
    solana_ledger::blockstore_options::{
        BlockstoreCompressionType, BlockstoreRecoveryMode, LedgerColumnOptions, ShredStorageType,
        DEFAULT_ROCKS_FIFO_SHRED_STORAGE_SIZE_BYTES,
    },
    solana_net_utils::VALIDATOR_PORT_RANGE,
    solana_perf::recycler::enable_recycler_warming,
    solana_poh::poh_service,
    solana_rpc::{
        rpc::{JsonRpcConfig, RpcBigtableConfig, MAX_REQUEST_BODY_SIZE},
        rpc_pubsub_service::PubSubConfig,
    },
    solana_rpc_client::rpc_client::RpcClient,
    solana_rpc_client_api::{config::RpcLeaderScheduleConfig, request::MAX_MULTIPLE_ACCOUNTS},
    solana_runtime::{
        accounts_db::{
            AccountShrinkThreshold, AccountsDbConfig, FillerAccountsConfig,
            DEFAULT_ACCOUNTS_SHRINK_OPTIMIZE_TOTAL_SPACE, DEFAULT_ACCOUNTS_SHRINK_RATIO,
        },
        accounts_index::{
            AccountIndex, AccountSecondaryIndexes, AccountSecondaryIndexesIncludeExclude,
            AccountsIndexConfig, IndexLimitMb,
        },
        hardened_unpack::MAX_GENESIS_ARCHIVE_UNPACKED_SIZE,
        runtime_config::RuntimeConfig,
        snapshot_config::SnapshotConfig,
        snapshot_utils::{
            self, ArchiveFormat, SnapshotVersion, DEFAULT_ARCHIVE_COMPRESSION,
            DEFAULT_FULL_SNAPSHOT_ARCHIVE_INTERVAL_SLOTS,
            DEFAULT_INCREMENTAL_SNAPSHOT_ARCHIVE_INTERVAL_SLOTS,
            DEFAULT_MAX_FULL_SNAPSHOT_ARCHIVES_TO_RETAIN,
            DEFAULT_MAX_INCREMENTAL_SNAPSHOT_ARCHIVES_TO_RETAIN, SUPPORTED_ARCHIVE_COMPRESSION,
        },
    },
    solana_sdk::{
        clock::{Slot, DEFAULT_S_PER_SLOT},
        commitment_config::CommitmentConfig,
        hash::Hash,
        pubkey::Pubkey,
        signature::{read_keypair, Keypair, Signer},
    },
    solana_send_transaction_service::send_transaction_service::{
        self, MAX_BATCH_SEND_RATE_MS, MAX_TRANSACTION_BATCH_SIZE,
    },
    solana_streamer::socket::SocketAddrSpace,
    solana_tpu_client::connection_cache::DEFAULT_TPU_CONNECTION_POOL_SIZE,
    solana_validator::{
        admin_rpc_service,
        admin_rpc_service::{load_staked_nodes_overrides, StakedNodesOverrides},
        bootstrap,
        dashboard::Dashboard,
        ledger_lockfile, lock_ledger, new_spinner_progress_bar, println_name_value,
        redirect_stderr_to_file,
    },
    std::{
        collections::{HashSet, VecDeque},
        env,
        fs::{self, File},
        net::{IpAddr, SocketAddr},
        path::{Path, PathBuf},
        process::exit,
        str::FromStr,
        sync::{Arc, RwLock},
        time::{Duration, SystemTime},
    },
    tonic::transport::Endpoint,
};

#[cfg(not(target_env = "msvc"))]
#[global_allocator]
static GLOBAL: Jemalloc = Jemalloc;

#[derive(Debug, PartialEq, Eq)]
enum Operation {
    Initialize,
    Run,
}

const EXCLUDE_KEY: &str = "account-index-exclude-key";
const INCLUDE_KEY: &str = "account-index-include-key";
// The default minimal snapshot download speed (bytes/second)
const DEFAULT_MIN_SNAPSHOT_DOWNLOAD_SPEED: u64 = 10485760;
// The maximum times of snapshot download abort and retry
const MAX_SNAPSHOT_DOWNLOAD_ABORT: u32 = 5;
const MILLIS_PER_SECOND: u64 = 1000;

fn monitor_validator(ledger_path: &Path) {
    let dashboard = Dashboard::new(ledger_path, None, None).unwrap_or_else(|err| {
        println!(
            "Error: Unable to connect to validator at {}: {:?}",
            ledger_path.display(),
            err,
        );
        exit(1);
    });
    dashboard.run(Duration::from_secs(2));
}

fn wait_for_restart_window(
    ledger_path: &Path,
    identity: Option<Pubkey>,
    min_idle_time_in_minutes: usize,
    max_delinquency_percentage: u8,
    skip_new_snapshot_check: bool,
) -> Result<(), Box<dyn std::error::Error>> {
    let sleep_interval = Duration::from_secs(5);

    let min_idle_slots = (min_idle_time_in_minutes as f64 * 60. / DEFAULT_S_PER_SLOT) as Slot;

    let admin_client = admin_rpc_service::connect(ledger_path);
    let rpc_addr = admin_rpc_service::runtime()
        .block_on(async move { admin_client.await?.rpc_addr().await })
        .map_err(|err| format!("Unable to get validator RPC address: {}", err))?;

    let rpc_client = match rpc_addr {
        None => return Err("RPC not available".into()),
        Some(rpc_addr) => RpcClient::new_socket(rpc_addr),
    };

    let my_identity = rpc_client.get_identity()?;
    let identity = identity.unwrap_or(my_identity);
    let monitoring_another_validator = identity != my_identity;
    println_name_value("Identity:", &identity.to_string());
    println_name_value(
        "Minimum Idle Time:",
        &format!(
            "{} slots (~{} minutes)",
            min_idle_slots, min_idle_time_in_minutes
        ),
    );

    println!(
        "Maximum permitted delinquency: {}%",
        max_delinquency_percentage
    );

    let mut current_epoch = None;
    let mut leader_schedule = VecDeque::new();
    let mut restart_snapshot = None;
    let mut upcoming_idle_windows = vec![]; // Vec<(starting slot, idle window length in slots)>

    let progress_bar = new_spinner_progress_bar();
    let monitor_start_time = SystemTime::now();
    loop {
        let snapshot_slot_info = rpc_client.get_highest_snapshot_slot().ok();
        let epoch_info = rpc_client.get_epoch_info_with_commitment(CommitmentConfig::processed())?;
        let healthy = rpc_client.get_health().ok().is_some();
        let delinquent_stake_percentage = {
            let vote_accounts = rpc_client.get_vote_accounts()?;
            let current_stake: u64 = vote_accounts
                .current
                .iter()
                .map(|va| va.activated_stake)
                .sum();
            let delinquent_stake: u64 = vote_accounts
                .delinquent
                .iter()
                .map(|va| va.activated_stake)
                .sum();
            let total_stake = current_stake + delinquent_stake;
            delinquent_stake as f64 / total_stake as f64
        };

        if match current_epoch {
            None => true,
            Some(current_epoch) => current_epoch != epoch_info.epoch,
        } {
            progress_bar.set_message(format!(
                "Fetching leader schedule for epoch {}...",
                epoch_info.epoch
            ));
            let first_slot_in_epoch = epoch_info.absolute_slot - epoch_info.slot_index;
            leader_schedule = rpc_client
                .get_leader_schedule_with_config(
                    Some(first_slot_in_epoch),
                    RpcLeaderScheduleConfig {
                        identity: Some(identity.to_string()),
                        ..RpcLeaderScheduleConfig::default()
                    },
                )?
                .ok_or_else(|| {
                    format!(
                        "Unable to get leader schedule from slot {}",
                        first_slot_in_epoch
                    )
                })?
                .get(&identity.to_string())
                .cloned()
                .unwrap_or_default()
                .into_iter()
                .map(|slot_index| first_slot_in_epoch.saturating_add(slot_index as u64))
                .filter(|slot| *slot > epoch_info.absolute_slot)
                .collect::<VecDeque<_>>();

            upcoming_idle_windows.clear();
            {
                let mut leader_schedule = leader_schedule.clone();
                let mut max_idle_window = 0;

                let mut idle_window_start_slot = epoch_info.absolute_slot;
                while let Some(next_leader_slot) = leader_schedule.pop_front() {
                    let idle_window = next_leader_slot - idle_window_start_slot;
                    max_idle_window = max_idle_window.max(idle_window);
                    if idle_window > min_idle_slots {
                        upcoming_idle_windows.push((idle_window_start_slot, idle_window));
                    }
                    idle_window_start_slot = next_leader_slot;
                }
                if !leader_schedule.is_empty() && upcoming_idle_windows.is_empty() {
                    return Err(format!(
                        "Validator has no idle window of at least {} slots. Largest idle window for epoch {} is {} slots",
                        min_idle_slots, epoch_info.epoch, max_idle_window
                    )
                    .into());
                }
            }

            current_epoch = Some(epoch_info.epoch);
        }

        let status = {
            if !healthy {
                style("Node is unhealthy").red().to_string()
            } else {
                // Wait until a hole in the leader schedule before restarting the node
                let in_leader_schedule_hole = if epoch_info.slot_index + min_idle_slots as u64
                    > epoch_info.slots_in_epoch
                {
                    Err("Current epoch is almost complete".to_string())
                } else {
                    while leader_schedule
                        .get(0)
                        .map(|slot| *slot < epoch_info.absolute_slot)
                        .unwrap_or(false)
                    {
                        leader_schedule.pop_front();
                    }
                    while upcoming_idle_windows
                        .first()
                        .map(|(slot, _)| *slot < epoch_info.absolute_slot)
                        .unwrap_or(false)
                    {
                        upcoming_idle_windows.pop();
                    }

                    match leader_schedule.get(0) {
                        None => {
                            Ok(()) // Validator has no leader slots
                        }
                        Some(next_leader_slot) => {
                            let idle_slots =
                                next_leader_slot.saturating_sub(epoch_info.absolute_slot);
                            if idle_slots >= min_idle_slots {
                                Ok(())
                            } else {
                                Err(match upcoming_idle_windows.first() {
                                    Some((starting_slot, length_in_slots)) => {
                                        format!(
                                            "Next idle window in {} slots, for {} slots",
                                            starting_slot.saturating_sub(epoch_info.absolute_slot),
                                            length_in_slots
                                        )
                                    }
                                    None => format!(
                                        "Validator will be leader soon. Next leader slot is {}",
                                        next_leader_slot
                                    ),
                                })
                            }
                        }
                    }
                };

                let snapshot_slot = snapshot_slot_info.map(|snapshot_slot_info| {
                    snapshot_slot_info
                        .incremental
                        .unwrap_or(snapshot_slot_info.full)
                });
                match in_leader_schedule_hole {
                    Ok(_) => {
                        if skip_new_snapshot_check {
                            break; // Restart!
                        }
                        if restart_snapshot == None {
                            restart_snapshot = snapshot_slot;
                        }
                        if restart_snapshot == snapshot_slot && !monitoring_another_validator {
                            "Waiting for a new snapshot".to_string()
                        } else if delinquent_stake_percentage
                            >= (max_delinquency_percentage as f64 / 100.)
                        {
                            style("Delinquency too high").red().to_string()
                        } else {
                            break; // Restart!
                        }
                    }
                    Err(why) => style(why).yellow().to_string(),
                }
            }
        };

        progress_bar.set_message(format!(
            "{} | Processed Slot: {} {} | {:.2}% delinquent stake | {}",
            {
                let elapsed =
                    chrono::Duration::from_std(monitor_start_time.elapsed().unwrap()).unwrap();

                format!(
                    "{:02}:{:02}:{:02}",
                    elapsed.num_hours(),
                    elapsed.num_minutes() % 60,
                    elapsed.num_seconds() % 60
                )
            },
            epoch_info.absolute_slot,
            if monitoring_another_validator {
                "".to_string()
            } else {
                format!(
                    "| Full Snapshot Slot: {} | Incremental Snapshot Slot: {}",
                    snapshot_slot_info
                        .as_ref()
                        .map(|snapshot_slot_info| snapshot_slot_info.full.to_string())
                        .unwrap_or_else(|| '-'.to_string()),
                    snapshot_slot_info
                        .as_ref()
                        .and_then(|snapshot_slot_info| snapshot_slot_info
                            .incremental
                            .map(|incremental| incremental.to_string()))
                        .unwrap_or_else(|| '-'.to_string()),
                )
            },
            delinquent_stake_percentage * 100.,
            status
        ));
        std::thread::sleep(sleep_interval);
    }
    drop(progress_bar);
    println!("{}", style("Ready to restart").green());
    Ok(())
}

fn hash_validator(hash: String) -> Result<(), String> {
    Hash::from_str(&hash)
        .map(|_| ())
        .map_err(|e| format!("{:?}", e))
}

// This function is duplicated in ledger-tool/src/main.rs...
fn hardforks_of(matches: &ArgMatches<'_>, name: &str) -> Option<Vec<Slot>> {
    if matches.is_present(name) {
        Some(values_t_or_exit!(matches, name, Slot))
    } else {
        None
    }
}

fn validators_set(
    identity_pubkey: &Pubkey,
    matches: &ArgMatches<'_>,
    matches_name: &str,
    arg_name: &str,
) -> Option<HashSet<Pubkey>> {
    if matches.is_present(matches_name) {
        let validators_set: HashSet<_> = values_t_or_exit!(matches, matches_name, Pubkey)
            .into_iter()
            .collect();
        if validators_set.contains(identity_pubkey) {
            eprintln!(
                "The validator's identity pubkey cannot be a {}: {}",
                arg_name, identity_pubkey
            );
            exit(1);
        }
        Some(validators_set)
    } else {
        None
    }
}

fn get_cluster_shred_version(entrypoints: &[SocketAddr]) -> Option<u16> {
    let entrypoints = {
        let mut index: Vec<_> = (0..entrypoints.len()).collect();
        index.shuffle(&mut rand::thread_rng());
        index.into_iter().map(|i| &entrypoints[i])
    };
    for entrypoint in entrypoints {
        match solana_net_utils::get_cluster_shred_version(entrypoint) {
            Err(err) => eprintln!("get_cluster_shred_version failed: {}, {}", entrypoint, err),
            Ok(0) => eprintln!("zero shred-version from entrypoint: {}", entrypoint),
            Ok(shred_version) => {
                info!(
                    "obtained shred-version {} from {}",
                    shred_version, entrypoint
                );
                return Some(shred_version);
            }
        }
    }
    None
}

pub fn main() {
    let default_dynamic_port_range =
        &format!("{}-{}", VALIDATOR_PORT_RANGE.0, VALIDATOR_PORT_RANGE.1);
    let default_genesis_archive_unpacked_size = &MAX_GENESIS_ARCHIVE_UNPACKED_SIZE.to_string();
    let default_rpc_max_multiple_accounts = &MAX_MULTIPLE_ACCOUNTS.to_string();

    let default_rpc_pubsub_max_active_subscriptions =
        PubSubConfig::default().max_active_subscriptions.to_string();
    let default_rpc_pubsub_queue_capacity_items =
        PubSubConfig::default().queue_capacity_items.to_string();
    let default_rpc_pubsub_queue_capacity_bytes =
        PubSubConfig::default().queue_capacity_bytes.to_string();
    let default_send_transaction_service_config = send_transaction_service::Config::default();
    let default_rpc_send_transaction_retry_ms = default_send_transaction_service_config
        .retry_rate_ms
        .to_string();
    let default_rpc_send_transaction_batch_ms = default_send_transaction_service_config
        .batch_send_rate_ms
        .to_string();
    let default_rpc_send_transaction_leader_forward_count = default_send_transaction_service_config
        .leader_forward_count
        .to_string();
    let default_rpc_send_transaction_service_max_retries = default_send_transaction_service_config
        .service_max_retries
        .to_string();
    let default_rpc_send_transaction_batch_size = default_send_transaction_service_config
        .batch_size
        .to_string();
    let default_rpc_threads = num_cpus::get().to_string();
    let default_accountsdb_repl_threads = num_cpus::get().to_string();
    let default_maximum_full_snapshot_archives_to_retain =
        &DEFAULT_MAX_FULL_SNAPSHOT_ARCHIVES_TO_RETAIN.to_string();
    let default_maximum_incremental_snapshot_archives_to_retain =
        &DEFAULT_MAX_INCREMENTAL_SNAPSHOT_ARCHIVES_TO_RETAIN.to_string();
    let default_full_snapshot_archive_interval_slots =
        &DEFAULT_FULL_SNAPSHOT_ARCHIVE_INTERVAL_SLOTS.to_string();
    let default_incremental_snapshot_archive_interval_slots =
        &DEFAULT_INCREMENTAL_SNAPSHOT_ARCHIVE_INTERVAL_SLOTS.to_string();
    let default_min_snapshot_download_speed = &DEFAULT_MIN_SNAPSHOT_DOWNLOAD_SPEED.to_string();
    let default_max_snapshot_download_abort = &MAX_SNAPSHOT_DOWNLOAD_ABORT.to_string();
    let default_accounts_shrink_optimize_total_space =
        &DEFAULT_ACCOUNTS_SHRINK_OPTIMIZE_TOTAL_SPACE.to_string();
    let default_accounts_shrink_ratio = &DEFAULT_ACCOUNTS_SHRINK_RATIO.to_string();
    let default_rocksdb_fifo_shred_storage_size =
        &DEFAULT_ROCKS_FIFO_SHRED_STORAGE_SIZE_BYTES.to_string();
    let default_tpu_connection_pool_size = &DEFAULT_TPU_CONNECTION_POOL_SIZE.to_string();
    let default_rpc_max_request_body_size = &MAX_REQUEST_BODY_SIZE.to_string();

    let matches = App::new(crate_name!()).about(crate_description!())
        .version(solana_version::version!())
        .setting(AppSettings::VersionlessSubcommands)
        .setting(AppSettings::InferSubcommands)
        .arg(
            Arg::with_name(SKIP_SEED_PHRASE_VALIDATION_ARG.name)
                .long(SKIP_SEED_PHRASE_VALIDATION_ARG.long)
                .help(SKIP_SEED_PHRASE_VALIDATION_ARG.help),
        )
        .arg(
            Arg::with_name("identity")
                .short("i")
                .long("identity")
                .value_name("KEYPAIR")
                .takes_value(true)
                .validator(is_keypair_or_ask_keyword)
                .help("Validator identity keypair"),
        )
        .arg(
            Arg::with_name("authorized_voter_keypairs")
                .long("authorized-voter")
                .value_name("KEYPAIR")
                .takes_value(true)
                .validator(is_keypair_or_ask_keyword)
                .requires("vote_account")
                .multiple(true)
                .help("Include an additional authorized voter keypair. \
                       May be specified multiple times. \
                       [default: the --identity keypair]"),
        )
        .arg(
            Arg::with_name("vote_account")
                .long("vote-account")
                .value_name("ADDRESS")
                .takes_value(true)
                .validator(is_pubkey_or_keypair)
                .requires("identity")
                .help("Validator vote account public key.  \
                       If unspecified voting will be disabled. \
                       The authorized voter for the account must either be the \
                       --identity keypair or with the --authorized-voter argument")
        )
        .arg(
            Arg::with_name("init_complete_file")
                .long("init-complete-file")
                .value_name("FILE")
                .takes_value(true)
                .help("Create this file if it doesn't already exist \
                       once validator initialization is complete"),
        )
        .arg(
            Arg::with_name("ledger_path")
                .short("l")
                .long("ledger")
                .value_name("DIR")
                .takes_value(true)
                .required(true)
                .default_value("ledger")
                .help("Use DIR as ledger location"),
        )
        .arg(
            Arg::with_name("entrypoint")
                .short("n")
                .long("entrypoint")
                .value_name("HOST:PORT")
                .takes_value(true)
                .multiple(true)
                .validator(solana_net_utils::is_host_port)
                .help("Rendezvous with the cluster at this gossip entrypoint"),
        )
        .arg(
            Arg::with_name("no_snapshot_fetch")
                .long("no-snapshot-fetch")
                .takes_value(false)
                .help("Do not attempt to fetch a snapshot from the cluster, \
                      start from a local snapshot if present"),
        )
        .arg(
            Arg::with_name("no_genesis_fetch")
                .long("no-genesis-fetch")
                .takes_value(false)
                .help("Do not fetch genesis from the cluster"),
        )
        .arg(
            Arg::with_name("no_voting")
                .long("no-voting")
                .takes_value(false)
                .help("Launch validator without voting"),
        )
        .arg(
            Arg::with_name("no_check_vote_account")
                .long("no-check-vote-account")
                .takes_value(false)
                .conflicts_with("no_voting")
                .requires("entrypoint")
                .hidden(true)
                .help("Skip the RPC vote account sanity check")
        )
        .arg(
            Arg::with_name("check_vote_account")
                .long("check-vote-account")
                .takes_value(true)
                .value_name("RPC_URL")
                .requires("entrypoint")
                .conflicts_with_all(&["no_check_vote_account", "no_voting"])
                .help("Sanity check vote account state at startup. The JSON RPC endpoint at RPC_URL must expose `--full-rpc-api`")
        )
        .arg(
            Arg::with_name("restricted_repair_only_mode")
                .long("restricted-repair-only-mode")
                .takes_value(false)
                .help("Do not publish the Gossip, TPU, TVU or Repair Service ports causing \
                       the validator to operate in a limited capacity that reduces its \
                       exposure to the rest of the cluster. \
                       \
                       The --no-voting flag is implicit when this flag is enabled \
                      "),
        )
        .arg(
            Arg::with_name("dev_halt_at_slot")
                .long("dev-halt-at-slot")
                .value_name("SLOT")
                .validator(is_slot)
                .takes_value(true)
                .help("Halt the validator when it reaches the given slot"),
        )
        .arg(
            Arg::with_name("rpc_port")
                .long("rpc-port")
                .value_name("PORT")
                .takes_value(true)
                .validator(solana_validator::port_validator)
                .help("Enable JSON RPC on this port, and the next port for the RPC websocket"),
        )
        .arg(
            Arg::with_name("minimal_rpc_api")
                .long("--minimal-rpc-api")
                .takes_value(false)
                .hidden(true)
                .help("Only expose the RPC methods required to serve snapshots to other nodes"),
        )
        .arg(
            Arg::with_name("full_rpc_api")
                .long("--full-rpc-api")
                .conflicts_with("minimal_rpc_api")
                .takes_value(false)
                .help("Expose RPC methods for querying chain state and transaction history"),
        )
        .arg(
            Arg::with_name("obsolete_v1_7_rpc_api")
                .long("--enable-rpc-obsolete_v1_7")
                .takes_value(false)
                .help("Enable the obsolete RPC methods removed in v1.7"),
        )
        .arg(
            Arg::with_name("private_rpc")
                .long("--private-rpc")
                .takes_value(false)
                .help("Do not publish the RPC port for use by others")
        )
        .arg(
            Arg::with_name("no_port_check")
                .long("--no-port-check")
                .takes_value(false)
                .help("Do not perform TCP/UDP reachable port checks at start-up")
        )
        .arg(
            Arg::with_name("enable_rpc_transaction_history")
                .long("enable-rpc-transaction-history")
                .takes_value(false)
                .help("Enable historical transaction info over JSON RPC, \
                       including the 'getConfirmedBlock' API.  \
                       This will cause an increase in disk usage and IOPS"),
        )
        .arg(
            Arg::with_name("enable_rpc_bigtable_ledger_storage")
                .long("enable-rpc-bigtable-ledger-storage")
                .requires("enable_rpc_transaction_history")
                .takes_value(false)
                .help("Fetch historical transaction info from a BigTable instance \
                       as a fallback to local ledger data"),
        )
        .arg(
            Arg::with_name("enable_bigtable_ledger_upload")
                .long("enable-bigtable-ledger-upload")
                .requires("enable_rpc_transaction_history")
                .takes_value(false)
                .help("Upload new confirmed blocks into a BigTable instance"),
        )
        .arg(
            Arg::with_name("enable_cpi_and_log_storage")
                .long("enable-cpi-and-log-storage")
                .requires("enable_rpc_transaction_history")
                .takes_value(false)
                .hidden(true)
                .help("Deprecated, please use \"enable-extended-tx-metadata-storage\". \
                       Include CPI inner instructions, logs and return data in \
                       the historical transaction info stored"),
        )
        .arg(
            Arg::with_name("enable_extended_tx_metadata_storage")
                .long("enable-extended-tx-metadata-storage")
                .requires("enable_rpc_transaction_history")
                .takes_value(false)
                .help("Include CPI inner instructions, logs, and return data in \
                       the historical transaction info stored"),
        )
        .arg(
            Arg::with_name("rpc_max_multiple_accounts")
                .long("rpc-max-multiple-accounts")
                .value_name("MAX ACCOUNTS")
                .takes_value(true)
                .default_value(default_rpc_max_multiple_accounts)
                .help("Override the default maximum accounts accepted by \
                       the getMultipleAccounts JSON RPC method")
        )
        .arg(
            Arg::with_name("health_check_slot_distance")
                .long("health-check-slot-distance")
                .value_name("SLOT_DISTANCE")
                .takes_value(true)
                .default_value("150")
                .help("If --known-validators are specified, report this validator healthy \
                       if its latest account hash is no further behind than this number of \
                       slots from the latest known validator account hash. \
                       If no --known-validators are specified, the validator will always \
                       report itself to be healthy")
        )
        .arg(
            Arg::with_name("rpc_faucet_addr")
                .long("rpc-faucet-address")
                .value_name("HOST:PORT")
                .takes_value(true)
                .validator(solana_net_utils::is_host_port)
                .help("Enable the JSON RPC 'requestAirdrop' API with this faucet address."),
        )
        .arg(
            Arg::with_name("account_paths")
                .long("accounts")
                .value_name("PATHS")
                .takes_value(true)
                .multiple(true)
                .help("Comma separated persistent accounts location"),
        )
        .arg(
            Arg::with_name("account_shrink_path")
                .long("account-shrink-path")
                .value_name("PATH")
                .takes_value(true)
                .multiple(true)
                .help("Path to accounts shrink path which can hold a compacted account set."),
        )
        .arg(
            Arg::with_name("snapshots")
                .long("snapshots")
                .value_name("DIR")
                .takes_value(true)
                .help("Use DIR as snapshot location [default: --ledger value]"),
        )
        .arg(
            Arg::with_name("incremental_snapshot_archive_path")
                .long("incremental-snapshot-archive-path")
                .conflicts_with("no-incremental-snapshots")
                .value_name("DIR")
                .takes_value(true)
                .help("Use DIR as separate location for incremental snapshot archives [default: --snapshots value]"),
        )
        .arg(
            Arg::with_name("tower")
                .long("tower")
                .value_name("DIR")
                .takes_value(true)
                .help("Use DIR as file tower storage location [default: --ledger value]"),
        )
        .arg(
            Arg::with_name("tower_storage")
                .long("tower-storage")
                .possible_values(&["file", "etcd"])
                .default_value("file")
                .takes_value(true)
                .help("Where to store the tower"),
        )
        .arg(
            Arg::with_name("etcd_endpoint")
                .long("etcd-endpoint")
                .required_if("tower_storage", "etcd")
                .value_name("HOST:PORT")
                .takes_value(true)
                .multiple(true)
                .validator(solana_net_utils::is_host_port)
                .help("etcd gRPC endpoint to connect with")
        )
        .arg(
            Arg::with_name("etcd_domain_name")
                .long("etcd-domain-name")
                .required_if("tower_storage", "etcd")
                .value_name("DOMAIN")
                .default_value("localhost")
                .takes_value(true)
                .help("domain name against which to verify the etcd server’s TLS certificate")
        )
        .arg(
            Arg::with_name("etcd_cacert_file")
                .long("etcd-cacert-file")
                .required_if("tower_storage", "etcd")
                .value_name("FILE")
                .takes_value(true)
                .help("verify the TLS certificate of the etcd endpoint using this CA bundle")
        )
        .arg(
            Arg::with_name("etcd_key_file")
                .long("etcd-key-file")
                .required_if("tower_storage", "etcd")
                .value_name("FILE")
                .takes_value(true)
                .help("TLS key file to use when establishing a connection to the etcd endpoint")
        )
        .arg(
            Arg::with_name("etcd_cert_file")
                .long("etcd-cert-file")
                .required_if("tower_storage", "etcd")
                .value_name("FILE")
                .takes_value(true)
                .help("TLS certificate to use when establishing a connection to the etcd endpoint")
        )
        .arg(
            Arg::with_name("gossip_port")
                .long("gossip-port")
                .value_name("PORT")
                .takes_value(true)
                .help("Gossip port number for the validator"),
        )
        .arg(
            Arg::with_name("gossip_host")
                .long("gossip-host")
                .value_name("HOST")
                .takes_value(true)
                .validator(solana_net_utils::is_host)
                .help("Gossip DNS name or IP address for the validator to advertise in gossip \
                       [default: ask --entrypoint, or 127.0.0.1 when --entrypoint is not provided]"),
        )
        .arg(
            Arg::with_name("tpu_host_addr")
                .long("tpu-host-addr")
                .value_name("HOST:PORT")
                .takes_value(true)
                .validator(solana_net_utils::is_host_port)
                .help("Specify TPU address to advertise in gossip [default: ask --entrypoint or localhost\
                    when --entrypoint is not provided]"),

        )
        .arg(
            Arg::with_name("public_rpc_addr")
                .long("public-rpc-address")
                .value_name("HOST:PORT")
                .takes_value(true)
                .conflicts_with("private_rpc")
                .validator(solana_net_utils::is_host_port)
                .help("RPC address for the validator to advertise publicly in gossip. \
                      Useful for validators running behind a load balancer or proxy \
                      [default: use --rpc-bind-address / --rpc-port]"),
        )
        .arg(
            Arg::with_name("dynamic_port_range")
                .long("dynamic-port-range")
                .value_name("MIN_PORT-MAX_PORT")
                .takes_value(true)
                .default_value(default_dynamic_port_range)
                .validator(solana_validator::port_range_validator)
                .help("Range to use for dynamically assigned ports"),
        )
        .arg(
            Arg::with_name("maximum_local_snapshot_age")
                .long("maximum-local-snapshot-age")
                .value_name("NUMBER_OF_SLOTS")
                .takes_value(true)
                .default_value("2500")
                .help("Reuse a local snapshot if it's less than this many \
                       slots behind the highest snapshot available for \
                       download from other validators"),
        )
        .arg(
            Arg::with_name("incremental_snapshots")
                .long("incremental-snapshots")
                .takes_value(false)
                .hidden(true)
                .conflicts_with("no_incremental_snapshots")
                .help("Enable incremental snapshots")
                .long_help("Enable incremental snapshots by setting this flag. \
                   When enabled, --snapshot-interval-slots will set the \
                   incremental snapshot interval. To set the full snapshot \
                   interval, use --full-snapshot-interval-slots.")
         )
        .arg(
            Arg::with_name("no_incremental_snapshots")
                .long("no-incremental-snapshots")
                .takes_value(false)
                .help("Disable incremental snapshots")
                .long_help("Disable incremental snapshots by setting this flag. \
                   When enabled, --snapshot-interval-slots will set the \
                   incremental snapshot interval. To set the full snapshot \
                   interval, use --full-snapshot-interval-slots.")
         )
        .arg(
            Arg::with_name("incremental_snapshot_interval_slots")
                .long("incremental-snapshot-interval-slots")
                .alias("snapshot-interval-slots")
                .value_name("NUMBER")
                .takes_value(true)
                .default_value(default_incremental_snapshot_archive_interval_slots)
                .help("Number of slots between generating snapshots, \
                      0 to disable snapshots"),
        )
        .arg(
            Arg::with_name("full_snapshot_interval_slots")
                .long("full-snapshot-interval-slots")
                .value_name("NUMBER")
                .takes_value(true)
                .default_value(default_full_snapshot_archive_interval_slots)
                .help("Number of slots between generating full snapshots")
        )
        .arg(
            Arg::with_name("maximum_full_snapshots_to_retain")
                .long("maximum-full-snapshots-to-retain")
                .alias("maximum-snapshots-to-retain")
                .value_name("NUMBER")
                .takes_value(true)
                .default_value(default_maximum_full_snapshot_archives_to_retain)
                .help("The maximum number of full snapshot archives to hold on to when purging older snapshots.")
        )
        .arg(
            Arg::with_name("maximum_incremental_snapshots_to_retain")
                .long("maximum-incremental-snapshots-to-retain")
                .value_name("NUMBER")
                .takes_value(true)
                .default_value(default_maximum_incremental_snapshot_archives_to_retain)
                .help("The maximum number of incremental snapshot archives to hold on to when purging older snapshots.")
        )
        .arg(
            Arg::with_name("snapshot_packager_niceness_adj")
                .long("snapshot-packager-niceness-adjustment")
                .value_name("ADJUSTMENT")
                .takes_value(true)
                .validator(is_niceness_adjustment_valid)
                .default_value("0")
                .help("Add this value to niceness of snapshot packager thread. Negative value \
                      increases priority, positive value decreases priority.")
        )
        .arg(
            Arg::with_name("minimal_snapshot_download_speed")
                .long("minimal-snapshot-download-speed")
                .value_name("MINIMAL_SNAPSHOT_DOWNLOAD_SPEED")
                .takes_value(true)
                .default_value(default_min_snapshot_download_speed)
                .help("The minimal speed of snapshot downloads measured in bytes/second. \
                      If the initial download speed falls below this threshold, the system will \
                      retry the download against a different rpc node."),
        )
        .arg(
            Arg::with_name("maximum_snapshot_download_abort")
                .long("maximum-snapshot-download-abort")
                .value_name("MAXIMUM_SNAPSHOT_DOWNLOAD_ABORT")
                .takes_value(true)
                .default_value(default_max_snapshot_download_abort)
                .help("The maximum number of times to abort and retry when encountering a \
                      slow snapshot download."),
        )
        .arg(
            Arg::with_name("contact_debug_interval")
                .long("contact-debug-interval")
                .value_name("CONTACT_DEBUG_INTERVAL")
                .takes_value(true)
                .default_value("120000")
                .help("Milliseconds between printing contact debug from gossip."),
        )
        .arg(
            Arg::with_name("no_poh_speed_test")
                .long("no-poh-speed-test")
                .help("Skip the check for PoH speed."),
        )
        .arg(
            Arg::with_name("no_os_network_limits_test")
                .hidden(true)
                .long("no-os-network-limits-test")
                .help("Skip checks for OS network limits.")
        )
        .arg(
            Arg::with_name("no_os_memory_stats_reporting")
                .long("no-os-memory-stats-reporting")
                .help("Disable reporting of OS memory statistics.")
        )
        .arg(
            Arg::with_name("no_os_network_stats_reporting")
                .long("no-os-network-stats-reporting")
                .help("Disable reporting of OS network statistics.")
        )
        .arg(
            Arg::with_name("no_os_cpu_stats_reporting")
                .long("no-os-cpu-stats-reporting")
                .help("Disable reporting of OS CPU statistics.")
        )
        .arg(
            Arg::with_name("no_os_disk_stats_reporting")
                .long("no-os-disk-stats-reporting")
                .help("Disable reporting of OS disk statistics.")
        )
        .arg(
            Arg::with_name("accounts-hash-interval-slots")
                .long("accounts-hash-interval-slots")
                .value_name("NUMBER")
                .takes_value(true)
                .default_value("100")
                .help("Number of slots between generating accounts hash.")
                .validator(|val| {
                    if val.eq("0") {
                        Err(String::from("Accounts hash interval cannot be zero"))
                    }
                    else {
                        Ok(())
                    }
                }),
        )
        .arg(
            Arg::with_name("snapshot_version")
                .long("snapshot-version")
                .value_name("SNAPSHOT_VERSION")
                .validator(is_parsable::<SnapshotVersion>)
                .takes_value(true)
                .default_value(SnapshotVersion::default().into())
                .help("Output snapshot version"),
        )
        .arg(
            Arg::with_name("limit_ledger_size")
                .long("limit-ledger-size")
                .value_name("SHRED_COUNT")
                .takes_value(true)
                .min_values(0)
                .max_values(1)
                /* .default_value() intentionally not used here! */
                .help("Keep this amount of shreds in root slots."),
        )
        .arg(
            Arg::with_name("rocksdb_shred_compaction")
                .hidden(true)
                .long("rocksdb-shred-compaction")
                .value_name("ROCKSDB_COMPACTION_STYLE")
                .takes_value(true)
                .possible_values(&["level", "fifo"])
                .default_value("level")
                .help("EXPERIMENTAL: Controls how RocksDB compacts shreds. \
                       *WARNING*: You will lose your ledger data when you switch between options. \
                       Possible values are: \
                       'level': stores shreds using RocksDB's default (level) compaction. \
                       'fifo': stores shreds under RocksDB's FIFO compaction. \
                           This option is more efficient on disk-write-bytes of the ledger store."),
        )
        .arg(
            Arg::with_name("rocksdb_fifo_shred_storage_size")
                .hidden(true)
                .long("rocksdb-fifo-shred-storage-size")
                .value_name("SHRED_STORAGE_SIZE_BYTES")
                .takes_value(true)
                .validator(is_parsable::<u64>)
                .default_value(default_rocksdb_fifo_shred_storage_size)
                .help("The shred storage size in bytes. \
                       The suggested value is 50% of your ledger storage size in bytes."),
        )
        .arg(
            Arg::with_name("rocksdb_ledger_compression")
                .hidden(true)
                .long("rocksdb-ledger-compression")
                .value_name("COMPRESSION_TYPE")
                .takes_value(true)
                .possible_values(&["none", "lz4", "snappy", "zlib"])
                .default_value("none")
                .help("The compression alrogithm that is used to compress \
                       transaction status data.  \
                       Turning on compression can save ~10% of the ledger size."),
        )
        .arg(
            Arg::with_name("rocksdb_perf_sample_interval")
                .hidden(true)
                .long("rocksdb-perf-sample-interval")
                .value_name("ROCKS_PERF_SAMPLE_INTERVAL")
                .takes_value(true)
                .validator(is_parsable::<usize>)
                .default_value("0")
                .help("Controls how often RocksDB read/write performance sample is collected. \
                       Reads/writes perf samples are collected in 1 / ROCKS_PERF_SAMPLE_INTERVAL sampling rate."),

        )
        .arg(
            Arg::with_name("skip_poh_verify")
                .long("skip-poh-verify")
                .takes_value(false)
                .help("Skip ledger verification at validator bootup"),
        )
        .arg(
            Arg::with_name("cuda")
                .long("cuda")
                .takes_value(false)
                .help("Use CUDA"),
        )
        .arg(
            clap::Arg::with_name("require_tower")
                .long("require-tower")
                .takes_value(false)
                .help("Refuse to start if saved tower state is not found"),
        )
        .arg(
            Arg::with_name("expected_genesis_hash")
                .long("expected-genesis-hash")
                .value_name("HASH")
                .takes_value(true)
                .validator(hash_validator)
                .help("Require the genesis have this hash"),
        )
        .arg(
            Arg::with_name("expected_bank_hash")
                .long("expected-bank-hash")
                .value_name("HASH")
                .takes_value(true)
                .validator(hash_validator)
                .help("When wait-for-supermajority <x>, require the bank at <x> to have this hash"),
        )
        .arg(
            Arg::with_name("expected_shred_version")
                .long("expected-shred-version")
                .value_name("VERSION")
                .takes_value(true)
                .validator(is_parsable::<u16>)
                .help("Require the shred version be this value"),
        )
        .arg(
            Arg::with_name("logfile")
                .short("o")
                .long("log")
                .value_name("FILE")
                .takes_value(true)
                .help("Redirect logging to the specified file, '-' for standard error. \
                       Sending the SIGUSR1 signal to the validator process will cause it \
                       to re-open the log file"),
        )
        .arg(
            Arg::with_name("wait_for_supermajority")
                .long("wait-for-supermajority")
                .requires("expected_bank_hash")
                .value_name("SLOT")
                .validator(is_slot)
                .help("After processing the ledger and the next slot is SLOT, wait until a \
                       supermajority of stake is visible on gossip before starting PoH"),
        )
        .arg(
            Arg::with_name("no_wait_for_vote_to_start_leader")
                .hidden(true)
                .long("no-wait-for-vote-to-start-leader")
                .help("If the validator starts up with no ledger, it will wait to start block
                      production until it sees a vote land in a rooted slot. This prevents
                      double signing. Turn off to risk double signing a block."),
        )
        .arg(
            Arg::with_name("hard_forks")
                .long("hard-fork")
                .value_name("SLOT")
                .validator(is_slot)
                .multiple(true)
                .takes_value(true)
                .help("Add a hard fork at this slot"),
        )
        .arg(
            Arg::with_name("known_validators")
                .alias("trusted-validator")
                .long("known-validator")
                .validator(is_pubkey)
                .value_name("VALIDATOR IDENTITY")
                .multiple(true)
                .takes_value(true)
                .help("A snapshot hash must be published in gossip by this validator to be accepted. \
                       May be specified multiple times. If unspecified any snapshot hash will be accepted"),
        )
        .arg(
            Arg::with_name("debug_key")
                .long("debug-key")
                .validator(is_pubkey)
                .value_name("ADDRESS")
                .multiple(true)
                .takes_value(true)
                .help("Log when transactions are processed which reference a given key."),
        )
        .arg(
            Arg::with_name("only_known_rpc")
                .alias("no-untrusted-rpc")
                .long("only-known-rpc")
                .takes_value(false)
                .requires("known_validators")
                .help("Use the RPC service of known validators only")
        )
        .arg(
            Arg::with_name("repair_validators")
                .long("repair-validator")
                .validator(is_pubkey)
                .value_name("VALIDATOR IDENTITY")
                .multiple(true)
                .takes_value(true)
                .help("A list of validators to request repairs from. If specified, repair will not \
                       request from validators outside this set [default: all validators]")
        )
        .arg(
            Arg::with_name("gossip_validators")
                .long("gossip-validator")
                .validator(is_pubkey)
                .value_name("VALIDATOR IDENTITY")
                .multiple(true)
                .takes_value(true)
                .help("A list of validators to gossip with.  If specified, gossip \
                      will not push/pull from from validators outside this set. \
                      [default: all validators]")
        )
        .arg(
            Arg::with_name("no_rocksdb_compaction")
                .long("no-rocksdb-compaction")
                .takes_value(false)
                .help("Disable manual compaction of the ledger database (this is ignored).")
        )
        .arg(
            Arg::with_name("rocksdb_compaction_interval")
                .long("rocksdb-compaction-interval-slots")
                .value_name("ROCKSDB_COMPACTION_INTERVAL_SLOTS")
                .takes_value(true)
                .help("Number of slots between compacting ledger"),
        )
        .arg(
            Arg::with_name("tpu_coalesce_ms")
                .long("tpu-coalesce-ms")
                .value_name("MILLISECS")
                .takes_value(true)
                .validator(is_parsable::<u64>)
                .help("Milliseconds to wait in the TPU receiver for packet coalescing."),
        )
        .arg(
            Arg::with_name("tpu_use_quic")
                .long("tpu-use-quic")
                .takes_value(false)
                .hidden(true)
                .conflicts_with("tpu_disable_quic")
                .help("Use QUIC to send transactions."),
        )
        .arg(
            Arg::with_name("tpu_disable_quic")
                .long("tpu-disable-quic")
                .takes_value(false)
                .help("Do not use QUIC to send transactions."),
        )
        .arg(
            Arg::with_name("disable_quic_servers")
                .long("disable-quic-servers")
                .takes_value(false)
                .hidden(true)
        )
        .arg(
            Arg::with_name("enable_quic_servers")
                .hidden(true)
                .long("enable-quic-servers")
        )
        .arg(
            Arg::with_name("tpu_connection_pool_size")
                .long("tpu-connection-pool-size")
                .takes_value(true)
                .default_value(default_tpu_connection_pool_size)
                .validator(is_parsable::<usize>)
                .help("Controls the TPU connection pool size per remote address"),
        )
        .arg(
            Arg::with_name("staked_nodes_overrides")
                .long("staked-nodes-overrides")
                .value_name("PATH")
                .takes_value(true)
                .help("Provide path to a yaml file with custom overrides for stakes of specific
                            identities. Overriding the amount of stake this validator considers
                            as valid for other peers in network. The stake amount is used for calculating
                            number of QUIC streams permitted from the peer and vote packet sender stage.
                            Format of the file: `staked_map_id: {<pubkey>: <SOL stake amount>}"),
        )
        .arg(
            Arg::with_name("rocksdb_max_compaction_jitter")
                .long("rocksdb-max-compaction-jitter-slots")
                .value_name("ROCKSDB_MAX_COMPACTION_JITTER_SLOTS")
                .takes_value(true)
                .help("Introduce jitter into the compaction to offset compaction operation"),
        )
        .arg(
            Arg::with_name("bind_address")
                .long("bind-address")
                .value_name("HOST")
                .takes_value(true)
                .validator(solana_net_utils::is_host)
                .default_value("0.0.0.0")
                .help("IP address to bind the validator ports"),
        )
        .arg(
            Arg::with_name("rpc_bind_address")
                .long("rpc-bind-address")
                .value_name("HOST")
                .takes_value(true)
                .validator(solana_net_utils::is_host)
                .help("IP address to bind the RPC port [default: 127.0.0.1 if --private-rpc is present, otherwise use --bind-address]"),
        )
        .arg(
            Arg::with_name("rpc_threads")
                .long("rpc-threads")
                .value_name("NUMBER")
                .validator(is_parsable::<usize>)
                .takes_value(true)
                .default_value(&default_rpc_threads)
                .help("Number of threads to use for servicing RPC requests"),
        )
        .arg(
            Arg::with_name("rpc_niceness_adj")
                .long("rpc-niceness-adjustment")
                .value_name("ADJUSTMENT")
                .takes_value(true)
                .validator(is_niceness_adjustment_valid)
                .default_value("0")
                .help("Add this value to niceness of RPC threads. Negative value \
                      increases priority, positive value decreases priority.")
        )
        .arg(
            Arg::with_name("rpc_bigtable_timeout")
                .long("rpc-bigtable-timeout")
                .value_name("SECONDS")
                .validator(is_parsable::<u64>)
                .takes_value(true)
                .default_value("30")
                .help("Number of seconds before timing out RPC requests backed by BigTable"),
        )
        .arg(
            Arg::with_name("rpc_bigtable_instance_name")
                .long("rpc-bigtable-instance-name")
                .takes_value(true)
                .value_name("INSTANCE_NAME")
                .default_value(solana_storage_bigtable::DEFAULT_INSTANCE_NAME)
                .help("Name of the Bigtable instance to upload to")
        )
        .arg(
            Arg::with_name("rpc_bigtable_app_profile_id")
                .long("rpc-bigtable-app-profile-id")
                .takes_value(true)
                .value_name("APP_PROFILE_ID")
                .default_value(solana_storage_bigtable::DEFAULT_APP_PROFILE_ID)
                .help("Bigtable application profile id to use in requests")
        )
        .arg(
            Arg::with_name("rpc_pubsub_worker_threads")
                .long("rpc-pubsub-worker-threads")
                .takes_value(true)
                .value_name("NUMBER")
                .validator(is_parsable::<usize>)
                .default_value("4")
                .help("PubSub worker threads"),
        )
        .arg(
            Arg::with_name("rpc_pubsub_enable_block_subscription")
                .long("rpc-pubsub-enable-block-subscription")
                .requires("enable_rpc_transaction_history")
                .takes_value(false)
                .help("Enable the unstable RPC PubSub `blockSubscribe` subscription"),
        )
        .arg(
            Arg::with_name("rpc_pubsub_enable_vote_subscription")
                .long("rpc-pubsub-enable-vote-subscription")
                .takes_value(false)
                .help("Enable the unstable RPC PubSub `voteSubscribe` subscription"),
        )
        .arg(
            Arg::with_name("rpc_pubsub_max_connections")
                .long("rpc-pubsub-max-connections")
                .value_name("NUMBER")
                .takes_value(true)
                .validator(is_parsable::<usize>)
                .hidden(true)
                .help("The maximum number of connections that RPC PubSub will support. \
                       This is a hard limit and no new connections beyond this limit can \
                       be made until an old connection is dropped. (Obsolete)"),
        )
        .arg(
            Arg::with_name("rpc_pubsub_max_fragment_size")
                .long("rpc-pubsub-max-fragment-size")
                .value_name("BYTES")
                .takes_value(true)
                .validator(is_parsable::<usize>)
                .hidden(true)
                .help("The maximum length in bytes of acceptable incoming frames. Messages longer \
                       than this will be rejected. (Obsolete)"),
        )
        .arg(
            Arg::with_name("rpc_pubsub_max_in_buffer_capacity")
                .long("rpc-pubsub-max-in-buffer-capacity")
                .value_name("BYTES")
                .takes_value(true)
                .validator(is_parsable::<usize>)
                .hidden(true)
                .help("The maximum size in bytes to which the incoming websocket buffer can grow. \
                      (Obsolete)"),
        )
        .arg(
            Arg::with_name("rpc_pubsub_max_out_buffer_capacity")
                .long("rpc-pubsub-max-out-buffer-capacity")
                .value_name("BYTES")
                .takes_value(true)
                .validator(is_parsable::<usize>)
                .hidden(true)
                .help("The maximum size in bytes to which the outgoing websocket buffer can grow. \
                       (Obsolete)"),
        )
        .arg(
            Arg::with_name("rpc_pubsub_max_active_subscriptions")
                .long("rpc-pubsub-max-active-subscriptions")
                .takes_value(true)
                .value_name("NUMBER")
                .validator(is_parsable::<usize>)
                .default_value(&default_rpc_pubsub_max_active_subscriptions)
                .help("The maximum number of active subscriptions that RPC PubSub will accept \
                       across all connections."),
        )
        .arg(
            Arg::with_name("rpc_pubsub_queue_capacity_items")
                .long("rpc-pubsub-queue-capacity-items")
                .takes_value(true)
                .value_name("NUMBER")
                .validator(is_parsable::<usize>)
                .default_value(&default_rpc_pubsub_queue_capacity_items)
                .help("The maximum number of notifications that RPC PubSub will store \
                       across all connections."),
        )
        .arg(
            Arg::with_name("rpc_pubsub_queue_capacity_bytes")
                .long("rpc-pubsub-queue-capacity-bytes")
                .takes_value(true)
                .value_name("BYTES")
                .validator(is_parsable::<usize>)
                .default_value(&default_rpc_pubsub_queue_capacity_bytes)
                .help("The maximum total size of notifications that RPC PubSub will store \
                       across all connections."),
        )
        .arg(
            Arg::with_name("rpc_pubsub_notification_threads")
                .long("rpc-pubsub-notification-threads")
                .requires("full_rpc_api")
                .takes_value(true)
                .value_name("NUM_THREADS")
                .validator(is_parsable::<usize>)
                .help("The maximum number of threads that RPC PubSub will use \
                       for generating notifications. 0 will disable RPC PubSub notifications"),
        )
        .arg(
            Arg::with_name("rpc_send_transaction_retry_ms")
                .long("rpc-send-retry-ms")
                .value_name("MILLISECS")
                .takes_value(true)
                .validator(is_parsable::<u64>)
                .default_value(&default_rpc_send_transaction_retry_ms)
                .help("The rate at which transactions sent via rpc service are retried."),
        )
        .arg(
            Arg::with_name("rpc_send_transaction_batch_ms")
                .long("rpc-send-batch-ms")
                .value_name("MILLISECS")
                .hidden(true)
                .takes_value(true)
                .validator(|s| is_within_range(s, 1, MAX_BATCH_SEND_RATE_MS))
                .default_value(&default_rpc_send_transaction_batch_ms)
                .help("The rate at which transactions sent via rpc service are sent in batch."),
        )
        .arg(
            Arg::with_name("rpc_send_transaction_leader_forward_count")
                .long("rpc-send-leader-count")
                .value_name("NUMBER")
                .takes_value(true)
                .validator(is_parsable::<u64>)
                .default_value(&default_rpc_send_transaction_leader_forward_count)
                .help("The number of upcoming leaders to which to forward transactions sent via rpc service."),
        )
        .arg(
            Arg::with_name("rpc_send_transaction_default_max_retries")
                .long("rpc-send-default-max-retries")
                .value_name("NUMBER")
                .takes_value(true)
                .validator(is_parsable::<usize>)
                .help("The maximum number of transaction broadcast retries when unspecified by the request, otherwise retried until expiration."),
        )
        .arg(
            Arg::with_name("rpc_send_transaction_service_max_retries")
                .long("rpc-send-service-max-retries")
                .value_name("NUMBER")
                .takes_value(true)
                .validator(is_parsable::<usize>)
                .default_value(&default_rpc_send_transaction_service_max_retries)
                .help("The maximum number of transaction broadcast retries, regardless of requested value."),
        )
        .arg(
            Arg::with_name("rpc_send_transaction_batch_size")
                .long("rpc-send-batch-size")
                .value_name("NUMBER")
                .hidden(true)
                .takes_value(true)
                .validator(|s| is_within_range(s, 1, MAX_TRANSACTION_BATCH_SIZE))
                .default_value(&default_rpc_send_transaction_batch_size)
                .help("The size of transactions to be sent in batch."),
        )
        .arg(
            Arg::with_name("rpc_scan_and_fix_roots")
                .long("rpc-scan-and-fix-roots")
                .takes_value(false)
                .requires("enable_rpc_transaction_history")
                .help("Verifies blockstore roots on boot and fixes any gaps"),
        )
        .arg(
            Arg::with_name("rpc_max_request_body_size")
                .long("rpc-max-request-body-size")
                .value_name("BYTES")
                .takes_value(true)
                .validator(is_parsable::<usize>)
                .default_value(default_rpc_max_request_body_size)
                .help("The maximum request body size accepted by rpc service"),
        )
        .arg(
            Arg::with_name("enable_accountsdb_repl")
                .long("enable-accountsdb-repl")
                .takes_value(false)
                .hidden(true)
                .help("Enable AccountsDb Replication"),
        )
        .arg(
            Arg::with_name("accountsdb_repl_bind_address")
                .long("accountsdb-repl-bind-address")
                .value_name("HOST")
                .takes_value(true)
                .validator(solana_net_utils::is_host)
                .hidden(true)
                .help("IP address to bind the AccountsDb Replication port [default: use --bind-address]"),
        )
        .arg(
            Arg::with_name("accountsdb_repl_port")
                .long("accountsdb-repl-port")
                .value_name("PORT")
                .takes_value(true)
                .validator(solana_validator::port_validator)
                .hidden(true)
                .help("Enable AccountsDb Replication Service on this port"),
        )
        .arg(
            Arg::with_name("accountsdb_repl_threads")
                .long("accountsdb-repl-threads")
                .value_name("NUMBER")
                .validator(is_parsable::<usize>)
                .takes_value(true)
                .default_value(&default_accountsdb_repl_threads)
                .hidden(true)
                .help("Number of threads to use for servicing AccountsDb Replication requests"),
        )
        .arg(
            Arg::with_name("geyser_plugin_config")
                .long("geyser-plugin-config")
                .alias("accountsdb-plugin-config")
                .value_name("FILE")
                .takes_value(true)
                .multiple(true)
                .help("Specify the configuration file for the Geyser plugin."),
        )
        .arg(
            Arg::with_name("halt_on_known_validators_accounts_hash_mismatch")
                .alias("halt-on-trusted-validators-accounts-hash-mismatch")
                .long("halt-on-known-validators-accounts-hash-mismatch")
                .requires("known_validators")
                .takes_value(false)
                .help("Abort the validator if a bank hash mismatch is detected within known validator set"),
        )
        .arg(
            Arg::with_name("snapshot_archive_format")
                .long("snapshot-archive-format")
                .alias("snapshot-compression") // Legacy name used by Solana v1.5.x and older
                .possible_values(SUPPORTED_ARCHIVE_COMPRESSION)
                .default_value(DEFAULT_ARCHIVE_COMPRESSION)
                .value_name("ARCHIVE_TYPE")
                .takes_value(true)
                .help("Snapshot archive format to use."),
        )
        .arg(
            Arg::with_name("max_genesis_archive_unpacked_size")
                .long("max-genesis-archive-unpacked-size")
                .value_name("NUMBER")
                .takes_value(true)
                .default_value(default_genesis_archive_unpacked_size)
                .help(
                    "maximum total uncompressed file size of downloaded genesis archive",
                ),
        )
        .arg(
            Arg::with_name("wal_recovery_mode")
                .long("wal-recovery-mode")
                .value_name("MODE")
                .takes_value(true)
                .possible_values(&[
                    "tolerate_corrupted_tail_records",
                    "absolute_consistency",
                    "point_in_time",
                    "skip_any_corrupted_record"])
                .help(
                    "Mode to recovery the ledger db write ahead log."
                ),
        )
        .arg(
            Arg::with_name("no_bpf_jit")
                .long("no-bpf-jit")
                .takes_value(false)
                .help("Disable the just-in-time compiler and instead use the interpreter for BPF"),
        )
        .arg(
            // legacy nop argument
            Arg::with_name("bpf_jit")
                .long("bpf-jit")
                .hidden(true)
                .takes_value(false)
                .conflicts_with("no_bpf_jit")
        )
        .arg(
            Arg::with_name("poh_pinned_cpu_core")
                .hidden(true)
                .long("experimental-poh-pinned-cpu-core")
                .takes_value(true)
                .value_name("CPU_CORE_INDEX")
                .validator(|s| {
                    let core_index = usize::from_str(&s).map_err(|e| e.to_string())?;
                    let max_index = core_affinity::get_core_ids().map(|cids| cids.len() - 1).unwrap_or(0);
                    if core_index > max_index {
                        return Err(format!("core index must be in the range [0, {}]", max_index));
                    }
                    Ok(())
                })
                .help("EXPERIMENTAL: Specify which CPU core PoH is pinned to"),
        )
        .arg(
            Arg::with_name("poh_hashes_per_batch")
                .hidden(true)
                .long("poh-hashes-per-batch")
                .takes_value(true)
                .value_name("NUM")
                .help("Specify hashes per batch in PoH service"),
        )
        .arg(
            Arg::with_name("account_indexes")
                .long("account-index")
                .takes_value(true)
                .multiple(true)
                .possible_values(&["program-id", "spl-token-owner", "spl-token-mint"])
                .value_name("INDEX")
                .help("Enable an accounts index, indexed by the selected account field"),
        )
        .arg(
            Arg::with_name("account_index_exclude_key")
                .long(EXCLUDE_KEY)
                .takes_value(true)
                .validator(is_pubkey)
                .multiple(true)
                .value_name("KEY")
                .help("When account indexes are enabled, exclude this key from the index."),
        )
        .arg(
            Arg::with_name("account_index_include_key")
                .long(INCLUDE_KEY)
                .takes_value(true)
                .validator(is_pubkey)
                .conflicts_with("account_index_exclude_key")
                .multiple(true)
                .value_name("KEY")
                .help("When account indexes are enabled, only include specific keys in the index. This overrides --account-index-exclude-key."),
        )
        .arg(
            Arg::with_name("no_accounts_db_caching")
                .long("no-accounts-db-caching")
                .help("Disables accounts caching"),
        )
        .arg(
            Arg::with_name("accounts_db_skip_shrink")
                .long("accounts-db-skip-shrink")
                .help("Enables faster starting of validators by skipping shrink. \
                      This option is for use during testing."),
        )
        .arg(
            Arg::with_name("accounts_db_skip_rewrites")
                .long("accounts-db-skip-rewrites")
                .help("Accounts that are rent exempt and have no changes are not rewritten. \
                      This produces snapshots that older versions cannot read.")
                      .hidden(true),
        )
        .arg(
            Arg::with_name("accounts_db_ancient_append_vecs")
                .long("accounts-db-ancient-append-vecs")
                .help("AppendVecs that are older than an epoch are squashed together.")
                      .hidden(true),
        )
        .arg(
            Arg::with_name("accounts_db_cache_limit_mb")
                .long("accounts-db-cache-limit-mb")
                .value_name("MEGABYTES")
                .validator(is_parsable::<u64>)
                .takes_value(true)
                .help("How large the write cache for account data can become. If this is exceeded, the cache is flushed more aggressively."),
        )
        .arg(
            Arg::with_name("accounts_index_scan_results_limit_mb")
                .long("accounts-index-scan-results-limit-mb")
                .value_name("MEGABYTES")
                .validator(is_parsable::<usize>)
                .takes_value(true)
                .help("How large accumulated results from an accounts index scan can become. If this is exceeded, the scan aborts."),
        )
        .arg(
            Arg::with_name("accounts_index_memory_limit_mb")
                .long("accounts-index-memory-limit-mb")
                .value_name("MEGABYTES")
                .validator(is_parsable::<usize>)
                .takes_value(true)
                .help("How much memory the accounts index can consume. If this is exceeded, some account index entries will be stored on disk."),
        )
        .arg(
            Arg::with_name("disable_accounts_disk_index")
                .long("disable-accounts-disk-index")
                .help("Disable the disk-based accounts index if it is enabled by default.")
                .conflicts_with("accounts_index_memory_limit_mb")
        )
        .arg(
            Arg::with_name("accounts_index_bins")
                .long("accounts-index-bins")
                .value_name("BINS")
                .validator(is_pow2)
                .takes_value(true)
                .help("Number of bins to divide the accounts index into"),
        )
        .arg(
            Arg::with_name("accounts_hash_num_passes")
                .long("accounts-hash-num-passes")
                .value_name("PASSES")
                .validator(is_pow2)
                .takes_value(true)
                .help("Number of passes to calculate the hash of all accounts"),
        )
        .arg(
            Arg::with_name("accounts_index_path")
                .long("accounts-index-path")
                .value_name("PATH")
                .takes_value(true)
                .multiple(true)
                .help("Persistent accounts-index location. \
                       May be specified multiple times. \
                       [default: [ledger]/accounts_index]"),
         )
         .arg(Arg::with_name("accounts_filler_count")
            .long("accounts-filler-count")
            .value_name("COUNT")
            .validator(is_parsable::<usize>)
            .takes_value(true)
            .default_value("0")
            .help("How many accounts to add to stress the system. Accounts are ignored in operations related to correctness."))
         .arg(Arg::with_name("accounts_filler_size")
            .long("accounts-filler-size")
            .value_name("BYTES")
            .validator(is_parsable::<usize>)
            .takes_value(true)
            .default_value("0")
            .requires("accounts_filler_count")
            .help("Size per filler account in bytes."))
         .arg(
            Arg::with_name("accounts_db_test_hash_calculation")
                .long("accounts-db-test-hash-calculation")
                .help("Enables testing of hash calculation using stores in \
                      AccountsHashVerifier. This has a computational cost."),
        )
        .arg(
            Arg::with_name("accounts_db_index_hashing")
                .long("accounts-db-index-hashing")
                .help("Enables the use of the index in hash calculation in \
                       AccountsHashVerifier/Accounts Background Service.")
                .hidden(true),
        )
        .arg(
            Arg::with_name("no_accounts_db_index_hashing")
                .long("no-accounts-db-index-hashing")
                .help("This is obsolete. See --accounts-db-index-hashing. \
                       Disables the use of the index in hash calculation in \
                       AccountsHashVerifier/Accounts Background Service.")
                .hidden(true),
        )
        .arg(
            // legacy nop argument
            Arg::with_name("accounts_db_caching_enabled")
                .long("accounts-db-caching-enabled")
                .conflicts_with("no_accounts_db_caching")
                .hidden(true)
        )
        .arg(
            Arg::with_name("accounts_shrink_optimize_total_space")
                .long("accounts-shrink-optimize-total-space")
                .takes_value(true)
                .value_name("BOOLEAN")
                .default_value(default_accounts_shrink_optimize_total_space)
                .help("When this is set to true, the system will shrink the most \
                       sparse accounts and when the overall shrink ratio is above \
                       the specified accounts-shrink-ratio, the shrink will stop and \
                       it will skip all other less sparse accounts."),
        )
        .arg(
            Arg::with_name("accounts_shrink_ratio")
                .long("accounts-shrink-ratio")
                .takes_value(true)
                .value_name("RATIO")
                .default_value(default_accounts_shrink_ratio)
                .help("Specifies the shrink ratio for the accounts to be shrunk. \
                       The shrink ratio is defined as the ratio of the bytes alive over the  \
                       total bytes used. If the account's shrink ratio is less than this ratio \
                       it becomes a candidate for shrinking. The value must between 0. and 1.0 \
                       inclusive."),
        )
        .arg(
            Arg::with_name("no_duplicate_instance_check")
                .long("no-duplicate-instance-check")
                .takes_value(false)
                .help("Disables duplicate instance check")
                .hidden(true),
        )
        .arg(
            Arg::with_name("allow_private_addr")
                .long("allow-private-addr")
                .takes_value(false)
                .help("Allow contacting private ip addresses")
                .hidden(true),
        )
        .arg(
            Arg::with_name("relayer_address")
                .long("relayer-address")
                .value_name("relayer_address")
                .takes_value(true)
                .help("Address of the relayer")
        )
        .arg(
            Arg::with_name("block_engine_address")
                .long("block-engine-address")
                .value_name("block_engine_address")
                .takes_value(true)
                .help("Address of the block engine")
        )
        .arg(
            Arg::with_name("block_engine_auth_service_address")
                .long("block-engine-auth-service-address")
                .value_name("block_engine_auth_service_address")
                .takes_value(true)
                .help("Address of the block engine's authentication service.")
        )
        .arg(
            Arg::with_name("relayer_auth_service_address")
                .long("relayer-auth-service-address")
                .value_name("relayer_auth_service_address")
                .takes_value(true)
                .help("Address of the block engine's authentication service.")
        )
        .arg(
            Arg::with_name("trust_relayer_packets")
                .long("trust-relayer-packets")
                .takes_value(false)
                .help("Skip signature verification on relayer packets. Not recommended unless the relayer is trusted.")
        )
        .arg(
            Arg::with_name("relayer_expected_heartbeat_interval_ms")
                .long("relayer-expected-heartbeat-interval-ms")
                .takes_value(true)
                .help("Interval at which the Relayer is expected to send heartbeat messages.")
        )
        .arg(
            Arg::with_name("relayer_max_failed_heartbeats")
                .long("relayer-max-failed-heartbeats")
                .takes_value(true)
                .help("Maximum number of heartbeats the Relayer can miss before falling back to the normal TPU pipeline.")
        )
        .arg(
            Arg::with_name("trust_block_engine_packets")
                .long("trust-block-engine-packets")
                .takes_value(true)
                .help("Skip signature verification on block engine packets. Not recommended unless the block engine is trusted.")
        )
        .arg(
            Arg::with_name("tip_payment_program_pubkey")
                .long("tip-payment-program-pubkey")
                .value_name("TIP_PAYMENT_PROGRAM_PUBKEY")
                .takes_value(true)
                .help("The public key of the tip-payment program")
        )
        .arg(
            Arg::with_name("tip_distribution_program_pubkey")
                .long("tip-distribution-program-pubkey")
                .value_name("TIP_DISTRIBUTION_PROGRAM_PUBKEY")
                .takes_value(true)
                .help("The public key of the tip-distribution program.")
        )
        .arg(
            Arg::with_name("tip_distribution_account_payer")
                .long("tip-distribution-account-payer")
                .value_name("TIP_DISTRIBUTION_ACCOUNT_PAYER")
                .takes_value(true)
                .help("The payer of my tip distribution accounts.")
        )
        .arg(
            Arg::with_name("merkle_root_upload_authority")
                .long("merkle-root-upload-authority")
                .value_name("MERKLE_ROOT_UPLOAD_AUTHORITY")
                .takes_value(true)
                .help("The public key of the authorized merkle-root uploader.")
        )
        .arg(
            Arg::with_name("commission_bps")
                .long("commission-bps")
                .value_name("COMMISSION_BPS")
                .takes_value(true)
                .help("The commission validator takes from tips expressed in basis points.")
        )
        .arg(
            Arg::with_name("shred_receiver_address")
                .long("shred-receiver-address")
                .value_name("SHRED_RECEIVER_ADDRESS")
                .takes_value(true)
                .help("Shred receiver listening address")
        )
        .arg(
            Arg::with_name("log_messages_bytes_limit")
                .long("log-messages-bytes-limit")
                .takes_value(true)
                .validator(is_parsable::<usize>)
                .value_name("BYTES")
                .help("Maximum number of bytes written to the program log before truncation")
        )
        .after_help("The default subcommand is run")
        .subcommand(
            SubCommand::with_name("exit")
            .about("Send an exit request to the validator")
            .arg(
                Arg::with_name("force")
                    .short("f")
                    .long("force")
                    .takes_value(false)
                    .help("Request the validator exit immediately instead of waiting for a restart window")
            )
            .arg(
                Arg::with_name("monitor")
                    .short("m")
                    .long("monitor")
                    .takes_value(false)
                    .help("Monitor the validator after sending the exit request")
            )
            .arg(
                Arg::with_name("min_idle_time")
                    .long("min-idle-time")
                    .takes_value(true)
                    .validator(is_parsable::<usize>)
                    .value_name("MINUTES")
                    .default_value("10")
                    .help("Minimum time that the validator should not be leader before restarting")
            )
            .arg(
                Arg::with_name("max_delinquent_stake")
                    .long("max-delinquent-stake")
                    .takes_value(true)
                    .validator(is_valid_percentage)
                    .default_value("5")
                    .value_name("PERCENT")
                    .help("The maximum delinquent stake % permitted for an exit")
            )
            .arg(
                Arg::with_name("skip_new_snapshot_check")
                    .long("skip-new-snapshot-check")
                    .help("Skip check for a new snapshot")
            )
        )
        .subcommand(
            SubCommand::with_name("authorized-voter")
            .about("Adjust the validator authorized voters")
            .setting(AppSettings::SubcommandRequiredElseHelp)
            .setting(AppSettings::InferSubcommands)
            .subcommand(
                SubCommand::with_name("add")
                .about("Add an authorized voter")
                .arg(
                    Arg::with_name("authorized_voter_keypair")
                        .index(1)
                        .value_name("KEYPAIR")
                        .required(false)
                        .takes_value(true)
                        .validator(is_keypair)
                        .help("Path to keypair of the authorized voter to add \
                               [default: read JSON keypair from stdin]"),
                )
                .after_help("Note: the new authorized voter only applies to the \
                             currently running validator instance")
            )
            .subcommand(
                SubCommand::with_name("remove-all")
                .about("Remove all authorized voters")
                .after_help("Note: the removal only applies to the \
                             currently running validator instance")
            )
        )
        .subcommand(
            SubCommand::with_name("contact-info")
            .about("Display the validator's contact info")
            .arg(
                Arg::with_name("output")
                    .long("output")
                    .takes_value(true)
                    .value_name("MODE")
                    .possible_values(&["json", "json-compact"])
                    .help("Output display mode")
            )
        )
        .subcommand(
            SubCommand::with_name("init")
            .about("Initialize the ledger directory then exit")
        )
        .subcommand(
            SubCommand::with_name("monitor")
            .about("Monitor the validator")
        )
        .subcommand(
            SubCommand::with_name("run")
            .about("Run the validator")
        )
        .subcommand(
            SubCommand::with_name("set-identity")
            .about("Set the validator identity")
            .arg(
                Arg::with_name("identity")
                    .index(1)
                    .value_name("KEYPAIR")
                    .required(false)
                    .takes_value(true)
                    .validator(is_keypair)
                    .help("Path to validator identity keypair \
                           [default: read JSON keypair from stdin]")
            )
            .arg(
                clap::Arg::with_name("require_tower")
                    .long("require-tower")
                    .takes_value(false)
                    .help("Refuse to set the validator identity if saved tower state is not found"),
            )
            .after_help("Note: the new identity only applies to the \
                         currently running validator instance")
        )
        .subcommand(
            SubCommand::with_name("set-log-filter")
            .about("Adjust the validator log filter")
            .arg(
                Arg::with_name("filter")
                    .takes_value(true)
                    .index(1)
                    .help("New filter using the same format as the RUST_LOG environment variable")
            )
            .after_help("Note: the new filter only applies to the currently running validator instance")
        )
        .subcommand(
            SubCommand::with_name("staked-nodes-overrides")
            .about("Overrides stakes of specific node identities.")
            .arg(
                Arg::with_name("path")
                    .value_name("PATH")
                    .takes_value(true)
                    .required(true)
                    .help("Provide path to a file with custom overrides for stakes of specific validator identities."),
            )
            .after_help("Note: the new staked nodes overrides only applies to the \
                         currently running validator instance")
        )
        .subcommand(
            SubCommand::with_name("wait-for-restart-window")
            .about("Monitor the validator for a good time to restart")
            .arg(
                Arg::with_name("min_idle_time")
                    .long("min-idle-time")
                    .takes_value(true)
                    .validator(is_parsable::<usize>)
                    .value_name("MINUTES")
                    .default_value("10")
                    .help("Minimum time that the validator should not be leader before restarting")
            )
            .arg(
                Arg::with_name("identity")
                    .long("identity")
                    .value_name("ADDRESS")
                    .takes_value(true)
                    .validator(is_pubkey_or_keypair)
                    .help("Validator identity to monitor [default: your validator]")
            )
            .arg(
                Arg::with_name("max_delinquent_stake")
                    .long("max-delinquent-stake")
                    .takes_value(true)
                    .validator(is_valid_percentage)
                    .default_value("5")
                    .value_name("PERCENT")
                    .help("The maximum delinquent stake % permitted for a restart")
            )
            .arg(
                Arg::with_name("skip_new_snapshot_check")
                    .long("skip-new-snapshot-check")
                    .help("Skip check for a new snapshot")
            )
            .after_help("Note: If this command exits with a non-zero status \
                         then this not a good time for a restart")
        )
        .get_matches();

    let socket_addr_space = SocketAddrSpace::new(matches.is_present("allow_private_addr"));
    let ledger_path = PathBuf::from(matches.value_of("ledger_path").unwrap());

    let operation = match matches.subcommand() {
        ("", _) | ("run", _) => Operation::Run,
        ("authorized-voter", Some(authorized_voter_subcommand_matches)) => {
            match authorized_voter_subcommand_matches.subcommand() {
                ("add", Some(subcommand_matches)) => {
                    if let Some(authorized_voter_keypair) =
                        value_t!(subcommand_matches, "authorized_voter_keypair", String).ok()
                    {
                        let authorized_voter_keypair = fs::canonicalize(&authorized_voter_keypair)
                            .unwrap_or_else(|err| {
                                println!(
                                    "Unable to access path: {}: {:?}",
                                    authorized_voter_keypair, err
                                );
                                exit(1);
                            });
                        println!(
                            "Adding authorized voter path: {}",
                            authorized_voter_keypair.display()
                        );

                        let admin_client = admin_rpc_service::connect(&ledger_path);
                        admin_rpc_service::runtime()
                            .block_on(async move {
                                admin_client
                                    .await?
                                    .add_authorized_voter(
                                        authorized_voter_keypair.display().to_string(),
                                    )
                                    .await
                            })
                            .unwrap_or_else(|err| {
                                println!("addAuthorizedVoter request failed: {}", err);
                                exit(1);
                            });
                    } else {
                        let mut stdin = std::io::stdin();
                        let authorized_voter_keypair =
                            read_keypair(&mut stdin).unwrap_or_else(|err| {
                                println!("Unable to read JSON keypair from stdin: {:?}", err);
                                exit(1);
                            });
                        println!(
                            "Adding authorized voter: {}",
                            authorized_voter_keypair.pubkey()
                        );

                        let admin_client = admin_rpc_service::connect(&ledger_path);
                        admin_rpc_service::runtime()
                            .block_on(async move {
                                admin_client
                                    .await?
                                    .add_authorized_voter_from_bytes(Vec::from(
                                        authorized_voter_keypair.to_bytes(),
                                    ))
                                    .await
                            })
                            .unwrap_or_else(|err| {
                                println!("addAuthorizedVoterFromBytes request failed: {}", err);
                                exit(1);
                            });
                    }

                    return;
                }
                ("remove-all", _) => {
                    let admin_client = admin_rpc_service::connect(&ledger_path);
                    admin_rpc_service::runtime()
                        .block_on(async move {
                            admin_client.await?.remove_all_authorized_voters().await
                        })
                        .unwrap_or_else(|err| {
                            println!("removeAllAuthorizedVoters request failed: {}", err);
                            exit(1);
                        });
                    println!("All authorized voters removed");
                    return;
                }
                _ => unreachable!(),
            }
        }
        ("contact-info", Some(subcommand_matches)) => {
            let output_mode = subcommand_matches.value_of("output");
            let admin_client = admin_rpc_service::connect(&ledger_path);
            let contact_info = admin_rpc_service::runtime()
                .block_on(async move { admin_client.await?.contact_info().await })
                .unwrap_or_else(|err| {
                    eprintln!("Contact info query failed: {}", err);
                    exit(1);
                });
            if let Some(mode) = output_mode {
                match mode {
                    "json" => println!("{}", serde_json::to_string_pretty(&contact_info).unwrap()),
                    "json-compact" => print!("{}", serde_json::to_string(&contact_info).unwrap()),
                    _ => unreachable!(),
                }
            } else {
                print!("{}", contact_info);
            }
            return;
        }
        ("init", _) => Operation::Initialize,
        ("exit", Some(subcommand_matches)) => {
            let min_idle_time = value_t_or_exit!(subcommand_matches, "min_idle_time", usize);
            let force = subcommand_matches.is_present("force");
            let monitor = subcommand_matches.is_present("monitor");
            let skip_new_snapshot_check = subcommand_matches.is_present("skip_new_snapshot_check");
            let max_delinquent_stake =
                value_t_or_exit!(subcommand_matches, "max_delinquent_stake", u8);

            if !force {
                wait_for_restart_window(
                    &ledger_path,
                    None,
                    min_idle_time,
                    max_delinquent_stake,
                    skip_new_snapshot_check,
                )
                .unwrap_or_else(|err| {
                    println!("{}", err);
                    exit(1);
                });
            }

            let admin_client = admin_rpc_service::connect(&ledger_path);
            admin_rpc_service::runtime()
                .block_on(async move { admin_client.await?.exit().await })
                .unwrap_or_else(|err| {
                    println!("exit request failed: {}", err);
                    exit(1);
                });
            println!("Exit request sent");

            if monitor {
                monitor_validator(&ledger_path);
            }
            return;
        }
        ("monitor", _) => {
            monitor_validator(&ledger_path);
            return;
        }
        ("staked-nodes-overrides", Some(subcommand_matches)) => {
            if !subcommand_matches.is_present("path") {
                println!(
                    "staked-nodes-overrides requires argument of location of the configuration"
                );
                exit(1);
            }

            let path = subcommand_matches.value_of("path").unwrap();

            let admin_client = admin_rpc_service::connect(&ledger_path);
            admin_rpc_service::runtime()
                .block_on(async move {
                    admin_client
                        .await?
                        .set_staked_nodes_overrides(path.to_string())
                        .await
                })
                .unwrap_or_else(|err| {
                    println!("setStakedNodesOverrides request failed: {}", err);
                    exit(1);
                });
            return;
        }
        ("set-identity", Some(subcommand_matches)) => {
            let require_tower = subcommand_matches.is_present("require_tower");

            if let Some(identity_keypair) = value_t!(subcommand_matches, "identity", String).ok() {
                let identity_keypair = fs::canonicalize(&identity_keypair).unwrap_or_else(|err| {
                    println!("Unable to access path: {}: {:?}", identity_keypair, err);
                    exit(1);
                });
                println!(
                    "New validator identity path: {}",
                    identity_keypair.display()
                );

                let admin_client = admin_rpc_service::connect(&ledger_path);
                admin_rpc_service::runtime()
                    .block_on(async move {
                        admin_client
                            .await?
                            .set_identity(identity_keypair.display().to_string(), require_tower)
                            .await
                    })
                    .unwrap_or_else(|err| {
                        println!("setIdentity request failed: {}", err);
                        exit(1);
                    });
            } else {
                let mut stdin = std::io::stdin();
                let identity_keypair = read_keypair(&mut stdin).unwrap_or_else(|err| {
                    println!("Unable to read JSON keypair from stdin: {:?}", err);
                    exit(1);
                });
                println!("New validator identity: {}", identity_keypair.pubkey());

                let admin_client = admin_rpc_service::connect(&ledger_path);
                admin_rpc_service::runtime()
                    .block_on(async move {
                        admin_client
                            .await?
                            .set_identity_from_bytes(
                                Vec::from(identity_keypair.to_bytes()),
                                require_tower,
                            )
                            .await
                    })
                    .unwrap_or_else(|err| {
                        println!("setIdentityFromBytes request failed: {}", err);
                        exit(1);
                    });
            };

            return;
        }
        ("set-log-filter", Some(subcommand_matches)) => {
            let filter = value_t_or_exit!(subcommand_matches, "filter", String);
            let admin_client = admin_rpc_service::connect(&ledger_path);
            admin_rpc_service::runtime()
                .block_on(async move { admin_client.await?.set_log_filter(filter).await })
                .unwrap_or_else(|err| {
                    println!("set log filter failed: {}", err);
                    exit(1);
                });
            return;
        }
        ("wait-for-restart-window", Some(subcommand_matches)) => {
            let min_idle_time = value_t_or_exit!(subcommand_matches, "min_idle_time", usize);
            let identity = pubkey_of(subcommand_matches, "identity");
            let max_delinquent_stake =
                value_t_or_exit!(subcommand_matches, "max_delinquent_stake", u8);
            let skip_new_snapshot_check = subcommand_matches.is_present("skip_new_snapshot_check");

            wait_for_restart_window(
                &ledger_path,
                identity,
                min_idle_time,
                max_delinquent_stake,
                skip_new_snapshot_check,
            )
            .unwrap_or_else(|err| {
                println!("{}", err);
                exit(1);
            });
            return;
        }
        _ => unreachable!(),
    };

    let identity_keypair = keypair_of(&matches, "identity").unwrap_or_else(|| {
        clap::Error::with_description(
            "The --identity <KEYPAIR> argument is required",
            clap::ErrorKind::ArgumentNotFound,
        )
        .exit();
    });

    let logfile = {
        let logfile = matches
            .value_of("logfile")
            .map(|s| s.into())
            .unwrap_or_else(|| format!("solana-validator-{}.log", identity_keypair.pubkey()));

        if logfile == "-" {
            None
        } else {
            println!("log file: {}", logfile);
            Some(logfile)
        }
    };
    let use_progress_bar = logfile.is_none();
    let _logger_thread = redirect_stderr_to_file(logfile);

    info!("{} {}", crate_name!(), solana_version::version!());
    info!("Starting validator with: {:#?}", std::env::args_os());

    let cuda = matches.is_present("cuda");
    if cuda {
        solana_perf::perf_libs::init_cuda();
        enable_recycler_warming();
    }

    solana_core::validator::report_target_features();

    let authorized_voter_keypairs = keypairs_of(&matches, "authorized_voter_keypairs")
        .map(|keypairs| keypairs.into_iter().map(Arc::new).collect())
        .unwrap_or_else(|| {
            vec![Arc::new(
                keypair_of(&matches, "identity").expect("identity"),
            )]
        });
    let authorized_voter_keypairs = Arc::new(RwLock::new(authorized_voter_keypairs));

    let staked_nodes_overrides_path = matches
        .value_of("staked_nodes_overrides")
        .map(str::to_string);
    let staked_nodes_overrides = Arc::new(RwLock::new(
        match staked_nodes_overrides_path {
            None => StakedNodesOverrides::default(),
            Some(p) => load_staked_nodes_overrides(&p).unwrap_or_else(|err| {
                error!("Failed to load stake-nodes-overrides from {}: {}", &p, err);
                clap::Error::with_description(
                    "Failed to load configuration of stake-nodes-overrides argument",
                    clap::ErrorKind::InvalidValue,
                )
                .exit()
            }),
        }
        .staked_map_id,
    ));

    let init_complete_file = matches.value_of("init_complete_file");

    if matches.is_present("no_check_vote_account") {
        info!("vote account sanity checks are no longer performed by default. --no-check-vote-account is deprecated and can be removed from the command line");
    }
    let rpc_bootstrap_config = bootstrap::RpcBootstrapConfig {
        no_genesis_fetch: matches.is_present("no_genesis_fetch"),
        no_snapshot_fetch: matches.is_present("no_snapshot_fetch"),
        check_vote_account: matches
            .value_of("check_vote_account")
            .map(|url| url.to_string()),
        only_known_rpc: matches.is_present("only_known_rpc"),
        max_genesis_archive_unpacked_size: value_t_or_exit!(
            matches,
            "max_genesis_archive_unpacked_size",
            u64
        ),
        incremental_snapshot_fetch: !matches.is_present("no_incremental_snapshots"),
    };

    let private_rpc = matches.is_present("private_rpc");
    let do_port_check = !matches.is_present("no_port_check");
    let no_rocksdb_compaction = true;
    let rocksdb_compaction_interval = value_t!(matches, "rocksdb_compaction_interval", u64).ok();
    let rocksdb_max_compaction_jitter =
        value_t!(matches, "rocksdb_max_compaction_jitter", u64).ok();
    let tpu_coalesce_ms =
        value_t!(matches, "tpu_coalesce_ms", u64).unwrap_or(DEFAULT_TPU_COALESCE_MS);
    let wal_recovery_mode = matches
        .value_of("wal_recovery_mode")
        .map(BlockstoreRecoveryMode::from);

    // Canonicalize ledger path to avoid issues with symlink creation
    let _ = fs::create_dir_all(&ledger_path);
    let ledger_path = fs::canonicalize(&ledger_path).unwrap_or_else(|err| {
        eprintln!("Unable to access ledger path: {:?}", err);
        exit(1);
    });

    let debug_keys: Option<Arc<HashSet<_>>> = if matches.is_present("debug_key") {
        Some(Arc::new(
            values_t_or_exit!(matches, "debug_key", Pubkey)
                .into_iter()
                .collect(),
        ))
    } else {
        None
    };

    let known_validators = validators_set(
        &identity_keypair.pubkey(),
        &matches,
        "known_validators",
        "--known-validator",
    );
    let repair_validators = validators_set(
        &identity_keypair.pubkey(),
        &matches,
        "repair_validators",
        "--repair-validator",
    );
    let gossip_validators = validators_set(
        &identity_keypair.pubkey(),
        &matches,
        "gossip_validators",
        "--gossip-validator",
    );

    let bind_address = solana_net_utils::parse_host(matches.value_of("bind_address").unwrap())
        .expect("invalid bind_address");
    let rpc_bind_address = if matches.is_present("rpc_bind_address") {
        solana_net_utils::parse_host(matches.value_of("rpc_bind_address").unwrap())
            .expect("invalid rpc_bind_address")
    } else if private_rpc {
        solana_net_utils::parse_host("127.0.0.1").unwrap()
    } else {
        bind_address
    };

    let contact_debug_interval = value_t_or_exit!(matches, "contact_debug_interval", u64);

    let account_indexes = process_account_indexes(&matches);

    let restricted_repair_only_mode = matches.is_present("restricted_repair_only_mode");
    let accounts_shrink_optimize_total_space =
        value_t_or_exit!(matches, "accounts_shrink_optimize_total_space", bool);
    let tpu_use_quic = !matches.is_present("tpu_disable_quic");
    let tpu_connection_pool_size = value_t_or_exit!(matches, "tpu_connection_pool_size", usize);

    let shrink_ratio = value_t_or_exit!(matches, "accounts_shrink_ratio", f64);
    if !(0.0..=1.0).contains(&shrink_ratio) {
        eprintln!(
            "The specified account-shrink-ratio is invalid, it must be between 0. and 1.0 inclusive: {}",
            shrink_ratio
        );
        exit(1);
    }

    let accounts_shrink_ratio = if accounts_shrink_optimize_total_space {
        AccountShrinkThreshold::TotalSpace { shrink_ratio }
    } else {
        AccountShrinkThreshold::IndividualStore { shrink_ratio }
    };
    let entrypoint_addrs = values_t!(matches, "entrypoint", String)
        .unwrap_or_default()
        .into_iter()
        .map(|entrypoint| {
            solana_net_utils::parse_host_port(&entrypoint).unwrap_or_else(|e| {
                eprintln!("failed to parse entrypoint address: {}", e);
                exit(1);
            })
        })
        .collect::<HashSet<_>>()
        .into_iter()
        .collect::<Vec<_>>();
    for addr in &entrypoint_addrs {
        if !socket_addr_space.check(addr) {
            eprintln!("invalid entrypoint address: {}", addr);
            exit(1);
        }
    }
    // TODO: Once entrypoints are updated to return shred-version, this should
    // abort if it fails to obtain a shred-version, so that nodes always join
    // gossip with a valid shred-version. The code to adopt entrypoint shred
    // version can then be deleted from gossip and get_rpc_node above.
    let expected_shred_version = value_t!(matches, "expected_shred_version", u16)
        .ok()
        .or_else(|| get_cluster_shred_version(&entrypoint_addrs));

    let tower_storage: Arc<dyn solana_core::tower_storage::TowerStorage> =
        match value_t_or_exit!(matches, "tower_storage", String).as_str() {
            "file" => {
                let tower_path = value_t!(matches, "tower", PathBuf)
                    .ok()
                    .unwrap_or_else(|| ledger_path.clone());

                Arc::new(tower_storage::FileTowerStorage::new(tower_path))
            }
            "etcd" => {
                let endpoints = values_t_or_exit!(matches, "etcd_endpoint", String);
                let domain_name = value_t_or_exit!(matches, "etcd_domain_name", String);
                let ca_certificate_file = value_t_or_exit!(matches, "etcd_cacert_file", String);
                let identity_certificate_file = value_t_or_exit!(matches, "etcd_cert_file", String);
                let identity_private_key_file = value_t_or_exit!(matches, "etcd_key_file", String);

                let read = |file| {
                    fs::read(&file).unwrap_or_else(|err| {
                        eprintln!("Unable to read {}: {}", file, err);
                        exit(1)
                    })
                };

                let tls_config = tower_storage::EtcdTlsConfig {
                    domain_name,
                    ca_certificate: read(ca_certificate_file),
                    identity_certificate: read(identity_certificate_file),
                    identity_private_key: read(identity_private_key_file),
                };

                Arc::new(
                    tower_storage::EtcdTowerStorage::new(endpoints, Some(tls_config))
                        .unwrap_or_else(|err| {
                            eprintln!("Failed to connect to etcd: {}", err);
                            exit(1);
                        }),
                )
            }
            _ => unreachable!(),
        };

    let mut accounts_index_config = AccountsIndexConfig {
        started_from_validator: true, // this is the only place this is set
        ..AccountsIndexConfig::default()
    };
    if let Some(bins) = value_t!(matches, "accounts_index_bins", usize).ok() {
        accounts_index_config.bins = Some(bins);
    }

    accounts_index_config.index_limit_mb =
        if let Some(limit) = value_t!(matches, "accounts_index_memory_limit_mb", usize).ok() {
            IndexLimitMb::Limit(limit)
        } else if matches.is_present("disable_accounts_disk_index") {
            IndexLimitMb::InMemOnly
        } else {
            IndexLimitMb::Unspecified
        };

    {
        let mut accounts_index_paths: Vec<PathBuf> = if matches.is_present("accounts_index_path") {
            values_t_or_exit!(matches, "accounts_index_path", String)
                .into_iter()
                .map(PathBuf::from)
                .collect()
        } else {
            vec![]
        };
        if accounts_index_paths.is_empty() {
            accounts_index_paths = vec![ledger_path.join("accounts_index")];
        }
        accounts_index_config.drives = Some(accounts_index_paths);
    }

    const MB: usize = 1_024 * 1_024;
    accounts_index_config.scan_results_limit_bytes =
        value_t!(matches, "accounts_index_scan_results_limit_mb", usize)
            .ok()
            .map(|mb| mb * MB);

    let filler_accounts_config = FillerAccountsConfig {
        count: value_t_or_exit!(matches, "accounts_filler_count", usize),
        size: value_t_or_exit!(matches, "accounts_filler_size", usize),
    };

    let mut accounts_db_config = AccountsDbConfig {
        index: Some(accounts_index_config),
        accounts_hash_cache_path: Some(ledger_path.clone()),
        filler_accounts_config,
        write_cache_limit_bytes: value_t!(matches, "accounts_db_cache_limit_mb", u64)
            .ok()
            .map(|mb| mb * MB as u64),
        skip_rewrites: matches.is_present("accounts_db_skip_rewrites"),
        ancient_append_vecs: matches.is_present("accounts_db_ancient_append_vecs"),
        ..AccountsDbConfig::default()
    };

    if let Some(passes) = value_t!(matches, "accounts_hash_num_passes", usize).ok() {
        accounts_db_config.hash_calc_num_passes = Some(passes);
    }
    let accounts_db_config = Some(accounts_db_config);

    let geyser_plugin_config_files = if matches.is_present("geyser_plugin_config") {
        Some(
            values_t_or_exit!(matches, "geyser_plugin_config", String)
                .into_iter()
                .map(PathBuf::from)
                .collect(),
        )
    } else {
        None
    };

    if matches.is_present("minimal_rpc_api") {
        warn!("--minimal-rpc-api is now the default behavior. This flag is deprecated and can be removed from the launch args");
    }

    if matches.is_present("enable_cpi_and_log_storage") {
        warn!(
            "--enable-cpi-and-log-storage is deprecated. Please update the \
            launch args to use --enable-extended-tx-metadata-storage and remove \
            --enable-cpi-and-log-storage"
        );
    }

    if matches.is_present("enable_quic_servers") {
        warn!("--enable-quic-servers is now the default behavior. This flag is deprecated and can be removed from the launch args");
    }
    if matches.is_present("disable_quic_servers") {
        warn!("--disable-quic-servers is deprecated. The quic server cannot be disabled.");
    }

    let rpc_bigtable_config = if matches.is_present("enable_rpc_bigtable_ledger_storage")
        || matches.is_present("enable_bigtable_ledger_upload")
    {
        Some(RpcBigtableConfig {
            enable_bigtable_ledger_upload: matches.is_present("enable_bigtable_ledger_upload"),
            bigtable_instance_name: value_t_or_exit!(matches, "rpc_bigtable_instance_name", String),
            bigtable_app_profile_id: value_t_or_exit!(
                matches,
                "rpc_bigtable_app_profile_id",
                String
            ),
            timeout: value_t!(matches, "rpc_bigtable_timeout", u64)
                .ok()
                .map(Duration::from_secs),
        })
    } else {
        None
    };

    if matches.is_present("accounts_db_index_hashing") {
        info!("The accounts hash is only calculated without using the index. --accounts-db-index-hashing is deprecated and can be removed from the command line");
    }
    if matches.is_present("no_accounts_db_index_hashing") {
        info!("The accounts hash is only calculated without using the index. --no-accounts-db-index-hashing is deprecated and can be removed from the command line");
    }
    let rpc_send_retry_rate_ms = value_t_or_exit!(matches, "rpc_send_transaction_retry_ms", u64);
    let rpc_send_batch_size = value_t_or_exit!(matches, "rpc_send_transaction_batch_size", usize);
    let rpc_send_batch_send_rate_ms =
        value_t_or_exit!(matches, "rpc_send_transaction_batch_ms", u64);

    if rpc_send_batch_send_rate_ms > rpc_send_retry_rate_ms {
        eprintln!(
            "The specified rpc-send-batch-ms ({}) is invalid, it must be <= rpc-send-retry-ms ({})",
            rpc_send_batch_send_rate_ms, rpc_send_retry_rate_ms
        );
        exit(1);
    }

    let tps = rpc_send_batch_size as u64 * MILLIS_PER_SECOND / rpc_send_batch_send_rate_ms;
    if tps > send_transaction_service::MAX_TRANSACTION_SENDS_PER_SECOND {
        eprintln!(
            "Either the specified rpc-send-batch-size ({}) or rpc-send-batch-ms ({}) is invalid, \
            'rpc-send-batch-size * 1000 / rpc-send-batch-ms' must be smaller than ({}) .",
            rpc_send_batch_size,
            rpc_send_batch_send_rate_ms,
            send_transaction_service::MAX_TRANSACTION_SENDS_PER_SECOND
        );
        exit(1);
    }
    let full_api = matches.is_present("full_rpc_api");

    let voting_disabled = matches.is_present("no_voting") || restricted_repair_only_mode;
    let tip_manager_config = tip_manager_config_from_matches(&matches, voting_disabled);

    let is_block_engine_enabled = matches.is_present("block_engine_address")
        || matches.is_present("block_engine_auth_service_address")
        || matches.is_present("trust_block_engine_packets");
    let maybe_block_engine_config = is_block_engine_enabled.then(|| {
        let addr: String = value_of(&matches, "block_engine_auth_service_address")
            .expect("missing block-engine-auth-service-address");
        let auth_service_endpoint =
            Endpoint::from_shared(addr).expect("invalid block-engine-auth-service-address value");

        let addr: String =
            value_of(&matches, "block_engine_address").expect("missing block-engine-address");
        let backend_endpoint = Endpoint::from_shared(addr)
            .expect("invalid block-engine-address value")
            .tcp_keepalive(Some(Duration::from_secs(60)));

        BlockEngineConfig {
            auth_service_endpoint,
            backend_endpoint,
            trust_packets: matches.is_present("trust_block_engine_packets"),
        }
    });

    let is_relayer_enabled = matches.is_present("relayer_auth_service_address")
        || matches.is_present("relayer_address")
        || matches.is_present("trust_relayer_packets")
        || matches.is_present("relayer_expected_heartbeat_interval_ms")
        || matches.is_present("relayer_max_failed_heartbeats");
    let maybe_relayer_config = is_relayer_enabled.then(|| {
        let addr: String = value_of(&matches, "relayer_auth_service_address")
            .expect("missing relayer-auth-service-address");
        let auth_service_endpoint =
            Endpoint::from_shared(addr).expect("invalid relayer-auth-service-address value");

        let addr: String = value_of(&matches, "relayer_address").expect("missing relayer-address");
        let backend_endpoint = Endpoint::from_shared(addr).expect("invalid relayer-address value");

        let expected_heartbeat_interval_ms =
            value_of(&matches, "relayer_expected_heartbeat_interval_ms").unwrap_or(500);
        let expected_heartbeat_interval = Duration::from_millis(expected_heartbeat_interval_ms);

        let max_failed_heartbeats =
            value_of(&matches, "relayer_max_failed_heartbeats").unwrap_or(3);
        assert!(
            max_failed_heartbeats > 0,
            "relayer-max-failed-heartbeats must be greater than zero"
        );
        let oldest_allowed_heartbeat =
            Duration::from_millis(max_failed_heartbeats * expected_heartbeat_interval_ms);

        RelayerConfig {
            auth_service_endpoint,
            backend_endpoint,
            expected_heartbeat_interval,
            oldest_allowed_heartbeat,
            trust_packets: matches.is_present("trust_relayer_packets"),
        }
    });

    let mut validator_config = ValidatorConfig {
        require_tower: matches.is_present("require_tower"),
        tower_storage,
        halt_at_slot: value_t!(matches, "dev_halt_at_slot", Slot).ok(),
        expected_genesis_hash: matches
            .value_of("expected_genesis_hash")
            .map(|s| Hash::from_str(s).unwrap()),
        expected_bank_hash: matches
            .value_of("expected_bank_hash")
            .map(|s| Hash::from_str(s).unwrap()),
        expected_shred_version,
        new_hard_forks: hardforks_of(&matches, "hard_forks"),
        rpc_config: JsonRpcConfig {
            enable_rpc_transaction_history: matches.is_present("enable_rpc_transaction_history"),
            enable_extended_tx_metadata_storage: matches.is_present("enable_cpi_and_log_storage")
                || matches.is_present("enable_extended_tx_metadata_storage"),
            rpc_bigtable_config,
            faucet_addr: matches.value_of("rpc_faucet_addr").map(|address| {
                solana_net_utils::parse_host_port(address).expect("failed to parse faucet address")
            }),
            full_api,
            obsolete_v1_7_api: matches.is_present("obsolete_v1_7_rpc_api"),
            max_multiple_accounts: Some(value_t_or_exit!(
                matches,
                "rpc_max_multiple_accounts",
                usize
            )),
            health_check_slot_distance: value_t_or_exit!(
                matches,
                "health_check_slot_distance",
                u64
            ),
            rpc_threads: value_t_or_exit!(matches, "rpc_threads", usize),
            rpc_niceness_adj: value_t_or_exit!(matches, "rpc_niceness_adj", i8),
            account_indexes: account_indexes.clone(),
            rpc_scan_and_fix_roots: matches.is_present("rpc_scan_and_fix_roots"),
            max_request_body_size: Some(value_t_or_exit!(
                matches,
                "rpc_max_request_body_size",
                usize
            )),
        },
        geyser_plugin_config_files,
        rpc_addrs: value_t!(matches, "rpc_port", u16).ok().map(|rpc_port| {
            (
                SocketAddr::new(rpc_bind_address, rpc_port),
                SocketAddr::new(rpc_bind_address, rpc_port + 1),
                // If additional ports are added, +2 needs to be skipped to avoid a conflict with
                // the websocket port (which is +2) in web3.js This odd port shifting is tracked at
                // https://github.com/solana-labs/solana/issues/12250
            )
        }),
        pubsub_config: PubSubConfig {
            enable_block_subscription: matches.is_present("rpc_pubsub_enable_block_subscription"),
            enable_vote_subscription: matches.is_present("rpc_pubsub_enable_vote_subscription"),
            max_active_subscriptions: value_t_or_exit!(
                matches,
                "rpc_pubsub_max_active_subscriptions",
                usize
            ),
            queue_capacity_items: value_t_or_exit!(
                matches,
                "rpc_pubsub_queue_capacity_items",
                usize
            ),
            queue_capacity_bytes: value_t_or_exit!(
                matches,
                "rpc_pubsub_queue_capacity_bytes",
                usize
            ),
            worker_threads: value_t_or_exit!(matches, "rpc_pubsub_worker_threads", usize),
            notification_threads: if full_api {
                value_of(&matches, "rpc_pubsub_notification_threads")
            } else {
                Some(0)
            },
        },
        voting_disabled: matches.is_present("no_voting") || restricted_repair_only_mode,
        wait_for_supermajority: value_t!(matches, "wait_for_supermajority", Slot).ok(),
        known_validators,
        repair_validators,
        gossip_validators,
        no_rocksdb_compaction,
        rocksdb_compaction_interval,
        rocksdb_max_compaction_jitter,
        wal_recovery_mode,
        poh_verify: !matches.is_present("skip_poh_verify"),
        debug_keys,
        contact_debug_interval,
        send_transaction_service_config: send_transaction_service::Config {
            retry_rate_ms: rpc_send_retry_rate_ms,
            leader_forward_count: value_t_or_exit!(
                matches,
                "rpc_send_transaction_leader_forward_count",
                u64
            ),
            default_max_retries: value_t!(
                matches,
                "rpc_send_transaction_default_max_retries",
                usize
            )
            .ok(),
            service_max_retries: value_t_or_exit!(
                matches,
                "rpc_send_transaction_service_max_retries",
                usize
            ),
            batch_send_rate_ms: rpc_send_batch_send_rate_ms,
            batch_size: rpc_send_batch_size,
        },
        no_poh_speed_test: matches.is_present("no_poh_speed_test"),
        no_os_memory_stats_reporting: matches.is_present("no_os_memory_stats_reporting"),
        no_os_network_stats_reporting: matches.is_present("no_os_network_stats_reporting"),
        no_os_cpu_stats_reporting: matches.is_present("no_os_cpu_stats_reporting"),
        no_os_disk_stats_reporting: matches.is_present("no_os_disk_stats_reporting"),
        poh_pinned_cpu_core: value_of(&matches, "poh_pinned_cpu_core")
            .unwrap_or(poh_service::DEFAULT_PINNED_CPU_CORE),
        poh_hashes_per_batch: value_of(&matches, "poh_hashes_per_batch")
            .unwrap_or(poh_service::DEFAULT_HASHES_PER_BATCH),
        account_indexes,
        accounts_db_caching_enabled: !matches.is_present("no_accounts_db_caching"),
        accounts_db_test_hash_calculation: matches.is_present("accounts_db_test_hash_calculation"),
        accounts_db_config,
        accounts_db_skip_shrink: matches.is_present("accounts_db_skip_shrink"),
        tpu_coalesce_ms,
        no_wait_for_vote_to_start_leader: matches.is_present("no_wait_for_vote_to_start_leader"),
        accounts_shrink_ratio,
        runtime_config: RuntimeConfig {
            bpf_jit: !matches.is_present("no_bpf_jit"),
            log_messages_bytes_limit: value_of(&matches, "log_messages_bytes_limit"),
            ..RuntimeConfig::default()
        },
<<<<<<< HEAD
        maybe_relayer_config,
        maybe_block_engine_config,
        tip_manager_config,
        shred_receiver_address: matches
            .value_of("shred_receiver_address")
            .map(|address| SocketAddr::from_str(address).expect("shred_receiver_address invalid")),
=======
>>>>>>> d1522fc7
        staked_nodes_overrides: staked_nodes_overrides.clone(),
        ..ValidatorConfig::default()
    };

    let vote_account = pubkey_of(&matches, "vote_account").unwrap_or_else(|| {
        if !validator_config.voting_disabled {
            warn!("--vote-account not specified, validator will not vote");
            validator_config.voting_disabled = true;
        }
        Keypair::new().pubkey()
    });

    let dynamic_port_range =
        solana_net_utils::parse_port_range(matches.value_of("dynamic_port_range").unwrap())
            .expect("invalid dynamic_port_range");

    let account_paths: Vec<PathBuf> =
        if let Ok(account_paths) = values_t!(matches, "account_paths", String) {
            account_paths
                .join(",")
                .split(',')
                .map(PathBuf::from)
                .collect()
        } else {
            vec![ledger_path.join("accounts")]
        };
    let account_shrink_paths: Option<Vec<PathBuf>> =
        values_t!(matches, "account_shrink_path", String)
            .map(|shrink_paths| shrink_paths.into_iter().map(PathBuf::from).collect())
            .ok();

    // Create and canonicalize account paths to avoid issues with symlink creation
    validator_config.account_paths = account_paths
        .into_iter()
        .map(|account_path| {
            match fs::create_dir_all(&account_path).and_then(|_| fs::canonicalize(&account_path)) {
                Ok(account_path) => account_path,
                Err(err) => {
                    eprintln!(
                        "Unable to access account path: {:?}, err: {:?}",
                        account_path, err
                    );
                    exit(1);
                }
            }
        })
        .collect();

    validator_config.account_shrink_paths = account_shrink_paths.map(|paths| {
        paths
            .into_iter()
            .map(|account_path| {
                match fs::create_dir_all(&account_path)
                    .and_then(|_| fs::canonicalize(&account_path))
                {
                    Ok(account_path) => account_path,
                    Err(err) => {
                        eprintln!(
                            "Unable to access account path: {:?}, err: {:?}",
                            account_path, err
                        );
                        exit(1);
                    }
                }
            })
            .collect()
    });

    let maximum_local_snapshot_age = value_t_or_exit!(matches, "maximum_local_snapshot_age", u64);
    let maximum_full_snapshot_archives_to_retain =
        value_t_or_exit!(matches, "maximum_full_snapshots_to_retain", usize);
    let maximum_incremental_snapshot_archives_to_retain =
        value_t_or_exit!(matches, "maximum_incremental_snapshots_to_retain", usize);
    let snapshot_packager_niceness_adj =
        value_t_or_exit!(matches, "snapshot_packager_niceness_adj", i8);
    let minimal_snapshot_download_speed =
        value_t_or_exit!(matches, "minimal_snapshot_download_speed", f32);
    let maximum_snapshot_download_abort =
        value_t_or_exit!(matches, "maximum_snapshot_download_abort", u64);

    let full_snapshot_archives_dir = if matches.is_present("snapshots") {
        PathBuf::from(matches.value_of("snapshots").unwrap())
    } else {
        ledger_path.clone()
    };
    let incremental_snapshot_archives_dir =
        if matches.is_present("incremental_snapshot_archive_path") {
            let incremental_snapshot_archives_dir = PathBuf::from(
                matches
                    .value_of("incremental_snapshot_archive_path")
                    .unwrap(),
            );
            fs::create_dir_all(&incremental_snapshot_archives_dir).unwrap_or_else(|err| {
                eprintln!(
                    "Failed to create incremental snapshot archives directory {:?}: {}",
                    incremental_snapshot_archives_dir.display(),
                    err
                );
                exit(1);
            });
            incremental_snapshot_archives_dir
        } else {
            full_snapshot_archives_dir.clone()
        };
    let bank_snapshots_dir = incremental_snapshot_archives_dir.join("snapshot");
    fs::create_dir_all(&bank_snapshots_dir).unwrap_or_else(|err| {
        eprintln!(
            "Failed to create snapshots directory {:?}: {}",
            bank_snapshots_dir.display(),
            err
        );
        exit(1);
    });

    let archive_format = {
        let archive_format_str = value_t_or_exit!(matches, "snapshot_archive_format", String);
        ArchiveFormat::from_cli_arg(&archive_format_str)
            .unwrap_or_else(|| panic!("Archive format not recognized: {}", archive_format_str))
    };

    let snapshot_version =
        matches
            .value_of("snapshot_version")
            .map_or(SnapshotVersion::default(), |s| {
                s.parse::<SnapshotVersion>().unwrap_or_else(|err| {
                    eprintln!("Error: {}", err);
                    exit(1)
                })
            });

    let incremental_snapshot_interval_slots =
        value_t_or_exit!(matches, "incremental_snapshot_interval_slots", u64);
    let (full_snapshot_archive_interval_slots, incremental_snapshot_archive_interval_slots) =
        if incremental_snapshot_interval_slots > 0 {
            if !matches.is_present("no_incremental_snapshots") {
                (
                    value_t_or_exit!(matches, "full_snapshot_interval_slots", u64),
                    incremental_snapshot_interval_slots,
                )
            } else {
                (incremental_snapshot_interval_slots, Slot::MAX)
            }
        } else {
            (Slot::MAX, Slot::MAX)
        };

    validator_config.snapshot_config = Some(SnapshotConfig {
        full_snapshot_archive_interval_slots,
        incremental_snapshot_archive_interval_slots,
        bank_snapshots_dir,
        full_snapshot_archives_dir: full_snapshot_archives_dir.clone(),
        incremental_snapshot_archives_dir: incremental_snapshot_archives_dir.clone(),
        archive_format,
        snapshot_version,
        maximum_full_snapshot_archives_to_retain,
        maximum_incremental_snapshot_archives_to_retain,
        accounts_hash_debug_verify: validator_config.accounts_db_test_hash_calculation,
        packager_thread_niceness_adj: snapshot_packager_niceness_adj,
    });

    validator_config.accounts_hash_interval_slots =
        value_t_or_exit!(matches, "accounts-hash-interval-slots", u64);
    if !is_snapshot_config_valid(
        full_snapshot_archive_interval_slots,
        incremental_snapshot_archive_interval_slots,
        validator_config.accounts_hash_interval_slots,
    ) {
        eprintln!("Invalid snapshot configuration provided: snapshot intervals are incompatible. \
            \n\t- full snapshot interval MUST be a multiple of accounts hash interval (if enabled) \
            \n\t- incremental snapshot interval MUST be a multiple of accounts hash interval (if enabled) \
            \n\t- full snapshot interval MUST be larger than incremental snapshot interval (if enabled) \
            \nSnapshot configuration values: \
            \n\tfull snapshot interval: {} \
            \n\tincremental snapshot interval: {} \
            \n\taccounts hash interval: {}",
            if full_snapshot_archive_interval_slots == Slot::MAX { "disabled".to_string() } else { full_snapshot_archive_interval_slots.to_string() },
            if incremental_snapshot_archive_interval_slots == Slot::MAX { "disabled".to_string() } else { incremental_snapshot_archive_interval_slots.to_string() },
            validator_config.accounts_hash_interval_slots);

        exit(1);
    }
    if matches.is_present("incremental_snapshots") {
        warn!("--incremental-snapshots is now the default behavior. This flag is deprecated and can be removed from the launch args")
    }

    if matches.is_present("limit_ledger_size") {
        let limit_ledger_size = match matches.value_of("limit_ledger_size") {
            Some(_) => value_t_or_exit!(matches, "limit_ledger_size", u64),
            None => DEFAULT_MAX_LEDGER_SHREDS,
        };
        if limit_ledger_size < DEFAULT_MIN_MAX_LEDGER_SHREDS {
            eprintln!(
                "The provided --limit-ledger-size value was too small, the minimum value is {}",
                DEFAULT_MIN_MAX_LEDGER_SHREDS
            );
            exit(1);
        }
        validator_config.max_ledger_shreds = Some(limit_ledger_size);
    }

    validator_config.ledger_column_options = LedgerColumnOptions {
        compression_type: match matches.value_of("rocksdb_ledger_compression") {
            None => BlockstoreCompressionType::default(),
            Some(ledger_compression_string) => match ledger_compression_string {
                "none" => BlockstoreCompressionType::None,
                "snappy" => BlockstoreCompressionType::Snappy,
                "lz4" => BlockstoreCompressionType::Lz4,
                "zlib" => BlockstoreCompressionType::Zlib,
                _ => panic!(
                    "Unsupported ledger_compression: {}",
                    ledger_compression_string
                ),
            },
        },
        shred_storage_type: match matches.value_of("rocksdb_shred_compaction") {
            None => ShredStorageType::default(),
            Some(shred_compaction_string) => match shred_compaction_string {
                "level" => ShredStorageType::RocksLevel,
                "fifo" => {
                    let shred_storage_size =
                        value_t_or_exit!(matches, "rocksdb_fifo_shred_storage_size", u64);
                    ShredStorageType::rocks_fifo(shred_storage_size)
                }
                _ => panic!(
                    "Unrecognized rocksdb-shred-compaction: {}",
                    shred_compaction_string
                ),
            },
        },
        rocks_perf_sample_interval: value_t_or_exit!(
            matches,
            "rocksdb_perf_sample_interval",
            usize
        ),
    };

    if matches.is_present("halt_on_known_validators_accounts_hash_mismatch") {
        validator_config.halt_on_known_validators_accounts_hash_mismatch = true;
    }

    let public_rpc_addr = matches.value_of("public_rpc_addr").map(|addr| {
        solana_net_utils::parse_host_port(addr).unwrap_or_else(|e| {
            eprintln!("failed to parse public rpc address: {}", e);
            exit(1);
        })
    });

    if !matches.is_present("no_os_network_limits_test") {
        if SystemMonitorService::check_os_network_limits() {
            info!("OS network limits test passed.");
        } else {
            eprintln!("OS network limit test failed. solana-sys-tuner may be used to configure OS network limits. Bypass check with --no-os-network-limits-test.");
            exit(1);
        }
    }

    let mut ledger_lock = ledger_lockfile(&ledger_path);
    let _ledger_write_guard = lock_ledger(&ledger_path, &mut ledger_lock);

    let start_progress = Arc::new(RwLock::new(ValidatorStartProgress::default()));
    let admin_service_post_init = Arc::new(RwLock::new(None));
    admin_rpc_service::run(
        &ledger_path,
        admin_rpc_service::AdminRpcRequestMetadata {
            rpc_addr: validator_config.rpc_addrs.map(|(rpc_addr, _)| rpc_addr),
            start_time: std::time::SystemTime::now(),
            validator_exit: validator_config.validator_exit.clone(),
            start_progress: start_progress.clone(),
            authorized_voter_keypairs: authorized_voter_keypairs.clone(),
            post_init: admin_service_post_init.clone(),
            tower_storage: validator_config.tower_storage.clone(),
            staked_nodes_overrides,
        },
    );

    let gossip_host: IpAddr = matches
        .value_of("gossip_host")
        .map(|gossip_host| {
            solana_net_utils::parse_host(gossip_host).unwrap_or_else(|err| {
                eprintln!("Failed to parse --gossip-host: {}", err);
                exit(1);
            })
        })
        .unwrap_or_else(|| {
            if !entrypoint_addrs.is_empty() {
                let mut order: Vec<_> = (0..entrypoint_addrs.len()).collect();
                order.shuffle(&mut thread_rng());

                let gossip_host = order.into_iter().find_map(|i| {
                    let entrypoint_addr = &entrypoint_addrs[i];
                    info!(
                        "Contacting {} to determine the validator's public IP address",
                        entrypoint_addr
                    );
                    solana_net_utils::get_public_ip_addr(entrypoint_addr).map_or_else(
                        |err| {
                            eprintln!(
                                "Failed to contact cluster entrypoint {}: {}",
                                entrypoint_addr, err
                            );
                            None
                        },
                        Some,
                    )
                });

                gossip_host.unwrap_or_else(|| {
                    eprintln!("Unable to determine the validator's public IP address");
                    exit(1);
                })
            } else {
                std::net::IpAddr::V4(std::net::Ipv4Addr::new(127, 0, 0, 1))
            }
        });

    let gossip_addr = SocketAddr::new(
        gossip_host,
        value_t!(matches, "gossip_port", u16).unwrap_or_else(|_| {
            solana_net_utils::find_available_port_in_range(bind_address, (0, 1)).unwrap_or_else(
                |err| {
                    eprintln!("Unable to find an available gossip port: {}", err);
                    exit(1);
                },
            )
        }),
    );

    let overwrite_tpu_addr = matches.value_of("tpu_host_addr").map(|tpu_addr| {
        solana_net_utils::parse_host_port(tpu_addr).unwrap_or_else(|err| {
            eprintln!("Failed to parse --overwrite-tpu-addr: {}", err);
            exit(1);
        })
    });

    let cluster_entrypoints = entrypoint_addrs
        .iter()
        .map(ContactInfo::new_gossip_entry_point)
        .collect::<Vec<_>>();

    let mut node = Node::new_with_external_ip(
        &identity_keypair.pubkey(),
        &gossip_addr,
        dynamic_port_range,
        bind_address,
        overwrite_tpu_addr,
    );

    if restricted_repair_only_mode {
        let any = SocketAddr::new(std::net::IpAddr::V4(std::net::Ipv4Addr::new(0, 0, 0, 0)), 0);
        // When in --restricted_repair_only_mode is enabled only the gossip and repair ports
        // need to be reachable by the entrypoint to respond to gossip pull requests and repair
        // requests initiated by the node.  All other ports are unused.
        node.info.tpu = any;
        node.info.tpu_forwards = any;
        node.info.tvu = any;
        node.info.tvu_forwards = any;
        node.info.serve_repair = any;

        // A node in this configuration shouldn't be an entrypoint to other nodes
        node.sockets.ip_echo = None;
    }

    if !private_rpc {
        if let Some(public_rpc_addr) = public_rpc_addr {
            node.info.rpc = public_rpc_addr;
            node.info.rpc_pubsub = public_rpc_addr;
        } else if let Some((rpc_addr, rpc_pubsub_addr)) = validator_config.rpc_addrs {
            node.info.rpc = SocketAddr::new(node.info.gossip.ip(), rpc_addr.port());
            node.info.rpc_pubsub = SocketAddr::new(node.info.gossip.ip(), rpc_pubsub_addr.port());
        }
    }

    solana_metrics::set_host_id(identity_keypair.pubkey().to_string());
    solana_metrics::set_panic_hook("validator", {
        let version = format!("{:?}", solana_version::version!());
        Some(version)
    });
    solana_entry::entry::init_poh();
    snapshot_utils::remove_tmp_snapshot_archives(&full_snapshot_archives_dir);
    snapshot_utils::remove_tmp_snapshot_archives(&incremental_snapshot_archives_dir);

    let identity_keypair = Arc::new(identity_keypair);

    let should_check_duplicate_instance = !matches.is_present("no_duplicate_instance_check");
    if !cluster_entrypoints.is_empty() {
        bootstrap::rpc_bootstrap(
            &node,
            &identity_keypair,
            &ledger_path,
            &full_snapshot_archives_dir,
            &incremental_snapshot_archives_dir,
            &vote_account,
            authorized_voter_keypairs.clone(),
            &cluster_entrypoints,
            &mut validator_config,
            rpc_bootstrap_config,
            do_port_check,
            use_progress_bar,
            maximum_local_snapshot_age,
            should_check_duplicate_instance,
            &start_progress,
            minimal_snapshot_download_speed,
            maximum_snapshot_download_abort,
            socket_addr_space,
        );
        *start_progress.write().unwrap() = ValidatorStartProgress::Initializing;
    }

    if operation == Operation::Initialize {
        info!("Validator ledger initialization complete");
        return;
    }

    let validator = Validator::new(
        node,
        identity_keypair,
        &ledger_path,
        &vote_account,
        authorized_voter_keypairs,
        cluster_entrypoints,
        &validator_config,
        should_check_duplicate_instance,
        start_progress,
        socket_addr_space,
        tpu_use_quic,
        tpu_connection_pool_size,
    )
    .unwrap_or_else(|e| {
        error!("Failed to start validator: {:?}", e);
        exit(1);
    });
    *admin_service_post_init.write().unwrap() =
        Some(admin_rpc_service::AdminRpcRequestMetadataPostInit {
            bank_forks: validator.bank_forks.clone(),
            cluster_info: validator.cluster_info.clone(),
            vote_account,
        });

    if let Some(filename) = init_complete_file {
        File::create(filename).unwrap_or_else(|_| {
            error!("Unable to create: {}", filename);
            exit(1);
        });
    }
    info!("Validator initialized");
    validator.join();
    info!("Validator exiting..");
}

fn process_account_indexes(matches: &ArgMatches) -> AccountSecondaryIndexes {
    let account_indexes: HashSet<AccountIndex> = matches
        .values_of("account_indexes")
        .unwrap_or_default()
        .map(|value| match value {
            "program-id" => AccountIndex::ProgramId,
            "spl-token-mint" => AccountIndex::SplTokenMint,
            "spl-token-owner" => AccountIndex::SplTokenOwner,
            _ => unreachable!(),
        })
        .collect();

    let account_indexes_include_keys: HashSet<Pubkey> =
        values_t!(matches, "account_index_include_key", Pubkey)
            .unwrap_or_default()
            .iter()
            .cloned()
            .collect();

    let account_indexes_exclude_keys: HashSet<Pubkey> =
        values_t!(matches, "account_index_exclude_key", Pubkey)
            .unwrap_or_default()
            .iter()
            .cloned()
            .collect();

    let exclude_keys = !account_indexes_exclude_keys.is_empty();
    let include_keys = !account_indexes_include_keys.is_empty();

    let keys = if !account_indexes.is_empty() && (exclude_keys || include_keys) {
        let account_indexes_keys = AccountSecondaryIndexesIncludeExclude {
            exclude: exclude_keys,
            keys: if exclude_keys {
                account_indexes_exclude_keys
            } else {
                account_indexes_include_keys
            },
        };
        Some(account_indexes_keys)
    } else {
        None
    };

    AccountSecondaryIndexes {
        keys,
        indexes: account_indexes,
    }
}

fn tip_manager_config_from_matches(
    matches: &ArgMatches,
    voting_disabled: bool,
) -> TipManagerConfig {
    TipManagerConfig {
        tip_payment_program_id: pubkey_of(matches, "tip_payment_program_pubkey").unwrap_or_else(
            || {
                if !voting_disabled {
                    panic!("--tip-payment-program-pubkey argument required when validator is voting");
                }
                Pubkey::new_unique()
            },
        ),
        tip_distribution_program_id: pubkey_of(matches, "tip_distribution_program_pubkey")
            .unwrap_or_else(|| {
                if !voting_disabled {
                    panic!("--tip-distribution-program-pubkey argument required when validator is voting");
                }
                Pubkey::new_unique()
            }),
        tip_distribution_account_config: TipDistributionAccountConfig {
            payer: {
                let keypair =
                    keypair_of(matches, "tip_distribution_account_payer").unwrap_or_else(|| {
                        if !voting_disabled {
                            panic!("--tip-distribution-account-payer argument required when validator is voting");
                        }
                        Keypair::new()
                    });

                Arc::new(keypair)
            },
            merkle_root_upload_authority: pubkey_of(matches, "merkle_root_upload_authority")
                .unwrap_or_else(|| {
                    if !voting_disabled {
                        panic!("--merkle-root-upload-authority argument required when validator is voting");
                    }
                    Pubkey::new_unique()
                }),
            vote_account: pubkey_of(matches, "vote_account").unwrap_or_else(|| {
                if !voting_disabled {
                    panic!("--vote-account argument required when validator is voting");
                }
                Pubkey::new_unique()
            }),
            commission_bps: value_t!(matches, "commission_bps", u16).unwrap_or_else(|_| {
                if !voting_disabled {
                    panic!("--commission-bps argument required when validator is voting");
                }
                0
            }),
        },
    }
}<|MERGE_RESOLUTION|>--- conflicted
+++ resolved
@@ -2916,15 +2916,12 @@
             log_messages_bytes_limit: value_of(&matches, "log_messages_bytes_limit"),
             ..RuntimeConfig::default()
         },
-<<<<<<< HEAD
         maybe_relayer_config,
         maybe_block_engine_config,
         tip_manager_config,
         shred_receiver_address: matches
             .value_of("shred_receiver_address")
             .map(|address| SocketAddr::from_str(address).expect("shred_receiver_address invalid")),
-=======
->>>>>>> d1522fc7
         staked_nodes_overrides: staked_nodes_overrides.clone(),
         ..ValidatorConfig::default()
     };
