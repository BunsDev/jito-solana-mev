#![allow(clippy::integer_arithmetic)]

#[cfg(not(target_env = "msvc"))]
use jemallocator::Jemalloc;
use {
    clap::{
        crate_description, crate_name, value_t, value_t_or_exit, values_t, values_t_or_exit, App,
        AppSettings, Arg, ArgMatches, SubCommand,
    },
    console::style,
    log::*,
    rand::{seq::SliceRandom, thread_rng},
    solana_clap_utils::{
        input_parsers::{keypair_of, keypairs_of, pubkey_of, value_of},
        input_validators::{
            is_keypair, is_keypair_or_ask_keyword, is_niceness_adjustment_valid, is_parsable,
            is_pow2, is_pubkey, is_pubkey_or_keypair, is_slot, is_valid_percentage,
            is_within_range,
        },
        keypair::SKIP_SEED_PHRASE_VALIDATION_ARG,
    },
    solana_client::{
        connection_cache::DEFAULT_TPU_CONNECTION_POOL_SIZE, rpc_client::RpcClient,
        rpc_config::RpcLeaderScheduleConfig, rpc_request::MAX_MULTIPLE_ACCOUNTS,
    },
    solana_core::{
        ledger_cleanup_service::{DEFAULT_MAX_LEDGER_SHREDS, DEFAULT_MIN_MAX_LEDGER_SHREDS},
        relayer_stage::RelayerAndBlockEngineConfig,
        system_monitor_service::SystemMonitorService,
        tip_manager::{TipDistributionAccountConfig, TipManagerConfig},
        tower_storage,
        tpu::DEFAULT_TPU_COALESCE_MS,
        validator::{is_snapshot_config_valid, Validator, ValidatorConfig, ValidatorStartProgress},
    },
    solana_gossip::{cluster_info::Node, contact_info::ContactInfo},
    solana_ledger::blockstore_options::{
        BlockstoreCompressionType, BlockstoreRecoveryMode, LedgerColumnOptions, ShredStorageType,
        DEFAULT_ROCKS_FIFO_SHRED_STORAGE_SIZE_BYTES,
    },
    solana_net_utils::VALIDATOR_PORT_RANGE,
    solana_perf::recycler::enable_recycler_warming,
    solana_poh::poh_service,
    solana_rpc::{
        rpc::{JsonRpcConfig, RpcBigtableConfig, MAX_REQUEST_BODY_SIZE},
        rpc_pubsub_service::PubSubConfig,
    },
    solana_runtime::{
        accounts_db::{
            AccountShrinkThreshold, AccountsDbConfig, FillerAccountsConfig,
            DEFAULT_ACCOUNTS_SHRINK_OPTIMIZE_TOTAL_SPACE, DEFAULT_ACCOUNTS_SHRINK_RATIO,
        },
        accounts_index::{
            AccountIndex, AccountSecondaryIndexes, AccountSecondaryIndexesIncludeExclude,
            AccountsIndexConfig, IndexLimitMb,
        },
        hardened_unpack::MAX_GENESIS_ARCHIVE_UNPACKED_SIZE,
        runtime_config::RuntimeConfig,
        snapshot_config::SnapshotConfig,
        snapshot_utils::{
            self, ArchiveFormat, SnapshotVersion, DEFAULT_ARCHIVE_COMPRESSION,
            DEFAULT_FULL_SNAPSHOT_ARCHIVE_INTERVAL_SLOTS,
            DEFAULT_INCREMENTAL_SNAPSHOT_ARCHIVE_INTERVAL_SLOTS,
            DEFAULT_MAX_FULL_SNAPSHOT_ARCHIVES_TO_RETAIN,
            DEFAULT_MAX_INCREMENTAL_SNAPSHOT_ARCHIVES_TO_RETAIN, SUPPORTED_ARCHIVE_COMPRESSION,
        },
    },
    solana_sdk::{
        clock::{Slot, DEFAULT_S_PER_SLOT},
        commitment_config::CommitmentConfig,
        hash::Hash,
        pubkey::Pubkey,
        signature::{read_keypair, Keypair, Signer},
    },
    solana_send_transaction_service::send_transaction_service::{
        self, MAX_BATCH_SEND_RATE_MS, MAX_TRANSACTION_BATCH_SIZE,
    },
    solana_streamer::socket::SocketAddrSpace,
    solana_validator::{
        admin_rpc_service,
        admin_rpc_service::{load_staked_nodes_overrides, StakedNodesOverrides},
        bootstrap,
        dashboard::Dashboard,
        ledger_lockfile, lock_ledger, new_spinner_progress_bar, println_name_value,
        redirect_stderr_to_file,
    },
    std::{
        collections::{HashSet, VecDeque},
        env,
        fs::{self, File},
        net::{IpAddr, SocketAddr},
        path::{Path, PathBuf},
        process::exit,
        str::FromStr,
        sync::{Arc, RwLock},
        time::{Duration, SystemTime},
    },
};

#[cfg(not(target_env = "msvc"))]
#[global_allocator]
static GLOBAL: Jemalloc = Jemalloc;

#[derive(Debug, PartialEq, Eq)]
enum Operation {
    Initialize,
    Run,
}

const EXCLUDE_KEY: &str = "account-index-exclude-key";
const INCLUDE_KEY: &str = "account-index-include-key";
// The default minimal snapshot download speed (bytes/second)
const DEFAULT_MIN_SNAPSHOT_DOWNLOAD_SPEED: u64 = 10485760;
// The maximum times of snapshot download abort and retry
const MAX_SNAPSHOT_DOWNLOAD_ABORT: u32 = 5;
const MILLIS_PER_SECOND: u64 = 1000;

fn monitor_validator(ledger_path: &Path) {
    let dashboard = Dashboard::new(ledger_path, None, None).unwrap_or_else(|err| {
        println!(
            "Error: Unable to connect to validator at {}: {:?}",
            ledger_path.display(),
            err,
        );
        exit(1);
    });
    dashboard.run(Duration::from_secs(2));
}

fn wait_for_restart_window(
    ledger_path: &Path,
    identity: Option<Pubkey>,
    min_idle_time_in_minutes: usize,
    max_delinquency_percentage: u8,
    skip_new_snapshot_check: bool,
) -> Result<(), Box<dyn std::error::Error>> {
    let sleep_interval = Duration::from_secs(5);

    let min_idle_slots = (min_idle_time_in_minutes as f64 * 60. / DEFAULT_S_PER_SLOT) as Slot;

    let admin_client = admin_rpc_service::connect(ledger_path);
    let rpc_addr = admin_rpc_service::runtime()
        .block_on(async move { admin_client.await?.rpc_addr().await })
        .map_err(|err| format!("Unable to get validator RPC address: {}", err))?;

    let rpc_client = match rpc_addr {
        None => return Err("RPC not available".into()),
        Some(rpc_addr) => RpcClient::new_socket(rpc_addr),
    };

    let my_identity = rpc_client.get_identity()?;
    let identity = identity.unwrap_or(my_identity);
    let monitoring_another_validator = identity != my_identity;
    println_name_value("Identity:", &identity.to_string());
    println_name_value(
        "Minimum Idle Time:",
        &format!(
            "{} slots (~{} minutes)",
            min_idle_slots, min_idle_time_in_minutes
        ),
    );

    println!(
        "Maximum permitted delinquency: {}%",
        max_delinquency_percentage
    );

    let mut current_epoch = None;
    let mut leader_schedule = VecDeque::new();
    let mut restart_snapshot = None;
    let mut upcoming_idle_windows = vec![]; // Vec<(starting slot, idle window length in slots)>

    let progress_bar = new_spinner_progress_bar();
    let monitor_start_time = SystemTime::now();
    loop {
        let snapshot_slot_info = rpc_client.get_highest_snapshot_slot().ok();
        let epoch_info = rpc_client.get_epoch_info_with_commitment(CommitmentConfig::processed())?;
        let healthy = rpc_client.get_health().ok().is_some();
        let delinquent_stake_percentage = {
            let vote_accounts = rpc_client.get_vote_accounts()?;
            let current_stake: u64 = vote_accounts
                .current
                .iter()
                .map(|va| va.activated_stake)
                .sum();
            let delinquent_stake: u64 = vote_accounts
                .delinquent
                .iter()
                .map(|va| va.activated_stake)
                .sum();
            let total_stake = current_stake + delinquent_stake;
            delinquent_stake as f64 / total_stake as f64
        };

        if match current_epoch {
            None => true,
            Some(current_epoch) => current_epoch != epoch_info.epoch,
        } {
            progress_bar.set_message(format!(
                "Fetching leader schedule for epoch {}...",
                epoch_info.epoch
            ));
            let first_slot_in_epoch = epoch_info.absolute_slot - epoch_info.slot_index;
            leader_schedule = rpc_client
                .get_leader_schedule_with_config(
                    Some(first_slot_in_epoch),
                    RpcLeaderScheduleConfig {
                        identity: Some(identity.to_string()),
                        ..RpcLeaderScheduleConfig::default()
                    },
                )?
                .ok_or_else(|| {
                    format!(
                        "Unable to get leader schedule from slot {}",
                        first_slot_in_epoch
                    )
                })?
                .get(&identity.to_string())
                .cloned()
                .unwrap_or_default()
                .into_iter()
                .map(|slot_index| first_slot_in_epoch.saturating_add(slot_index as u64))
                .filter(|slot| *slot > epoch_info.absolute_slot)
                .collect::<VecDeque<_>>();

            upcoming_idle_windows.clear();
            {
                let mut leader_schedule = leader_schedule.clone();
                let mut max_idle_window = 0;

                let mut idle_window_start_slot = epoch_info.absolute_slot;
                while let Some(next_leader_slot) = leader_schedule.pop_front() {
                    let idle_window = next_leader_slot - idle_window_start_slot;
                    max_idle_window = max_idle_window.max(idle_window);
                    if idle_window > min_idle_slots {
                        upcoming_idle_windows.push((idle_window_start_slot, idle_window));
                    }
                    idle_window_start_slot = next_leader_slot;
                }
                if !leader_schedule.is_empty() && upcoming_idle_windows.is_empty() {
                    return Err(format!(
                        "Validator has no idle window of at least {} slots. Largest idle window for epoch {} is {} slots",
                        min_idle_slots, epoch_info.epoch, max_idle_window
                    )
                    .into());
                }
            }

            current_epoch = Some(epoch_info.epoch);
        }

        let status = {
            if !healthy {
                style("Node is unhealthy").red().to_string()
            } else {
                // Wait until a hole in the leader schedule before restarting the node
                let in_leader_schedule_hole = if epoch_info.slot_index + min_idle_slots as u64
                    > epoch_info.slots_in_epoch
                {
                    Err("Current epoch is almost complete".to_string())
                } else {
                    while leader_schedule
                        .get(0)
                        .map(|slot| *slot < epoch_info.absolute_slot)
                        .unwrap_or(false)
                    {
                        leader_schedule.pop_front();
                    }
                    while upcoming_idle_windows
                        .first()
                        .map(|(slot, _)| *slot < epoch_info.absolute_slot)
                        .unwrap_or(false)
                    {
                        upcoming_idle_windows.pop();
                    }

                    match leader_schedule.get(0) {
                        None => {
                            Ok(()) // Validator has no leader slots
                        }
                        Some(next_leader_slot) => {
                            let idle_slots =
                                next_leader_slot.saturating_sub(epoch_info.absolute_slot);
                            if idle_slots >= min_idle_slots {
                                Ok(())
                            } else {
                                Err(match upcoming_idle_windows.first() {
                                    Some((starting_slot, length_in_slots)) => {
                                        format!(
                                            "Next idle window in {} slots, for {} slots",
                                            starting_slot.saturating_sub(epoch_info.absolute_slot),
                                            length_in_slots
                                        )
                                    }
                                    None => format!(
                                        "Validator will be leader soon. Next leader slot is {}",
                                        next_leader_slot
                                    ),
                                })
                            }
                        }
                    }
                };

                let snapshot_slot = snapshot_slot_info.map(|snapshot_slot_info| {
                    snapshot_slot_info
                        .incremental
                        .unwrap_or(snapshot_slot_info.full)
                });
                match in_leader_schedule_hole {
                    Ok(_) => {
                        if skip_new_snapshot_check {
                            break; // Restart!
                        }
                        if restart_snapshot == None {
                            restart_snapshot = snapshot_slot;
                        }
                        if restart_snapshot == snapshot_slot && !monitoring_another_validator {
                            "Waiting for a new snapshot".to_string()
                        } else if delinquent_stake_percentage
                            >= (max_delinquency_percentage as f64 / 100.)
                        {
                            style("Delinquency too high").red().to_string()
                        } else {
                            break; // Restart!
                        }
                    }
                    Err(why) => style(why).yellow().to_string(),
                }
            }
        };

        progress_bar.set_message(format!(
            "{} | Processed Slot: {} {} | {:.2}% delinquent stake | {}",
            {
                let elapsed =
                    chrono::Duration::from_std(monitor_start_time.elapsed().unwrap()).unwrap();

                format!(
                    "{:02}:{:02}:{:02}",
                    elapsed.num_hours(),
                    elapsed.num_minutes() % 60,
                    elapsed.num_seconds() % 60
                )
            },
            epoch_info.absolute_slot,
            if monitoring_another_validator {
                "".to_string()
            } else {
                format!(
                    "| Full Snapshot Slot: {} | Incremental Snapshot Slot: {}",
                    snapshot_slot_info
                        .as_ref()
                        .map(|snapshot_slot_info| snapshot_slot_info.full.to_string())
                        .unwrap_or_else(|| '-'.to_string()),
                    snapshot_slot_info
                        .as_ref()
                        .and_then(|snapshot_slot_info| snapshot_slot_info
                            .incremental
                            .map(|incremental| incremental.to_string()))
                        .unwrap_or_else(|| '-'.to_string()),
                )
            },
            delinquent_stake_percentage * 100.,
            status
        ));
        std::thread::sleep(sleep_interval);
    }
    drop(progress_bar);
    println!("{}", style("Ready to restart").green());
    Ok(())
}

fn hash_validator(hash: String) -> Result<(), String> {
    Hash::from_str(&hash)
        .map(|_| ())
        .map_err(|e| format!("{:?}", e))
}

// This function is duplicated in ledger-tool/src/main.rs...
fn hardforks_of(matches: &ArgMatches<'_>, name: &str) -> Option<Vec<Slot>> {
    if matches.is_present(name) {
        Some(values_t_or_exit!(matches, name, Slot))
    } else {
        None
    }
}

fn validators_set(
    identity_pubkey: &Pubkey,
    matches: &ArgMatches<'_>,
    matches_name: &str,
    arg_name: &str,
) -> Option<HashSet<Pubkey>> {
    if matches.is_present(matches_name) {
        let validators_set: HashSet<_> = values_t_or_exit!(matches, matches_name, Pubkey)
            .into_iter()
            .collect();
        if validators_set.contains(identity_pubkey) {
            eprintln!(
                "The validator's identity pubkey cannot be a {}: {}",
                arg_name, identity_pubkey
            );
            exit(1);
        }
        Some(validators_set)
    } else {
        None
    }
}

fn get_cluster_shred_version(entrypoints: &[SocketAddr]) -> Option<u16> {
    let entrypoints = {
        let mut index: Vec<_> = (0..entrypoints.len()).collect();
        index.shuffle(&mut rand::thread_rng());
        index.into_iter().map(|i| &entrypoints[i])
    };
    for entrypoint in entrypoints {
        match solana_net_utils::get_cluster_shred_version(entrypoint) {
            Err(err) => eprintln!("get_cluster_shred_version failed: {}, {}", entrypoint, err),
            Ok(0) => eprintln!("zero shred-version from entrypoint: {}", entrypoint),
            Ok(shred_version) => {
                info!(
                    "obtained shred-version {} from {}",
                    shred_version, entrypoint
                );
                return Some(shred_version);
            }
        }
    }
    None
}

pub fn main() {
    let default_dynamic_port_range =
        &format!("{}-{}", VALIDATOR_PORT_RANGE.0, VALIDATOR_PORT_RANGE.1);
    let default_genesis_archive_unpacked_size = &MAX_GENESIS_ARCHIVE_UNPACKED_SIZE.to_string();
    let default_rpc_max_multiple_accounts = &MAX_MULTIPLE_ACCOUNTS.to_string();

    let default_rpc_pubsub_max_active_subscriptions =
        PubSubConfig::default().max_active_subscriptions.to_string();
    let default_rpc_pubsub_queue_capacity_items =
        PubSubConfig::default().queue_capacity_items.to_string();
    let default_rpc_pubsub_queue_capacity_bytes =
        PubSubConfig::default().queue_capacity_bytes.to_string();
    let default_send_transaction_service_config = send_transaction_service::Config::default();
    let default_rpc_send_transaction_retry_ms = default_send_transaction_service_config
        .retry_rate_ms
        .to_string();
    let default_rpc_send_transaction_batch_ms = default_send_transaction_service_config
        .batch_send_rate_ms
        .to_string();
    let default_rpc_send_transaction_leader_forward_count = default_send_transaction_service_config
        .leader_forward_count
        .to_string();
    let default_rpc_send_transaction_service_max_retries = default_send_transaction_service_config
        .service_max_retries
        .to_string();
    let default_rpc_send_transaction_batch_size = default_send_transaction_service_config
        .batch_size
        .to_string();
    let default_rpc_threads = num_cpus::get().to_string();
    let default_accountsdb_repl_threads = num_cpus::get().to_string();
    let default_maximum_full_snapshot_archives_to_retain =
        &DEFAULT_MAX_FULL_SNAPSHOT_ARCHIVES_TO_RETAIN.to_string();
    let default_maximum_incremental_snapshot_archives_to_retain =
        &DEFAULT_MAX_INCREMENTAL_SNAPSHOT_ARCHIVES_TO_RETAIN.to_string();
    let default_full_snapshot_archive_interval_slots =
        &DEFAULT_FULL_SNAPSHOT_ARCHIVE_INTERVAL_SLOTS.to_string();
    let default_incremental_snapshot_archive_interval_slots =
        &DEFAULT_INCREMENTAL_SNAPSHOT_ARCHIVE_INTERVAL_SLOTS.to_string();
    let default_min_snapshot_download_speed = &DEFAULT_MIN_SNAPSHOT_DOWNLOAD_SPEED.to_string();
    let default_max_snapshot_download_abort = &MAX_SNAPSHOT_DOWNLOAD_ABORT.to_string();
    let default_accounts_shrink_optimize_total_space =
        &DEFAULT_ACCOUNTS_SHRINK_OPTIMIZE_TOTAL_SPACE.to_string();
    let default_accounts_shrink_ratio = &DEFAULT_ACCOUNTS_SHRINK_RATIO.to_string();
    let default_rocksdb_fifo_shred_storage_size =
        &DEFAULT_ROCKS_FIFO_SHRED_STORAGE_SIZE_BYTES.to_string();
    let default_tpu_connection_pool_size = &DEFAULT_TPU_CONNECTION_POOL_SIZE.to_string();
    let default_rpc_max_request_body_size = &MAX_REQUEST_BODY_SIZE.to_string();

    let matches = App::new(crate_name!()).about(crate_description!())
        .version(solana_version::version!())
        .setting(AppSettings::VersionlessSubcommands)
        .setting(AppSettings::InferSubcommands)
        .arg(
            Arg::with_name(SKIP_SEED_PHRASE_VALIDATION_ARG.name)
                .long(SKIP_SEED_PHRASE_VALIDATION_ARG.long)
                .help(SKIP_SEED_PHRASE_VALIDATION_ARG.help),
        )
        .arg(
            Arg::with_name("identity")
                .short("i")
                .long("identity")
                .value_name("KEYPAIR")
                .takes_value(true)
                .validator(is_keypair_or_ask_keyword)
                .help("Validator identity keypair"),
        )
        .arg(
            Arg::with_name("authorized_voter_keypairs")
                .long("authorized-voter")
                .value_name("KEYPAIR")
                .takes_value(true)
                .validator(is_keypair_or_ask_keyword)
                .requires("vote_account")
                .multiple(true)
                .help("Include an additional authorized voter keypair. \
                       May be specified multiple times. \
                       [default: the --identity keypair]"),
        )
        .arg(
            Arg::with_name("vote_account")
                .long("vote-account")
                .value_name("ADDRESS")
                .takes_value(true)
                .validator(is_pubkey_or_keypair)
                .requires("identity")
                .help("Validator vote account public key.  \
                       If unspecified voting will be disabled. \
                       The authorized voter for the account must either be the \
                       --identity keypair or with the --authorized-voter argument")
        )
        .arg(
            Arg::with_name("init_complete_file")
                .long("init-complete-file")
                .value_name("FILE")
                .takes_value(true)
                .help("Create this file if it doesn't already exist \
                       once validator initialization is complete"),
        )
        .arg(
            Arg::with_name("ledger_path")
                .short("l")
                .long("ledger")
                .value_name("DIR")
                .takes_value(true)
                .required(true)
                .default_value("ledger")
                .help("Use DIR as ledger location"),
        )
        .arg(
            Arg::with_name("entrypoint")
                .short("n")
                .long("entrypoint")
                .value_name("HOST:PORT")
                .takes_value(true)
                .multiple(true)
                .validator(solana_net_utils::is_host_port)
                .help("Rendezvous with the cluster at this gossip entrypoint"),
        )
        .arg(
            Arg::with_name("no_snapshot_fetch")
                .long("no-snapshot-fetch")
                .takes_value(false)
                .help("Do not attempt to fetch a snapshot from the cluster, \
                      start from a local snapshot if present"),
        )
        .arg(
            Arg::with_name("no_genesis_fetch")
                .long("no-genesis-fetch")
                .takes_value(false)
                .help("Do not fetch genesis from the cluster"),
        )
        .arg(
            Arg::with_name("no_voting")
                .long("no-voting")
                .takes_value(false)
                .help("Launch validator without voting"),
        )
        .arg(
            Arg::with_name("no_check_vote_account")
                .long("no-check-vote-account")
                .takes_value(false)
                .conflicts_with("no_voting")
                .requires("entrypoint")
                .hidden(true)
                .help("Skip the RPC vote account sanity check")
        )
        .arg(
            Arg::with_name("check_vote_account")
                .long("check-vote-account")
                .takes_value(true)
                .value_name("RPC_URL")
                .requires("entrypoint")
                .conflicts_with_all(&["no_check_vote_account", "no_voting"])
                .help("Sanity check vote account state at startup. The JSON RPC endpoint at RPC_URL must expose `--full-rpc-api`")
        )
        .arg(
            Arg::with_name("restricted_repair_only_mode")
                .long("restricted-repair-only-mode")
                .takes_value(false)
                .help("Do not publish the Gossip, TPU, TVU or Repair Service ports causing \
                       the validator to operate in a limited capacity that reduces its \
                       exposure to the rest of the cluster. \
                       \
                       The --no-voting flag is implicit when this flag is enabled \
                      "),
        )
        .arg(
            Arg::with_name("dev_halt_at_slot")
                .long("dev-halt-at-slot")
                .value_name("SLOT")
                .validator(is_slot)
                .takes_value(true)
                .help("Halt the validator when it reaches the given slot"),
        )
        .arg(
            Arg::with_name("rpc_port")
                .long("rpc-port")
                .value_name("PORT")
                .takes_value(true)
                .validator(solana_validator::port_validator)
                .help("Enable JSON RPC on this port, and the next port for the RPC websocket"),
        )
        .arg(
            Arg::with_name("minimal_rpc_api")
                .long("--minimal-rpc-api")
                .takes_value(false)
                .hidden(true)
                .help("Only expose the RPC methods required to serve snapshots to other nodes"),
        )
        .arg(
            Arg::with_name("full_rpc_api")
                .long("--full-rpc-api")
                .conflicts_with("minimal_rpc_api")
                .takes_value(false)
                .help("Expose RPC methods for querying chain state and transaction history"),
        )
        .arg(
            Arg::with_name("obsolete_v1_7_rpc_api")
                .long("--enable-rpc-obsolete_v1_7")
                .takes_value(false)
                .help("Enable the obsolete RPC methods removed in v1.7"),
        )
        .arg(
            Arg::with_name("private_rpc")
                .long("--private-rpc")
                .takes_value(false)
                .help("Do not publish the RPC port for use by others")
        )
        .arg(
            Arg::with_name("no_port_check")
                .long("--no-port-check")
                .takes_value(false)
                .help("Do not perform TCP/UDP reachable port checks at start-up")
        )
        .arg(
            Arg::with_name("enable_rpc_transaction_history")
                .long("enable-rpc-transaction-history")
                .takes_value(false)
                .help("Enable historical transaction info over JSON RPC, \
                       including the 'getConfirmedBlock' API.  \
                       This will cause an increase in disk usage and IOPS"),
        )
        .arg(
            Arg::with_name("enable_rpc_bigtable_ledger_storage")
                .long("enable-rpc-bigtable-ledger-storage")
                .requires("enable_rpc_transaction_history")
                .takes_value(false)
                .help("Fetch historical transaction info from a BigTable instance \
                       as a fallback to local ledger data"),
        )
        .arg(
            Arg::with_name("enable_bigtable_ledger_upload")
                .long("enable-bigtable-ledger-upload")
                .requires("enable_rpc_transaction_history")
                .takes_value(false)
                .help("Upload new confirmed blocks into a BigTable instance"),
        )
        .arg(
            Arg::with_name("enable_cpi_and_log_storage")
                .long("enable-cpi-and-log-storage")
                .requires("enable_rpc_transaction_history")
                .takes_value(false)
                .hidden(true)
                .help("Deprecated, please use \"enable-extended-tx-metadata-storage\". \
                       Include CPI inner instructions, logs and return data in \
                       the historical transaction info stored"),
        )
        .arg(
            Arg::with_name("enable_extended_tx_metadata_storage")
                .long("enable-extended-tx-metadata-storage")
                .requires("enable_rpc_transaction_history")
                .takes_value(false)
                .help("Include CPI inner instructions, logs, and return data in \
                       the historical transaction info stored"),
        )
        .arg(
            Arg::with_name("rpc_max_multiple_accounts")
                .long("rpc-max-multiple-accounts")
                .value_name("MAX ACCOUNTS")
                .takes_value(true)
                .default_value(default_rpc_max_multiple_accounts)
                .help("Override the default maximum accounts accepted by \
                       the getMultipleAccounts JSON RPC method")
        )
        .arg(
            Arg::with_name("health_check_slot_distance")
                .long("health-check-slot-distance")
                .value_name("SLOT_DISTANCE")
                .takes_value(true)
                .default_value("150")
                .help("If --known-validators are specified, report this validator healthy \
                       if its latest account hash is no further behind than this number of \
                       slots from the latest known validator account hash. \
                       If no --known-validators are specified, the validator will always \
                       report itself to be healthy")
        )
        .arg(
            Arg::with_name("rpc_faucet_addr")
                .long("rpc-faucet-address")
                .value_name("HOST:PORT")
                .takes_value(true)
                .validator(solana_net_utils::is_host_port)
                .help("Enable the JSON RPC 'requestAirdrop' API with this faucet address."),
        )
        .arg(
            Arg::with_name("account_paths")
                .long("accounts")
                .value_name("PATHS")
                .takes_value(true)
                .multiple(true)
                .help("Comma separated persistent accounts location"),
        )
        .arg(
            Arg::with_name("account_shrink_path")
                .long("account-shrink-path")
                .value_name("PATH")
                .takes_value(true)
                .multiple(true)
                .help("Path to accounts shrink path which can hold a compacted account set."),
        )
        .arg(
            Arg::with_name("snapshots")
                .long("snapshots")
                .value_name("DIR")
                .takes_value(true)
                .help("Use DIR as snapshot location [default: --ledger value]"),
        )
        .arg(
            Arg::with_name("incremental_snapshot_archive_path")
                .long("incremental-snapshot-archive-path")
                .conflicts_with("no-incremental-snapshots")
                .value_name("DIR")
                .takes_value(true)
                .help("Use DIR as separate location for incremental snapshot archives [default: --snapshots value]"),
        )
        .arg(
            Arg::with_name("tower")
                .long("tower")
                .value_name("DIR")
                .takes_value(true)
                .help("Use DIR as file tower storage location [default: --ledger value]"),
        )
        .arg(
            Arg::with_name("tower_storage")
                .long("tower-storage")
                .possible_values(&["file", "etcd"])
                .default_value("file")
                .takes_value(true)
                .help("Where to store the tower"),
        )
        .arg(
            Arg::with_name("etcd_endpoint")
                .long("etcd-endpoint")
                .required_if("tower_storage", "etcd")
                .value_name("HOST:PORT")
                .takes_value(true)
                .multiple(true)
                .validator(solana_net_utils::is_host_port)
                .help("etcd gRPC endpoint to connect with")
        )
        .arg(
            Arg::with_name("etcd_domain_name")
                .long("etcd-domain-name")
                .required_if("tower_storage", "etcd")
                .value_name("DOMAIN")
                .default_value("localhost")
                .takes_value(true)
                .help("domain name against which to verify the etcd server’s TLS certificate")
        )
        .arg(
            Arg::with_name("etcd_cacert_file")
                .long("etcd-cacert-file")
                .required_if("tower_storage", "etcd")
                .value_name("FILE")
                .takes_value(true)
                .help("verify the TLS certificate of the etcd endpoint using this CA bundle")
        )
        .arg(
            Arg::with_name("etcd_key_file")
                .long("etcd-key-file")
                .required_if("tower_storage", "etcd")
                .value_name("FILE")
                .takes_value(true)
                .help("TLS key file to use when establishing a connection to the etcd endpoint")
        )
        .arg(
            Arg::with_name("etcd_cert_file")
                .long("etcd-cert-file")
                .required_if("tower_storage", "etcd")
                .value_name("FILE")
                .takes_value(true)
                .help("TLS certificate to use when establishing a connection to the etcd endpoint")
        )
        .arg(
            Arg::with_name("gossip_port")
                .long("gossip-port")
                .value_name("PORT")
                .takes_value(true)
                .help("Gossip port number for the validator"),
        )
        .arg(
            Arg::with_name("gossip_host")
                .long("gossip-host")
                .value_name("HOST")
                .takes_value(true)
                .validator(solana_net_utils::is_host)
                .help("Gossip DNS name or IP address for the validator to advertise in gossip \
                       [default: ask --entrypoint, or 127.0.0.1 when --entrypoint is not provided]"),
        )
        .arg(
            Arg::with_name("tpu_host_addr")
                .long("tpu-host-addr")
                .value_name("HOST:PORT")
                .takes_value(true)
                .validator(solana_net_utils::is_host_port)
                .help("Specify TPU address to advertise in gossip [default: ask --entrypoint or localhost\
                    when --entrypoint is not provided]"),

        )
        .arg(
            Arg::with_name("public_rpc_addr")
                .long("public-rpc-address")
                .value_name("HOST:PORT")
                .takes_value(true)
                .conflicts_with("private_rpc")
                .validator(solana_net_utils::is_host_port)
                .help("RPC address for the validator to advertise publicly in gossip. \
                      Useful for validators running behind a load balancer or proxy \
                      [default: use --rpc-bind-address / --rpc-port]"),
        )
        .arg(
            Arg::with_name("dynamic_port_range")
                .long("dynamic-port-range")
                .value_name("MIN_PORT-MAX_PORT")
                .takes_value(true)
                .default_value(default_dynamic_port_range)
                .validator(solana_validator::port_range_validator)
                .help("Range to use for dynamically assigned ports"),
        )
        .arg(
            Arg::with_name("maximum_local_snapshot_age")
                .long("maximum-local-snapshot-age")
                .value_name("NUMBER_OF_SLOTS")
                .takes_value(true)
                .default_value("2500")
                .help("Reuse a local snapshot if it's less than this many \
                       slots behind the highest snapshot available for \
                       download from other validators"),
        )
        .arg(
            Arg::with_name("incremental_snapshots")
                .long("incremental-snapshots")
                .takes_value(false)
                .hidden(true)
                .conflicts_with("no_incremental_snapshots")
                .help("Enable incremental snapshots")
                .long_help("Enable incremental snapshots by setting this flag. \
                   When enabled, --snapshot-interval-slots will set the \
                   incremental snapshot interval. To set the full snapshot \
                   interval, use --full-snapshot-interval-slots.")
         )
        .arg(
            Arg::with_name("no_incremental_snapshots")
                .long("no-incremental-snapshots")
                .takes_value(false)
                .help("Disable incremental snapshots")
                .long_help("Disable incremental snapshots by setting this flag. \
                   When enabled, --snapshot-interval-slots will set the \
                   incremental snapshot interval. To set the full snapshot \
                   interval, use --full-snapshot-interval-slots.")
         )
        .arg(
            Arg::with_name("incremental_snapshot_interval_slots")
                .long("incremental-snapshot-interval-slots")
                .alias("snapshot-interval-slots")
                .value_name("NUMBER")
                .takes_value(true)
                .default_value(default_incremental_snapshot_archive_interval_slots)
                .help("Number of slots between generating snapshots, \
                      0 to disable snapshots"),
        )
        .arg(
            Arg::with_name("full_snapshot_interval_slots")
                .long("full-snapshot-interval-slots")
                .value_name("NUMBER")
                .takes_value(true)
                .default_value(default_full_snapshot_archive_interval_slots)
                .help("Number of slots between generating full snapshots")
        )
        .arg(
            Arg::with_name("maximum_full_snapshots_to_retain")
                .long("maximum-full-snapshots-to-retain")
                .alias("maximum-snapshots-to-retain")
                .value_name("NUMBER")
                .takes_value(true)
                .default_value(default_maximum_full_snapshot_archives_to_retain)
                .help("The maximum number of full snapshot archives to hold on to when purging older snapshots.")
        )
        .arg(
            Arg::with_name("maximum_incremental_snapshots_to_retain")
                .long("maximum-incremental-snapshots-to-retain")
                .value_name("NUMBER")
                .takes_value(true)
                .default_value(default_maximum_incremental_snapshot_archives_to_retain)
                .help("The maximum number of incremental snapshot archives to hold on to when purging older snapshots.")
        )
        .arg(
            Arg::with_name("snapshot_packager_niceness_adj")
                .long("snapshot-packager-niceness-adjustment")
                .value_name("ADJUSTMENT")
                .takes_value(true)
                .validator(is_niceness_adjustment_valid)
                .default_value("0")
                .help("Add this value to niceness of snapshot packager thread. Negative value \
                      increases priority, positive value decreases priority.")
        )
        .arg(
            Arg::with_name("minimal_snapshot_download_speed")
                .long("minimal-snapshot-download-speed")
                .value_name("MINIMAL_SNAPSHOT_DOWNLOAD_SPEED")
                .takes_value(true)
                .default_value(default_min_snapshot_download_speed)
                .help("The minimal speed of snapshot downloads measured in bytes/second. \
                      If the initial download speed falls below this threshold, the system will \
                      retry the download against a different rpc node."),
        )
        .arg(
            Arg::with_name("maximum_snapshot_download_abort")
                .long("maximum-snapshot-download-abort")
                .value_name("MAXIMUM_SNAPSHOT_DOWNLOAD_ABORT")
                .takes_value(true)
                .default_value(default_max_snapshot_download_abort)
                .help("The maximum number of times to abort and retry when encountering a \
                      slow snapshot download."),
        )
        .arg(
            Arg::with_name("contact_debug_interval")
                .long("contact-debug-interval")
                .value_name("CONTACT_DEBUG_INTERVAL")
                .takes_value(true)
                .default_value("120000")
                .help("Milliseconds between printing contact debug from gossip."),
        )
        .arg(
            Arg::with_name("no_poh_speed_test")
                .long("no-poh-speed-test")
                .help("Skip the check for PoH speed."),
        )
        .arg(
            Arg::with_name("no_os_network_limits_test")
                .hidden(true)
                .long("no-os-network-limits-test")
                .help("Skip checks for OS network limits.")
        )
        .arg(
            Arg::with_name("no_os_memory_stats_reporting")
                .long("no-os-memory-stats-reporting")
                .help("Disable reporting of OS memory statistics.")
        )
        .arg(
            Arg::with_name("no_os_network_stats_reporting")
                .long("no-os-network-stats-reporting")
                .help("Disable reporting of OS network statistics.")
        )
        .arg(
            Arg::with_name("no_os_cpu_stats_reporting")
                .long("no-os-cpu-stats-reporting")
                .help("Disable reporting of OS CPU statistics.")
        )
        .arg(
            Arg::with_name("no_os_disk_stats_reporting")
                .long("no-os-disk-stats-reporting")
                .help("Disable reporting of OS disk statistics.")
        )
        .arg(
            Arg::with_name("accounts-hash-interval-slots")
                .long("accounts-hash-interval-slots")
                .value_name("NUMBER")
                .takes_value(true)
                .default_value("100")
                .help("Number of slots between generating accounts hash.")
                .validator(|val| {
                    if val.eq("0") {
                        Err(String::from("Accounts hash interval cannot be zero"))
                    }
                    else {
                        Ok(())
                    }
                }),
        )
        .arg(
            Arg::with_name("snapshot_version")
                .long("snapshot-version")
                .value_name("SNAPSHOT_VERSION")
                .validator(is_parsable::<SnapshotVersion>)
                .takes_value(true)
                .default_value(SnapshotVersion::default().into())
                .help("Output snapshot version"),
        )
        .arg(
            Arg::with_name("limit_ledger_size")
                .long("limit-ledger-size")
                .value_name("SHRED_COUNT")
                .takes_value(true)
                .min_values(0)
                .max_values(1)
                /* .default_value() intentionally not used here! */
                .help("Keep this amount of shreds in root slots."),
        )
        .arg(
            Arg::with_name("rocksdb_shred_compaction")
                .hidden(true)
                .long("rocksdb-shred-compaction")
                .value_name("ROCKSDB_COMPACTION_STYLE")
                .takes_value(true)
                .possible_values(&["level", "fifo"])
                .default_value("level")
                .help("EXPERIMENTAL: Controls how RocksDB compacts shreds. \
                       *WARNING*: You will lose your ledger data when you switch between options. \
                       Possible values are: \
                       'level': stores shreds using RocksDB's default (level) compaction. \
                       'fifo': stores shreds under RocksDB's FIFO compaction. \
                           This option is more efficient on disk-write-bytes of the ledger store."),
        )
        .arg(
            Arg::with_name("rocksdb_fifo_shred_storage_size")
                .hidden(true)
                .long("rocksdb-fifo-shred-storage-size")
                .value_name("SHRED_STORAGE_SIZE_BYTES")
                .takes_value(true)
                .validator(is_parsable::<u64>)
                .default_value(default_rocksdb_fifo_shred_storage_size)
                .help("The shred storage size in bytes. \
                       The suggested value is 50% of your ledger storage size in bytes."),
        )
        .arg(
            Arg::with_name("rocksdb_ledger_compression")
                .hidden(true)
                .long("rocksdb-ledger-compression")
                .value_name("COMPRESSION_TYPE")
                .takes_value(true)
                .possible_values(&["none", "lz4", "snappy", "zlib"])
                .default_value("none")
                .help("The compression alrogithm that is used to compress \
                       transaction status data.  \
                       Turning on compression can save ~10% of the ledger size."),
        )
        .arg(
            Arg::with_name("rocksdb_perf_sample_interval")
                .hidden(true)
                .long("rocksdb-perf-sample-interval")
                .value_name("ROCKS_PERF_SAMPLE_INTERVAL")
                .takes_value(true)
                .validator(is_parsable::<usize>)
                .default_value("0")
                .help("Controls how often RocksDB read/write performance sample is collected. \
                       Reads/writes perf samples are collected in 1 / ROCKS_PERF_SAMPLE_INTERVAL sampling rate."),

        )
        .arg(
            Arg::with_name("skip_poh_verify")
                .long("skip-poh-verify")
                .takes_value(false)
                .help("Skip ledger verification at validator bootup"),
        )
        .arg(
            Arg::with_name("cuda")
                .long("cuda")
                .takes_value(false)
                .help("Use CUDA"),
        )
        .arg(
            clap::Arg::with_name("require_tower")
                .long("require-tower")
                .takes_value(false)
                .help("Refuse to start if saved tower state is not found"),
        )
        .arg(
            Arg::with_name("expected_genesis_hash")
                .long("expected-genesis-hash")
                .value_name("HASH")
                .takes_value(true)
                .validator(hash_validator)
                .help("Require the genesis have this hash"),
        )
        .arg(
            Arg::with_name("expected_bank_hash")
                .long("expected-bank-hash")
                .value_name("HASH")
                .takes_value(true)
                .validator(hash_validator)
                .help("When wait-for-supermajority <x>, require the bank at <x> to have this hash"),
        )
        .arg(
            Arg::with_name("expected_shred_version")
                .long("expected-shred-version")
                .value_name("VERSION")
                .takes_value(true)
                .validator(is_parsable::<u16>)
                .help("Require the shred version be this value"),
        )
        .arg(
            Arg::with_name("logfile")
                .short("o")
                .long("log")
                .value_name("FILE")
                .takes_value(true)
                .help("Redirect logging to the specified file, '-' for standard error. \
                       Sending the SIGUSR1 signal to the validator process will cause it \
                       to re-open the log file"),
        )
        .arg(
            Arg::with_name("wait_for_supermajority")
                .long("wait-for-supermajority")
                .requires("expected_bank_hash")
                .value_name("SLOT")
                .validator(is_slot)
                .help("After processing the ledger and the next slot is SLOT, wait until a \
                       supermajority of stake is visible on gossip before starting PoH"),
        )
        .arg(
            Arg::with_name("no_wait_for_vote_to_start_leader")
                .hidden(true)
                .long("no-wait-for-vote-to-start-leader")
                .help("If the validator starts up with no ledger, it will wait to start block
                      production until it sees a vote land in a rooted slot. This prevents
                      double signing. Turn off to risk double signing a block."),
        )
        .arg(
            Arg::with_name("hard_forks")
                .long("hard-fork")
                .value_name("SLOT")
                .validator(is_slot)
                .multiple(true)
                .takes_value(true)
                .help("Add a hard fork at this slot"),
        )
        .arg(
            Arg::with_name("known_validators")
                .alias("trusted-validator")
                .long("known-validator")
                .validator(is_pubkey)
                .value_name("VALIDATOR IDENTITY")
                .multiple(true)
                .takes_value(true)
                .help("A snapshot hash must be published in gossip by this validator to be accepted. \
                       May be specified multiple times. If unspecified any snapshot hash will be accepted"),
        )
        .arg(
            Arg::with_name("debug_key")
                .long("debug-key")
                .validator(is_pubkey)
                .value_name("ADDRESS")
                .multiple(true)
                .takes_value(true)
                .help("Log when transactions are processed which reference a given key."),
        )
        .arg(
            Arg::with_name("only_known_rpc")
                .alias("no-untrusted-rpc")
                .long("only-known-rpc")
                .takes_value(false)
                .requires("known_validators")
                .help("Use the RPC service of known validators only")
        )
        .arg(
            Arg::with_name("repair_validators")
                .long("repair-validator")
                .validator(is_pubkey)
                .value_name("VALIDATOR IDENTITY")
                .multiple(true)
                .takes_value(true)
                .help("A list of validators to request repairs from. If specified, repair will not \
                       request from validators outside this set [default: all validators]")
        )
        .arg(
            Arg::with_name("gossip_validators")
                .long("gossip-validator")
                .validator(is_pubkey)
                .value_name("VALIDATOR IDENTITY")
                .multiple(true)
                .takes_value(true)
                .help("A list of validators to gossip with.  If specified, gossip \
                      will not push/pull from from validators outside this set. \
                      [default: all validators]")
        )
        .arg(
            Arg::with_name("no_rocksdb_compaction")
                .long("no-rocksdb-compaction")
                .takes_value(false)
                .help("Disable manual compaction of the ledger database (this is ignored).")
        )
        .arg(
            Arg::with_name("rocksdb_compaction_interval")
                .long("rocksdb-compaction-interval-slots")
                .value_name("ROCKSDB_COMPACTION_INTERVAL_SLOTS")
                .takes_value(true)
                .help("Number of slots between compacting ledger"),
        )
        .arg(
            Arg::with_name("tpu_coalesce_ms")
                .long("tpu-coalesce-ms")
                .value_name("MILLISECS")
                .takes_value(true)
                .validator(is_parsable::<u64>)
                .help("Milliseconds to wait in the TPU receiver for packet coalescing."),
        )
        .arg(
            Arg::with_name("tpu_use_quic")
                .long("tpu-use-quic")
                .takes_value(false)
                .hidden(true)
                .conflicts_with("tpu_disable_quic")
                .help("Use QUIC to send transactions."),
        )
        .arg(
            Arg::with_name("tpu_disable_quic")
                .long("tpu-disable-quic")
                .takes_value(false)
                .help("Do not use QUIC to send transactions."),
        )
        .arg(
            Arg::with_name("disable_quic_servers")
                .long("disable-quic-servers")
                .takes_value(false)
                .hidden(true)
        )
        .arg(
            Arg::with_name("enable_quic_servers")
                .hidden(true)
                .long("enable-quic-servers")
        )
        .arg(
            Arg::with_name("tpu_connection_pool_size")
                .long("tpu-connection-pool-size")
                .takes_value(true)
                .default_value(default_tpu_connection_pool_size)
                .validator(is_parsable::<usize>)
                .help("Controls the TPU connection pool size per remote address"),
        )
        .arg(
            Arg::with_name("staked_nodes_overrides")
                .long("staked-nodes-overrides")
                .value_name("PATH")
                .takes_value(true)
                .help("Provide path to a yaml file with custom overrides for stakes of specific
                            identities. Overriding the amount of stake this validator considers
                            as valid for other peers in network. The stake amount is used for calculating
                            number of QUIC streams permitted from the peer and vote packet sender stage.
                            Format of the file: `staked_map_id: {<pubkey>: <SOL stake amount>}"),
        )
        .arg(
            Arg::with_name("rocksdb_max_compaction_jitter")
                .long("rocksdb-max-compaction-jitter-slots")
                .value_name("ROCKSDB_MAX_COMPACTION_JITTER_SLOTS")
                .takes_value(true)
                .help("Introduce jitter into the compaction to offset compaction operation"),
        )
        .arg(
            Arg::with_name("bind_address")
                .long("bind-address")
                .value_name("HOST")
                .takes_value(true)
                .validator(solana_net_utils::is_host)
                .default_value("0.0.0.0")
                .help("IP address to bind the validator ports"),
        )
        .arg(
            Arg::with_name("rpc_bind_address")
                .long("rpc-bind-address")
                .value_name("HOST")
                .takes_value(true)
                .validator(solana_net_utils::is_host)
                .help("IP address to bind the RPC port [default: 127.0.0.1 if --private-rpc is present, otherwise use --bind-address]"),
        )
        .arg(
            Arg::with_name("rpc_threads")
                .long("rpc-threads")
                .value_name("NUMBER")
                .validator(is_parsable::<usize>)
                .takes_value(true)
                .default_value(&default_rpc_threads)
                .help("Number of threads to use for servicing RPC requests"),
        )
        .arg(
            Arg::with_name("rpc_niceness_adj")
                .long("rpc-niceness-adjustment")
                .value_name("ADJUSTMENT")
                .takes_value(true)
                .validator(is_niceness_adjustment_valid)
                .default_value("0")
                .help("Add this value to niceness of RPC threads. Negative value \
                      increases priority, positive value decreases priority.")
        )
        .arg(
            Arg::with_name("rpc_bigtable_timeout")
                .long("rpc-bigtable-timeout")
                .value_name("SECONDS")
                .validator(is_parsable::<u64>)
                .takes_value(true)
                .default_value("30")
                .help("Number of seconds before timing out RPC requests backed by BigTable"),
        )
        .arg(
            Arg::with_name("rpc_bigtable_instance_name")
                .long("rpc-bigtable-instance-name")
                .takes_value(true)
                .value_name("INSTANCE_NAME")
                .default_value(solana_storage_bigtable::DEFAULT_INSTANCE_NAME)
                .help("Name of the Bigtable instance to upload to")
        )
        .arg(
            Arg::with_name("rpc_bigtable_app_profile_id")
                .long("rpc-bigtable-app-profile-id")
                .takes_value(true)
                .value_name("APP_PROFILE_ID")
                .default_value(solana_storage_bigtable::DEFAULT_APP_PROFILE_ID)
                .help("Bigtable application profile id to use in requests")
        )
        .arg(
            Arg::with_name("rpc_pubsub_worker_threads")
                .long("rpc-pubsub-worker-threads")
                .takes_value(true)
                .value_name("NUMBER")
                .validator(is_parsable::<usize>)
                .default_value("4")
                .help("PubSub worker threads"),
        )
        .arg(
            Arg::with_name("rpc_pubsub_enable_block_subscription")
                .long("rpc-pubsub-enable-block-subscription")
                .requires("enable_rpc_transaction_history")
                .takes_value(false)
                .help("Enable the unstable RPC PubSub `blockSubscribe` subscription"),
        )
        .arg(
            Arg::with_name("rpc_pubsub_enable_vote_subscription")
                .long("rpc-pubsub-enable-vote-subscription")
                .takes_value(false)
                .help("Enable the unstable RPC PubSub `voteSubscribe` subscription"),
        )
        .arg(
            Arg::with_name("rpc_pubsub_max_connections")
                .long("rpc-pubsub-max-connections")
                .value_name("NUMBER")
                .takes_value(true)
                .validator(is_parsable::<usize>)
                .hidden(true)
                .help("The maximum number of connections that RPC PubSub will support. \
                       This is a hard limit and no new connections beyond this limit can \
                       be made until an old connection is dropped. (Obsolete)"),
        )
        .arg(
            Arg::with_name("rpc_pubsub_max_fragment_size")
                .long("rpc-pubsub-max-fragment-size")
                .value_name("BYTES")
                .takes_value(true)
                .validator(is_parsable::<usize>)
                .hidden(true)
                .help("The maximum length in bytes of acceptable incoming frames. Messages longer \
                       than this will be rejected. (Obsolete)"),
        )
        .arg(
            Arg::with_name("rpc_pubsub_max_in_buffer_capacity")
                .long("rpc-pubsub-max-in-buffer-capacity")
                .value_name("BYTES")
                .takes_value(true)
                .validator(is_parsable::<usize>)
                .hidden(true)
                .help("The maximum size in bytes to which the incoming websocket buffer can grow. \
                      (Obsolete)"),
        )
        .arg(
            Arg::with_name("rpc_pubsub_max_out_buffer_capacity")
                .long("rpc-pubsub-max-out-buffer-capacity")
                .value_name("BYTES")
                .takes_value(true)
                .validator(is_parsable::<usize>)
                .hidden(true)
                .help("The maximum size in bytes to which the outgoing websocket buffer can grow. \
                       (Obsolete)"),
        )
        .arg(
            Arg::with_name("rpc_pubsub_max_active_subscriptions")
                .long("rpc-pubsub-max-active-subscriptions")
                .takes_value(true)
                .value_name("NUMBER")
                .validator(is_parsable::<usize>)
                .default_value(&default_rpc_pubsub_max_active_subscriptions)
                .help("The maximum number of active subscriptions that RPC PubSub will accept \
                       across all connections."),
        )
        .arg(
            Arg::with_name("rpc_pubsub_queue_capacity_items")
                .long("rpc-pubsub-queue-capacity-items")
                .takes_value(true)
                .value_name("NUMBER")
                .validator(is_parsable::<usize>)
                .default_value(&default_rpc_pubsub_queue_capacity_items)
                .help("The maximum number of notifications that RPC PubSub will store \
                       across all connections."),
        )
        .arg(
            Arg::with_name("rpc_pubsub_queue_capacity_bytes")
                .long("rpc-pubsub-queue-capacity-bytes")
                .takes_value(true)
                .value_name("BYTES")
                .validator(is_parsable::<usize>)
                .default_value(&default_rpc_pubsub_queue_capacity_bytes)
                .help("The maximum total size of notifications that RPC PubSub will store \
                       across all connections."),
        )
        .arg(
            Arg::with_name("rpc_pubsub_notification_threads")
                .long("rpc-pubsub-notification-threads")
                .requires("full_rpc_api")
                .takes_value(true)
                .value_name("NUM_THREADS")
                .validator(is_parsable::<usize>)
                .help("The maximum number of threads that RPC PubSub will use \
                       for generating notifications. 0 will disable RPC PubSub notifications"),
        )
        .arg(
            Arg::with_name("rpc_send_transaction_retry_ms")
                .long("rpc-send-retry-ms")
                .value_name("MILLISECS")
                .takes_value(true)
                .validator(is_parsable::<u64>)
                .default_value(&default_rpc_send_transaction_retry_ms)
                .help("The rate at which transactions sent via rpc service are retried."),
        )
        .arg(
            Arg::with_name("rpc_send_transaction_batch_ms")
                .long("rpc-send-batch-ms")
                .value_name("MILLISECS")
                .hidden(true)
                .takes_value(true)
                .validator(|s| is_within_range(s, 1, MAX_BATCH_SEND_RATE_MS))
                .default_value(&default_rpc_send_transaction_batch_ms)
                .help("The rate at which transactions sent via rpc service are sent in batch."),
        )
        .arg(
            Arg::with_name("rpc_send_transaction_leader_forward_count")
                .long("rpc-send-leader-count")
                .value_name("NUMBER")
                .takes_value(true)
                .validator(is_parsable::<u64>)
                .default_value(&default_rpc_send_transaction_leader_forward_count)
                .help("The number of upcoming leaders to which to forward transactions sent via rpc service."),
        )
        .arg(
            Arg::with_name("rpc_send_transaction_default_max_retries")
                .long("rpc-send-default-max-retries")
                .value_name("NUMBER")
                .takes_value(true)
                .validator(is_parsable::<usize>)
                .help("The maximum number of transaction broadcast retries when unspecified by the request, otherwise retried until expiration."),
        )
        .arg(
            Arg::with_name("rpc_send_transaction_service_max_retries")
                .long("rpc-send-service-max-retries")
                .value_name("NUMBER")
                .takes_value(true)
                .validator(is_parsable::<usize>)
                .default_value(&default_rpc_send_transaction_service_max_retries)
                .help("The maximum number of transaction broadcast retries, regardless of requested value."),
        )
        .arg(
            Arg::with_name("rpc_send_transaction_batch_size")
                .long("rpc-send-batch-size")
                .value_name("NUMBER")
                .hidden(true)
                .takes_value(true)
                .validator(|s| is_within_range(s, 1, MAX_TRANSACTION_BATCH_SIZE))
                .default_value(&default_rpc_send_transaction_batch_size)
                .help("The size of transactions to be sent in batch."),
        )
        .arg(
            Arg::with_name("rpc_scan_and_fix_roots")
                .long("rpc-scan-and-fix-roots")
                .takes_value(false)
                .requires("enable_rpc_transaction_history")
                .help("Verifies blockstore roots on boot and fixes any gaps"),
        )
        .arg(
            Arg::with_name("rpc_max_request_body_size")
                .long("rpc-max-request-body-size")
                .value_name("BYTES")
                .takes_value(true)
                .validator(is_parsable::<usize>)
                .default_value(default_rpc_max_request_body_size)
                .help("The maximum request body size accepted by rpc service"),
        )
        .arg(
            Arg::with_name("enable_accountsdb_repl")
                .long("enable-accountsdb-repl")
                .takes_value(false)
                .hidden(true)
                .help("Enable AccountsDb Replication"),
        )
        .arg(
            Arg::with_name("accountsdb_repl_bind_address")
                .long("accountsdb-repl-bind-address")
                .value_name("HOST")
                .takes_value(true)
                .validator(solana_net_utils::is_host)
                .hidden(true)
                .help("IP address to bind the AccountsDb Replication port [default: use --bind-address]"),
        )
        .arg(
            Arg::with_name("accountsdb_repl_port")
                .long("accountsdb-repl-port")
                .value_name("PORT")
                .takes_value(true)
                .validator(solana_validator::port_validator)
                .hidden(true)
                .help("Enable AccountsDb Replication Service on this port"),
        )
        .arg(
            Arg::with_name("accountsdb_repl_threads")
                .long("accountsdb-repl-threads")
                .value_name("NUMBER")
                .validator(is_parsable::<usize>)
                .takes_value(true)
                .default_value(&default_accountsdb_repl_threads)
                .hidden(true)
                .help("Number of threads to use for servicing AccountsDb Replication requests"),
        )
        .arg(
            Arg::with_name("geyser_plugin_config")
                .long("geyser-plugin-config")
                .alias("accountsdb-plugin-config")
                .value_name("FILE")
                .takes_value(true)
                .multiple(true)
                .help("Specify the configuration file for the Geyser plugin."),
        )
        .arg(
            Arg::with_name("halt_on_known_validators_accounts_hash_mismatch")
                .alias("halt-on-trusted-validators-accounts-hash-mismatch")
                .long("halt-on-known-validators-accounts-hash-mismatch")
                .requires("known_validators")
                .takes_value(false)
                .help("Abort the validator if a bank hash mismatch is detected within known validator set"),
        )
        .arg(
            Arg::with_name("snapshot_archive_format")
                .long("snapshot-archive-format")
                .alias("snapshot-compression") // Legacy name used by Solana v1.5.x and older
                .possible_values(SUPPORTED_ARCHIVE_COMPRESSION)
                .default_value(DEFAULT_ARCHIVE_COMPRESSION)
                .value_name("ARCHIVE_TYPE")
                .takes_value(true)
                .help("Snapshot archive format to use."),
        )
        .arg(
            Arg::with_name("max_genesis_archive_unpacked_size")
                .long("max-genesis-archive-unpacked-size")
                .value_name("NUMBER")
                .takes_value(true)
                .default_value(default_genesis_archive_unpacked_size)
                .help(
                    "maximum total uncompressed file size of downloaded genesis archive",
                ),
        )
        .arg(
            Arg::with_name("wal_recovery_mode")
                .long("wal-recovery-mode")
                .value_name("MODE")
                .takes_value(true)
                .possible_values(&[
                    "tolerate_corrupted_tail_records",
                    "absolute_consistency",
                    "point_in_time",
                    "skip_any_corrupted_record"])
                .help(
                    "Mode to recovery the ledger db write ahead log."
                ),
        )
        .arg(
            Arg::with_name("no_bpf_jit")
                .long("no-bpf-jit")
                .takes_value(false)
                .help("Disable the just-in-time compiler and instead use the interpreter for BPF"),
        )
        .arg(
            // legacy nop argument
            Arg::with_name("bpf_jit")
                .long("bpf-jit")
                .hidden(true)
                .takes_value(false)
                .conflicts_with("no_bpf_jit")
        )
        .arg(
            Arg::with_name("poh_pinned_cpu_core")
                .hidden(true)
                .long("experimental-poh-pinned-cpu-core")
                .takes_value(true)
                .value_name("CPU_CORE_INDEX")
                .validator(|s| {
                    let core_index = usize::from_str(&s).map_err(|e| e.to_string())?;
                    let max_index = core_affinity::get_core_ids().map(|cids| cids.len() - 1).unwrap_or(0);
                    if core_index > max_index {
                        return Err(format!("core index must be in the range [0, {}]", max_index));
                    }
                    Ok(())
                })
                .help("EXPERIMENTAL: Specify which CPU core PoH is pinned to"),
        )
        .arg(
            Arg::with_name("poh_hashes_per_batch")
                .hidden(true)
                .long("poh-hashes-per-batch")
                .takes_value(true)
                .value_name("NUM")
                .help("Specify hashes per batch in PoH service"),
        )
        .arg(
            Arg::with_name("account_indexes")
                .long("account-index")
                .takes_value(true)
                .multiple(true)
                .possible_values(&["program-id", "spl-token-owner", "spl-token-mint"])
                .value_name("INDEX")
                .help("Enable an accounts index, indexed by the selected account field"),
        )
        .arg(
            Arg::with_name("account_index_exclude_key")
                .long(EXCLUDE_KEY)
                .takes_value(true)
                .validator(is_pubkey)
                .multiple(true)
                .value_name("KEY")
                .help("When account indexes are enabled, exclude this key from the index."),
        )
        .arg(
            Arg::with_name("account_index_include_key")
                .long(INCLUDE_KEY)
                .takes_value(true)
                .validator(is_pubkey)
                .conflicts_with("account_index_exclude_key")
                .multiple(true)
                .value_name("KEY")
                .help("When account indexes are enabled, only include specific keys in the index. This overrides --account-index-exclude-key."),
        )
        .arg(
            Arg::with_name("no_accounts_db_caching")
                .long("no-accounts-db-caching")
                .help("Disables accounts caching"),
        )
        .arg(
            Arg::with_name("accounts_db_skip_shrink")
                .long("accounts-db-skip-shrink")
                .help("Enables faster starting of validators by skipping shrink. \
                      This option is for use during testing."),
        )
        .arg(
            Arg::with_name("accounts_db_skip_rewrites")
                .long("accounts-db-skip-rewrites")
                .help("Accounts that are rent exempt and have no changes are not rewritten. \
                      This produces snapshots that older versions cannot read.")
                      .hidden(true),
        )
        .arg(
            Arg::with_name("accounts_db_ancient_append_vecs")
                .long("accounts-db-ancient-append-vecs")
                .help("AppendVecs that are older than an epoch are squashed together.")
                      .hidden(true),
        )
        .arg(
            Arg::with_name("accounts_db_cache_limit_mb")
                .long("accounts-db-cache-limit-mb")
                .value_name("MEGABYTES")
                .validator(is_parsable::<u64>)
                .takes_value(true)
                .help("How large the write cache for account data can become. If this is exceeded, the cache is flushed more aggressively."),
        )
        .arg(
            Arg::with_name("accounts_index_scan_results_limit_mb")
                .long("accounts-index-scan-results-limit-mb")
                .value_name("MEGABYTES")
                .validator(is_parsable::<usize>)
                .takes_value(true)
                .help("How large accumulated results from an accounts index scan can become. If this is exceeded, the scan aborts."),
        )
        .arg(
            Arg::with_name("accounts_index_memory_limit_mb")
                .long("accounts-index-memory-limit-mb")
                .value_name("MEGABYTES")
                .validator(is_parsable::<usize>)
                .takes_value(true)
                .help("How much memory the accounts index can consume. If this is exceeded, some account index entries will be stored on disk."),
        )
        .arg(
            Arg::with_name("disable_accounts_disk_index")
                .long("disable-accounts-disk-index")
                .help("Disable the disk-based accounts index if it is enabled by default.")
                .conflicts_with("accounts_index_memory_limit_mb")
        )
        .arg(
            Arg::with_name("accounts_index_bins")
                .long("accounts-index-bins")
                .value_name("BINS")
                .validator(is_pow2)
                .takes_value(true)
                .help("Number of bins to divide the accounts index into"),
        )
        .arg(
            Arg::with_name("accounts_hash_num_passes")
                .long("accounts-hash-num-passes")
                .value_name("PASSES")
                .validator(is_pow2)
                .takes_value(true)
                .help("Number of passes to calculate the hash of all accounts"),
        )
        .arg(
            Arg::with_name("accounts_index_path")
                .long("accounts-index-path")
                .value_name("PATH")
                .takes_value(true)
                .multiple(true)
                .help("Persistent accounts-index location. \
                       May be specified multiple times. \
                       [default: [ledger]/accounts_index]"),
         )
         .arg(Arg::with_name("accounts_filler_count")
            .long("accounts-filler-count")
            .value_name("COUNT")
            .validator(is_parsable::<usize>)
            .takes_value(true)
            .default_value("0")
            .help("How many accounts to add to stress the system. Accounts are ignored in operations related to correctness."))
         .arg(Arg::with_name("accounts_filler_size")
            .long("accounts-filler-size")
            .value_name("BYTES")
            .validator(is_parsable::<usize>)
            .takes_value(true)
            .default_value("0")
            .requires("accounts_filler_count")
            .help("Size per filler account in bytes."))
         .arg(
            Arg::with_name("accounts_db_test_hash_calculation")
                .long("accounts-db-test-hash-calculation")
                .help("Enables testing of hash calculation using stores in \
                      AccountsHashVerifier. This has a computational cost."),
        )
        .arg(
            Arg::with_name("accounts_db_index_hashing")
                .long("accounts-db-index-hashing")
                .help("Enables the use of the index in hash calculation in \
                       AccountsHashVerifier/Accounts Background Service.")
                .hidden(true),
        )
        .arg(
            Arg::with_name("no_accounts_db_index_hashing")
                .long("no-accounts-db-index-hashing")
                .help("This is obsolete. See --accounts-db-index-hashing. \
                       Disables the use of the index in hash calculation in \
                       AccountsHashVerifier/Accounts Background Service.")
                .hidden(true),
        )
        .arg(
            // legacy nop argument
            Arg::with_name("accounts_db_caching_enabled")
                .long("accounts-db-caching-enabled")
                .conflicts_with("no_accounts_db_caching")
                .hidden(true)
        )
        .arg(
            Arg::with_name("accounts_shrink_optimize_total_space")
                .long("accounts-shrink-optimize-total-space")
                .takes_value(true)
                .value_name("BOOLEAN")
                .default_value(default_accounts_shrink_optimize_total_space)
                .help("When this is set to true, the system will shrink the most \
                       sparse accounts and when the overall shrink ratio is above \
                       the specified accounts-shrink-ratio, the shrink will stop and \
                       it will skip all other less sparse accounts."),
        )
        .arg(
            Arg::with_name("accounts_shrink_ratio")
                .long("accounts-shrink-ratio")
                .takes_value(true)
                .value_name("RATIO")
                .default_value(default_accounts_shrink_ratio)
                .help("Specifies the shrink ratio for the accounts to be shrunk. \
                       The shrink ratio is defined as the ratio of the bytes alive over the  \
                       total bytes used. If the account's shrink ratio is less than this ratio \
                       it becomes a candidate for shrinking. The value must between 0. and 1.0 \
                       inclusive."),
        )
        .arg(
            Arg::with_name("no_duplicate_instance_check")
                .long("no-duplicate-instance-check")
                .takes_value(false)
                .help("Disables duplicate instance check")
                .hidden(true),
        )
        .arg(
            Arg::with_name("allow_private_addr")
                .long("allow-private-addr")
                .takes_value(false)
                .help("Allow contacting private ip addresses")
                .hidden(true),
        )
        .arg(
            Arg::with_name("relayer_address")
                .long("relayer-address")
                .value_name("relayer_address")
                .takes_value(true)
                .help("Address of the relayer")
        )
        .arg(
            Arg::with_name("block_engine_address")
                .long("block-engine-address")
                .value_name("block_engine_address")
                .takes_value(true)
                .help("Address of the block engine")
        )
        .arg(
            Arg::with_name("block_engine_auth_service_address")
                .long("block-engine-auth-service-address")
                .value_name("block_engine_auth_service_address")
                .takes_value(true)
                .help("Address of the block engine's authentication service.")
        )
        .arg(
            Arg::with_name("relayer_auth_service_address")
                .long("relayer-auth-service-address")
                .value_name("relayer_auth_service_address")
                .takes_value(true)
                .help("Address of the block engine's authentication service.")
        )
        .arg(
            Arg::with_name("trust_relayer_packets")
                .long("trust-relayer-packets")
                .takes_value(false)
                .help("Skip signature verification on relayer packets.Not recommended unless the relayer is trusted.")
        )
        .arg(
            Arg::with_name("trust_block_engine_packets")
                .long("trust-block-engine-packets")
                .takes_value(false)
                .help("Skip signature verification on block engine packets. Not recommended unless the block engine is trusted.")
        )
        .arg(
            Arg::with_name("tip_payment_program_pubkey")
                .long("tip-payment-program-pubkey")
                .value_name("TIP_PAYMENT_PROGRAM_PUBKEY")
                .takes_value(true)
                .help("The public key of the tip-payment program")
        )
        .arg(
            Arg::with_name("tip_distribution_program_pubkey")
                .long("tip-distribution-program-pubkey")
                .value_name("TIP_DISTRIBUTION_PROGRAM_PUBKEY")
                .takes_value(true)
                .help("The public key of the tip-distribution program.")
        )
        .arg(
            Arg::with_name("tip_distribution_account_payer")
                .long("tip-distribution-account-payer")
                .value_name("TIP_DISTRIBUTION_ACCOUNT_PAYER")
                .takes_value(true)
                .help("The payer of my tip distribution accounts.")
        )
        .arg(
            Arg::with_name("merkle_root_upload_authority")
                .long("merkle-root-upload-authority")
                .value_name("MERKLE_ROOT_UPLOAD_AUTHORITY")
                .takes_value(true)
                .help("The public key of the authorized merkle-root uploader.")
        )
        .arg(
            Arg::with_name("commission_bps")
                .long("commission-bps")
                .value_name("COMMISSION_BPS")
                .takes_value(true)
                .help("The commission validator takes from tips expressed in basis points.")
        )
        .arg(
            Arg::with_name("shred_receiver_address")
                .long("shred-receiver-address")
                .value_name("SHRED_RECEIVER_ADDRESS")
                .takes_value(true)
                .help("Shred receiver listening address")
        )
        .arg(
            Arg::with_name("log_messages_bytes_limit")
                .long("log-messages-bytes-limit")
                .takes_value(true)
                .validator(is_parsable::<usize>)
                .value_name("BYTES")
                .help("Maximum number of bytes written to the program log before truncation")
        )
        .after_help("The default subcommand is run")
        .subcommand(
            SubCommand::with_name("exit")
            .about("Send an exit request to the validator")
            .arg(
                Arg::with_name("force")
                    .short("f")
                    .long("force")
                    .takes_value(false)
                    .help("Request the validator exit immediately instead of waiting for a restart window")
            )
            .arg(
                Arg::with_name("monitor")
                    .short("m")
                    .long("monitor")
                    .takes_value(false)
                    .help("Monitor the validator after sending the exit request")
            )
            .arg(
                Arg::with_name("min_idle_time")
                    .long("min-idle-time")
                    .takes_value(true)
                    .validator(is_parsable::<usize>)
                    .value_name("MINUTES")
                    .default_value("10")
                    .help("Minimum time that the validator should not be leader before restarting")
            )
            .arg(
                Arg::with_name("max_delinquent_stake")
                    .long("max-delinquent-stake")
                    .takes_value(true)
                    .validator(is_valid_percentage)
                    .default_value("5")
                    .value_name("PERCENT")
                    .help("The maximum delinquent stake % permitted for an exit")
            )
            .arg(
                Arg::with_name("skip_new_snapshot_check")
                    .long("skip-new-snapshot-check")
                    .help("Skip check for a new snapshot")
            )
        )
        .subcommand(
            SubCommand::with_name("authorized-voter")
            .about("Adjust the validator authorized voters")
            .setting(AppSettings::SubcommandRequiredElseHelp)
            .setting(AppSettings::InferSubcommands)
            .subcommand(
                SubCommand::with_name("add")
                .about("Add an authorized voter")
                .arg(
                    Arg::with_name("authorized_voter_keypair")
                        .index(1)
                        .value_name("KEYPAIR")
                        .required(false)
                        .takes_value(true)
                        .validator(is_keypair)
                        .help("Path to keypair of the authorized voter to add \
                               [default: read JSON keypair from stdin]"),
                )
                .after_help("Note: the new authorized voter only applies to the \
                             currently running validator instance")
            )
            .subcommand(
                SubCommand::with_name("remove-all")
                .about("Remove all authorized voters")
                .after_help("Note: the removal only applies to the \
                             currently running validator instance")
            )
        )
        .subcommand(
            SubCommand::with_name("contact-info")
            .about("Display the validator's contact info")
            .arg(
                Arg::with_name("output")
                    .long("output")
                    .takes_value(true)
                    .value_name("MODE")
                    .possible_values(&["json", "json-compact"])
                    .help("Output display mode")
            )
        )
        .subcommand(
            SubCommand::with_name("init")
            .about("Initialize the ledger directory then exit")
        )
        .subcommand(
            SubCommand::with_name("monitor")
            .about("Monitor the validator")
        )
        .subcommand(
            SubCommand::with_name("run")
            .about("Run the validator")
        )
        .subcommand(
            SubCommand::with_name("set-identity")
            .about("Set the validator identity")
            .arg(
                Arg::with_name("identity")
                    .index(1)
                    .value_name("KEYPAIR")
                    .required(false)
                    .takes_value(true)
                    .validator(is_keypair)
                    .help("Path to validator identity keypair \
                           [default: read JSON keypair from stdin]")
            )
            .arg(
                clap::Arg::with_name("require_tower")
                    .long("require-tower")
                    .takes_value(false)
                    .help("Refuse to set the validator identity if saved tower state is not found"),
            )
            .after_help("Note: the new identity only applies to the \
                         currently running validator instance")
        )
        .subcommand(
            SubCommand::with_name("set-log-filter")
            .about("Adjust the validator log filter")
            .arg(
                Arg::with_name("filter")
                    .takes_value(true)
                    .index(1)
                    .help("New filter using the same format as the RUST_LOG environment variable")
            )
            .after_help("Note: the new filter only applies to the currently running validator instance")
        )
        .subcommand(
            SubCommand::with_name("staked-nodes-overrides")
            .about("Overrides stakes of specific node identities.")
            .arg(
                Arg::with_name("path")
                    .value_name("PATH")
                    .takes_value(true)
                    .required(true)
                    .help("Provide path to a file with custom overrides for stakes of specific validator identities."),
            )
            .after_help("Note: the new staked nodes overrides only applies to the \
                         currently running validator instance")
        )
        .subcommand(
            SubCommand::with_name("wait-for-restart-window")
            .about("Monitor the validator for a good time to restart")
            .arg(
                Arg::with_name("min_idle_time")
                    .long("min-idle-time")
                    .takes_value(true)
                    .validator(is_parsable::<usize>)
                    .value_name("MINUTES")
                    .default_value("10")
                    .help("Minimum time that the validator should not be leader before restarting")
            )
            .arg(
                Arg::with_name("identity")
                    .long("identity")
                    .value_name("ADDRESS")
                    .takes_value(true)
                    .validator(is_pubkey_or_keypair)
                    .help("Validator identity to monitor [default: your validator]")
            )
            .arg(
                Arg::with_name("max_delinquent_stake")
                    .long("max-delinquent-stake")
                    .takes_value(true)
                    .validator(is_valid_percentage)
                    .default_value("5")
                    .value_name("PERCENT")
                    .help("The maximum delinquent stake % permitted for a restart")
            )
            .arg(
                Arg::with_name("skip_new_snapshot_check")
                    .long("skip-new-snapshot-check")
                    .help("Skip check for a new snapshot")
            )
            .after_help("Note: If this command exits with a non-zero status \
                         then this not a good time for a restart")
        )
        .get_matches();

    let socket_addr_space = SocketAddrSpace::new(matches.is_present("allow_private_addr"));
    let ledger_path = PathBuf::from(matches.value_of("ledger_path").unwrap());

    let operation = match matches.subcommand() {
        ("", _) | ("run", _) => Operation::Run,
        ("authorized-voter", Some(authorized_voter_subcommand_matches)) => {
            match authorized_voter_subcommand_matches.subcommand() {
                ("add", Some(subcommand_matches)) => {
                    if let Some(authorized_voter_keypair) =
                        value_t!(subcommand_matches, "authorized_voter_keypair", String).ok()
                    {
                        let authorized_voter_keypair = fs::canonicalize(&authorized_voter_keypair)
                            .unwrap_or_else(|err| {
                                println!(
                                    "Unable to access path: {}: {:?}",
                                    authorized_voter_keypair, err
                                );
                                exit(1);
                            });
                        println!(
                            "Adding authorized voter path: {}",
                            authorized_voter_keypair.display()
                        );

                        let admin_client = admin_rpc_service::connect(&ledger_path);
                        admin_rpc_service::runtime()
                            .block_on(async move {
                                admin_client
                                    .await?
                                    .add_authorized_voter(
                                        authorized_voter_keypair.display().to_string(),
                                    )
                                    .await
                            })
                            .unwrap_or_else(|err| {
                                println!("addAuthorizedVoter request failed: {}", err);
                                exit(1);
                            });
                    } else {
                        let mut stdin = std::io::stdin();
                        let authorized_voter_keypair =
                            read_keypair(&mut stdin).unwrap_or_else(|err| {
                                println!("Unable to read JSON keypair from stdin: {:?}", err);
                                exit(1);
                            });
                        println!(
                            "Adding authorized voter: {}",
                            authorized_voter_keypair.pubkey()
                        );

                        let admin_client = admin_rpc_service::connect(&ledger_path);
                        admin_rpc_service::runtime()
                            .block_on(async move {
                                admin_client
                                    .await?
                                    .add_authorized_voter_from_bytes(Vec::from(
                                        authorized_voter_keypair.to_bytes(),
                                    ))
                                    .await
                            })
                            .unwrap_or_else(|err| {
                                println!("addAuthorizedVoterFromBytes request failed: {}", err);
                                exit(1);
                            });
                    }

                    return;
                }
                ("remove-all", _) => {
                    let admin_client = admin_rpc_service::connect(&ledger_path);
                    admin_rpc_service::runtime()
                        .block_on(async move {
                            admin_client.await?.remove_all_authorized_voters().await
                        })
                        .unwrap_or_else(|err| {
                            println!("removeAllAuthorizedVoters request failed: {}", err);
                            exit(1);
                        });
                    println!("All authorized voters removed");
                    return;
                }
                _ => unreachable!(),
            }
        }
        ("contact-info", Some(subcommand_matches)) => {
            let output_mode = subcommand_matches.value_of("output");
            let admin_client = admin_rpc_service::connect(&ledger_path);
            let contact_info = admin_rpc_service::runtime()
                .block_on(async move { admin_client.await?.contact_info().await })
                .unwrap_or_else(|err| {
                    eprintln!("Contact info query failed: {}", err);
                    exit(1);
                });
            if let Some(mode) = output_mode {
                match mode {
                    "json" => println!("{}", serde_json::to_string_pretty(&contact_info).unwrap()),
                    "json-compact" => print!("{}", serde_json::to_string(&contact_info).unwrap()),
                    _ => unreachable!(),
                }
            } else {
                print!("{}", contact_info);
            }
            return;
        }
        ("init", _) => Operation::Initialize,
        ("exit", Some(subcommand_matches)) => {
            let min_idle_time = value_t_or_exit!(subcommand_matches, "min_idle_time", usize);
            let force = subcommand_matches.is_present("force");
            let monitor = subcommand_matches.is_present("monitor");
            let skip_new_snapshot_check = subcommand_matches.is_present("skip_new_snapshot_check");
            let max_delinquent_stake =
                value_t_or_exit!(subcommand_matches, "max_delinquent_stake", u8);

            if !force {
                wait_for_restart_window(
                    &ledger_path,
                    None,
                    min_idle_time,
                    max_delinquent_stake,
                    skip_new_snapshot_check,
                )
                .unwrap_or_else(|err| {
                    println!("{}", err);
                    exit(1);
                });
            }

            let admin_client = admin_rpc_service::connect(&ledger_path);
            admin_rpc_service::runtime()
                .block_on(async move { admin_client.await?.exit().await })
                .unwrap_or_else(|err| {
                    println!("exit request failed: {}", err);
                    exit(1);
                });
            println!("Exit request sent");

            if monitor {
                monitor_validator(&ledger_path);
            }
            return;
        }
        ("monitor", _) => {
            monitor_validator(&ledger_path);
            return;
        }
        ("staked-nodes-overrides", Some(subcommand_matches)) => {
            if !subcommand_matches.is_present("path") {
                println!(
                    "staked-nodes-overrides requires argument of location of the configuration"
                );
                exit(1);
            }

            let path = subcommand_matches.value_of("path").unwrap();

            let admin_client = admin_rpc_service::connect(&ledger_path);
            admin_rpc_service::runtime()
                .block_on(async move {
                    admin_client
                        .await?
                        .set_staked_nodes_overrides(path.to_string())
                        .await
                })
                .unwrap_or_else(|err| {
                    println!("setStakedNodesOverrides request failed: {}", err);
                    exit(1);
                });
            return;
        }
        ("set-identity", Some(subcommand_matches)) => {
            let require_tower = subcommand_matches.is_present("require_tower");

            if let Some(identity_keypair) = value_t!(subcommand_matches, "identity", String).ok() {
                let identity_keypair = fs::canonicalize(&identity_keypair).unwrap_or_else(|err| {
                    println!("Unable to access path: {}: {:?}", identity_keypair, err);
                    exit(1);
                });
                println!(
                    "New validator identity path: {}",
                    identity_keypair.display()
                );

                let admin_client = admin_rpc_service::connect(&ledger_path);
                admin_rpc_service::runtime()
                    .block_on(async move {
                        admin_client
                            .await?
                            .set_identity(identity_keypair.display().to_string(), require_tower)
                            .await
                    })
                    .unwrap_or_else(|err| {
                        println!("setIdentity request failed: {}", err);
                        exit(1);
                    });
            } else {
                let mut stdin = std::io::stdin();
                let identity_keypair = read_keypair(&mut stdin).unwrap_or_else(|err| {
                    println!("Unable to read JSON keypair from stdin: {:?}", err);
                    exit(1);
                });
                println!("New validator identity: {}", identity_keypair.pubkey());

                let admin_client = admin_rpc_service::connect(&ledger_path);
                admin_rpc_service::runtime()
                    .block_on(async move {
                        admin_client
                            .await?
                            .set_identity_from_bytes(
                                Vec::from(identity_keypair.to_bytes()),
                                require_tower,
                            )
                            .await
                    })
                    .unwrap_or_else(|err| {
                        println!("setIdentityFromBytes request failed: {}", err);
                        exit(1);
                    });
            };

            return;
        }
        ("set-log-filter", Some(subcommand_matches)) => {
            let filter = value_t_or_exit!(subcommand_matches, "filter", String);
            let admin_client = admin_rpc_service::connect(&ledger_path);
            admin_rpc_service::runtime()
                .block_on(async move { admin_client.await?.set_log_filter(filter).await })
                .unwrap_or_else(|err| {
                    println!("set log filter failed: {}", err);
                    exit(1);
                });
            return;
        }
        ("wait-for-restart-window", Some(subcommand_matches)) => {
            let min_idle_time = value_t_or_exit!(subcommand_matches, "min_idle_time", usize);
            let identity = pubkey_of(subcommand_matches, "identity");
            let max_delinquent_stake =
                value_t_or_exit!(subcommand_matches, "max_delinquent_stake", u8);
            let skip_new_snapshot_check = subcommand_matches.is_present("skip_new_snapshot_check");

            wait_for_restart_window(
                &ledger_path,
                identity,
                min_idle_time,
                max_delinquent_stake,
                skip_new_snapshot_check,
            )
            .unwrap_or_else(|err| {
                println!("{}", err);
                exit(1);
            });
            return;
        }
        _ => unreachable!(),
    };

    let identity_keypair = keypair_of(&matches, "identity").unwrap_or_else(|| {
        clap::Error::with_description(
            "The --identity <KEYPAIR> argument is required",
            clap::ErrorKind::ArgumentNotFound,
        )
        .exit();
    });

    let logfile = {
        let logfile = matches
            .value_of("logfile")
            .map(|s| s.into())
            .unwrap_or_else(|| format!("solana-validator-{}.log", identity_keypair.pubkey()));

        if logfile == "-" {
            None
        } else {
            println!("log file: {}", logfile);
            Some(logfile)
        }
    };
    let use_progress_bar = logfile.is_none();
    let _logger_thread = redirect_stderr_to_file(logfile);

    info!("{} {}", crate_name!(), solana_version::version!());
    info!("Starting validator with: {:#?}", std::env::args_os());

    let cuda = matches.is_present("cuda");
    if cuda {
        solana_perf::perf_libs::init_cuda();
        enable_recycler_warming();
    }

    solana_core::validator::report_target_features();

    let authorized_voter_keypairs = keypairs_of(&matches, "authorized_voter_keypairs")
        .map(|keypairs| keypairs.into_iter().map(Arc::new).collect())
        .unwrap_or_else(|| {
            vec![Arc::new(
                keypair_of(&matches, "identity").expect("identity"),
            )]
        });
    let authorized_voter_keypairs = Arc::new(RwLock::new(authorized_voter_keypairs));

    let staked_nodes_overrides_path = matches
        .value_of("staked_nodes_overrides")
        .map(str::to_string);
    let staked_nodes_overrides = Arc::new(RwLock::new(
        match staked_nodes_overrides_path {
            None => StakedNodesOverrides::default(),
            Some(p) => load_staked_nodes_overrides(&p).unwrap_or_else(|err| {
                error!("Failed to load stake-nodes-overrides from {}: {}", &p, err);
                clap::Error::with_description(
                    "Failed to load configuration of stake-nodes-overrides argument",
                    clap::ErrorKind::InvalidValue,
                )
                .exit()
            }),
        }
        .staked_map_id,
    ));

    let init_complete_file = matches.value_of("init_complete_file");

    if matches.is_present("no_check_vote_account") {
        info!("vote account sanity checks are no longer performed by default. --no-check-vote-account is deprecated and can be removed from the command line");
    }
    let rpc_bootstrap_config = bootstrap::RpcBootstrapConfig {
        no_genesis_fetch: matches.is_present("no_genesis_fetch"),
        no_snapshot_fetch: matches.is_present("no_snapshot_fetch"),
        check_vote_account: matches
            .value_of("check_vote_account")
            .map(|url| url.to_string()),
        only_known_rpc: matches.is_present("only_known_rpc"),
        max_genesis_archive_unpacked_size: value_t_or_exit!(
            matches,
            "max_genesis_archive_unpacked_size",
            u64
        ),
        incremental_snapshot_fetch: !matches.is_present("no_incremental_snapshots"),
    };

    let private_rpc = matches.is_present("private_rpc");
    let do_port_check = !matches.is_present("no_port_check");
    let no_rocksdb_compaction = true;
    let rocksdb_compaction_interval = value_t!(matches, "rocksdb_compaction_interval", u64).ok();
    let rocksdb_max_compaction_jitter =
        value_t!(matches, "rocksdb_max_compaction_jitter", u64).ok();
    let tpu_coalesce_ms =
        value_t!(matches, "tpu_coalesce_ms", u64).unwrap_or(DEFAULT_TPU_COALESCE_MS);
    let wal_recovery_mode = matches
        .value_of("wal_recovery_mode")
        .map(BlockstoreRecoveryMode::from);

    // Canonicalize ledger path to avoid issues with symlink creation
    let _ = fs::create_dir_all(&ledger_path);
    let ledger_path = fs::canonicalize(&ledger_path).unwrap_or_else(|err| {
        eprintln!("Unable to access ledger path: {:?}", err);
        exit(1);
    });

    let debug_keys: Option<Arc<HashSet<_>>> = if matches.is_present("debug_key") {
        Some(Arc::new(
            values_t_or_exit!(matches, "debug_key", Pubkey)
                .into_iter()
                .collect(),
        ))
    } else {
        None
    };

    let known_validators = validators_set(
        &identity_keypair.pubkey(),
        &matches,
        "known_validators",
        "--known-validator",
    );
    let repair_validators = validators_set(
        &identity_keypair.pubkey(),
        &matches,
        "repair_validators",
        "--repair-validator",
    );
    let gossip_validators = validators_set(
        &identity_keypair.pubkey(),
        &matches,
        "gossip_validators",
        "--gossip-validator",
    );

    let bind_address = solana_net_utils::parse_host(matches.value_of("bind_address").unwrap())
        .expect("invalid bind_address");
    let rpc_bind_address = if matches.is_present("rpc_bind_address") {
        solana_net_utils::parse_host(matches.value_of("rpc_bind_address").unwrap())
            .expect("invalid rpc_bind_address")
    } else if private_rpc {
        solana_net_utils::parse_host("127.0.0.1").unwrap()
    } else {
        bind_address
    };

    let contact_debug_interval = value_t_or_exit!(matches, "contact_debug_interval", u64);

    let account_indexes = process_account_indexes(&matches);

    let restricted_repair_only_mode = matches.is_present("restricted_repair_only_mode");
    let accounts_shrink_optimize_total_space =
        value_t_or_exit!(matches, "accounts_shrink_optimize_total_space", bool);
    let tpu_use_quic = !matches.is_present("tpu_disable_quic");
<<<<<<< HEAD
    let enable_quic_servers = !matches.is_present("disable_quic_servers");
=======
>>>>>>> 544a957a
    let tpu_connection_pool_size = value_t_or_exit!(matches, "tpu_connection_pool_size", usize);

    let shrink_ratio = value_t_or_exit!(matches, "accounts_shrink_ratio", f64);
    if !(0.0..=1.0).contains(&shrink_ratio) {
        eprintln!(
            "The specified account-shrink-ratio is invalid, it must be between 0. and 1.0 inclusive: {}",
            shrink_ratio
        );
        exit(1);
    }

    let accounts_shrink_ratio = if accounts_shrink_optimize_total_space {
        AccountShrinkThreshold::TotalSpace { shrink_ratio }
    } else {
        AccountShrinkThreshold::IndividualStore { shrink_ratio }
    };
    let entrypoint_addrs = values_t!(matches, "entrypoint", String)
        .unwrap_or_default()
        .into_iter()
        .map(|entrypoint| {
            solana_net_utils::parse_host_port(&entrypoint).unwrap_or_else(|e| {
                eprintln!("failed to parse entrypoint address: {}", e);
                exit(1);
            })
        })
        .collect::<HashSet<_>>()
        .into_iter()
        .collect::<Vec<_>>();
    for addr in &entrypoint_addrs {
        if !socket_addr_space.check(addr) {
            eprintln!("invalid entrypoint address: {}", addr);
            exit(1);
        }
    }
    // TODO: Once entrypoints are updated to return shred-version, this should
    // abort if it fails to obtain a shred-version, so that nodes always join
    // gossip with a valid shred-version. The code to adopt entrypoint shred
    // version can then be deleted from gossip and get_rpc_node above.
    let expected_shred_version = value_t!(matches, "expected_shred_version", u16)
        .ok()
        .or_else(|| get_cluster_shred_version(&entrypoint_addrs));

    let tower_storage: Arc<dyn solana_core::tower_storage::TowerStorage> =
        match value_t_or_exit!(matches, "tower_storage", String).as_str() {
            "file" => {
                let tower_path = value_t!(matches, "tower", PathBuf)
                    .ok()
                    .unwrap_or_else(|| ledger_path.clone());

                Arc::new(tower_storage::FileTowerStorage::new(tower_path))
            }
            "etcd" => {
                let endpoints = values_t_or_exit!(matches, "etcd_endpoint", String);
                let domain_name = value_t_or_exit!(matches, "etcd_domain_name", String);
                let ca_certificate_file = value_t_or_exit!(matches, "etcd_cacert_file", String);
                let identity_certificate_file = value_t_or_exit!(matches, "etcd_cert_file", String);
                let identity_private_key_file = value_t_or_exit!(matches, "etcd_key_file", String);

                let read = |file| {
                    fs::read(&file).unwrap_or_else(|err| {
                        eprintln!("Unable to read {}: {}", file, err);
                        exit(1)
                    })
                };

                let tls_config = tower_storage::EtcdTlsConfig {
                    domain_name,
                    ca_certificate: read(ca_certificate_file),
                    identity_certificate: read(identity_certificate_file),
                    identity_private_key: read(identity_private_key_file),
                };

                Arc::new(
                    tower_storage::EtcdTowerStorage::new(endpoints, Some(tls_config))
                        .unwrap_or_else(|err| {
                            eprintln!("Failed to connect to etcd: {}", err);
                            exit(1);
                        }),
                )
            }
            _ => unreachable!(),
        };

    let mut accounts_index_config = AccountsIndexConfig {
        started_from_validator: true, // this is the only place this is set
        ..AccountsIndexConfig::default()
    };
    if let Some(bins) = value_t!(matches, "accounts_index_bins", usize).ok() {
        accounts_index_config.bins = Some(bins);
    }

    accounts_index_config.index_limit_mb =
        if let Some(limit) = value_t!(matches, "accounts_index_memory_limit_mb", usize).ok() {
            IndexLimitMb::Limit(limit)
        } else if matches.is_present("disable_accounts_disk_index") {
            IndexLimitMb::InMemOnly
        } else {
            IndexLimitMb::Unspecified
        };

    {
        let mut accounts_index_paths: Vec<PathBuf> = if matches.is_present("accounts_index_path") {
            values_t_or_exit!(matches, "accounts_index_path", String)
                .into_iter()
                .map(PathBuf::from)
                .collect()
        } else {
            vec![]
        };
        if accounts_index_paths.is_empty() {
            accounts_index_paths = vec![ledger_path.join("accounts_index")];
        }
        accounts_index_config.drives = Some(accounts_index_paths);
    }

    const MB: usize = 1_024 * 1_024;
    accounts_index_config.scan_results_limit_bytes =
        value_t!(matches, "accounts_index_scan_results_limit_mb", usize)
            .ok()
            .map(|mb| mb * MB);

    let filler_accounts_config = FillerAccountsConfig {
        count: value_t_or_exit!(matches, "accounts_filler_count", usize),
        size: value_t_or_exit!(matches, "accounts_filler_size", usize),
    };

    let mut accounts_db_config = AccountsDbConfig {
        index: Some(accounts_index_config),
        accounts_hash_cache_path: Some(ledger_path.clone()),
        filler_accounts_config,
        write_cache_limit_bytes: value_t!(matches, "accounts_db_cache_limit_mb", u64)
            .ok()
            .map(|mb| mb * MB as u64),
        skip_rewrites: matches.is_present("accounts_db_skip_rewrites"),
        ancient_append_vecs: matches.is_present("accounts_db_ancient_append_vecs"),
        ..AccountsDbConfig::default()
    };

    if let Some(passes) = value_t!(matches, "accounts_hash_num_passes", usize).ok() {
        accounts_db_config.hash_calc_num_passes = Some(passes);
    }
    let accounts_db_config = Some(accounts_db_config);

    let geyser_plugin_config_files = if matches.is_present("geyser_plugin_config") {
        Some(
            values_t_or_exit!(matches, "geyser_plugin_config", String)
                .into_iter()
                .map(PathBuf::from)
                .collect(),
        )
    } else {
        None
    };

    if matches.is_present("minimal_rpc_api") {
        warn!("--minimal-rpc-api is now the default behavior. This flag is deprecated and can be removed from the launch args");
    }

    if matches.is_present("enable_cpi_and_log_storage") {
        warn!(
            "--enable-cpi-and-log-storage is deprecated. Please update the \
            launch args to use --enable-extended-tx-metadata-storage and remove \
            --enable-cpi-and-log-storage"
        );
    }

    if matches.is_present("enable_quic_servers") {
        warn!("--enable-quic-servers is now the default behavior. This flag is deprecated and can be removed from the launch args");
    }
    if matches.is_present("disable_quic_servers") {
        warn!("--disable-quic-servers is deprecated. The quic server cannot be disabled.");
    }

    let rpc_bigtable_config = if matches.is_present("enable_rpc_bigtable_ledger_storage")
        || matches.is_present("enable_bigtable_ledger_upload")
    {
        Some(RpcBigtableConfig {
            enable_bigtable_ledger_upload: matches.is_present("enable_bigtable_ledger_upload"),
            bigtable_instance_name: value_t_or_exit!(matches, "rpc_bigtable_instance_name", String),
            bigtable_app_profile_id: value_t_or_exit!(
                matches,
                "rpc_bigtable_app_profile_id",
                String
            ),
            timeout: value_t!(matches, "rpc_bigtable_timeout", u64)
                .ok()
                .map(Duration::from_secs),
        })
    } else {
        None
    };

    if matches.is_present("accounts_db_index_hashing") {
        info!("The accounts hash is only calculated without using the index. --accounts-db-index-hashing is deprecated and can be removed from the command line");
    }
    if matches.is_present("no_accounts_db_index_hashing") {
        info!("The accounts hash is only calculated without using the index. --no-accounts-db-index-hashing is deprecated and can be removed from the command line");
    }
    let rpc_send_retry_rate_ms = value_t_or_exit!(matches, "rpc_send_transaction_retry_ms", u64);
    let rpc_send_batch_size = value_t_or_exit!(matches, "rpc_send_transaction_batch_size", usize);
    let rpc_send_batch_send_rate_ms =
        value_t_or_exit!(matches, "rpc_send_transaction_batch_ms", u64);

    if rpc_send_batch_send_rate_ms > rpc_send_retry_rate_ms {
        eprintln!(
            "The specified rpc-send-batch-ms ({}) is invalid, it must be <= rpc-send-retry-ms ({})",
            rpc_send_batch_send_rate_ms, rpc_send_retry_rate_ms
        );
        exit(1);
    }

    let tps = rpc_send_batch_size as u64 * MILLIS_PER_SECOND / rpc_send_batch_send_rate_ms;
    if tps > send_transaction_service::MAX_TRANSACTION_SENDS_PER_SECOND {
        eprintln!(
            "Either the specified rpc-send-batch-size ({}) or rpc-send-batch-ms ({}) is invalid, \
            'rpc-send-batch-size * 1000 / rpc-send-batch-ms' must be smaller than ({}) .",
            rpc_send_batch_size,
            rpc_send_batch_send_rate_ms,
            send_transaction_service::MAX_TRANSACTION_SENDS_PER_SECOND
        );
        exit(1);
    }
    let full_api = matches.is_present("full_rpc_api");

    let voting_disabled = matches.is_present("no_voting") || restricted_repair_only_mode;
    let tip_manager_config = tip_manager_config_from_matches(&matches, voting_disabled);

    let is_block_engine_enabled = matches.is_present("block_engine_address")
        || matches.is_present("block_engine_auth_service_address")
        || matches.is_present("relayer_auth_service_address")
        || matches.is_present("relayer_address")
        || matches.is_present("trust_relayer_packets")
        || matches.is_present("trust_block_engine_packets");
    let maybe_relayer_config = if is_block_engine_enabled {
        Some(RelayerAndBlockEngineConfig {
            block_engine_address: value_of(&matches, "block_engine_address").unwrap(),
            block_engine_auth_service_address: value_of(
                &matches,
                "block_engine_auth_service_address",
            )
            .expect("expected block_engine_auth_service_address address to be provided"),
            relayer_auth_service_address: value_of(&matches, "relayer_auth_service_address")
                .expect("expected relayer_auth_service_address address to be provided"),
            relayer_address: value_of(&matches, "relayer_address")
                .expect("expected relayer_address to be provided"),
            trust_relayer_packets: matches.is_present("trust_relayer_packets"),
            trust_block_engine_packets: matches.is_present("trust_block_engine_packets"),
        })
    } else {
        None
    };

    let mut validator_config = ValidatorConfig {
        require_tower: matches.is_present("require_tower"),
        tower_storage,
        halt_at_slot: value_t!(matches, "dev_halt_at_slot", Slot).ok(),
        expected_genesis_hash: matches
            .value_of("expected_genesis_hash")
            .map(|s| Hash::from_str(s).unwrap()),
        expected_bank_hash: matches
            .value_of("expected_bank_hash")
            .map(|s| Hash::from_str(s).unwrap()),
        expected_shred_version,
        new_hard_forks: hardforks_of(&matches, "hard_forks"),
        rpc_config: JsonRpcConfig {
            enable_rpc_transaction_history: matches.is_present("enable_rpc_transaction_history"),
            enable_extended_tx_metadata_storage: matches.is_present("enable_cpi_and_log_storage")
                || matches.is_present("enable_extended_tx_metadata_storage"),
            rpc_bigtable_config,
            faucet_addr: matches.value_of("rpc_faucet_addr").map(|address| {
                solana_net_utils::parse_host_port(address).expect("failed to parse faucet address")
            }),
            full_api,
            obsolete_v1_7_api: matches.is_present("obsolete_v1_7_rpc_api"),
            max_multiple_accounts: Some(value_t_or_exit!(
                matches,
                "rpc_max_multiple_accounts",
                usize
            )),
            health_check_slot_distance: value_t_or_exit!(
                matches,
                "health_check_slot_distance",
                u64
            ),
            rpc_threads: value_t_or_exit!(matches, "rpc_threads", usize),
            rpc_niceness_adj: value_t_or_exit!(matches, "rpc_niceness_adj", i8),
            account_indexes: account_indexes.clone(),
            rpc_scan_and_fix_roots: matches.is_present("rpc_scan_and_fix_roots"),
            max_request_body_size: Some(value_t_or_exit!(
                matches,
                "rpc_max_request_body_size",
                usize
            )),
        },
        geyser_plugin_config_files,
        rpc_addrs: value_t!(matches, "rpc_port", u16).ok().map(|rpc_port| {
            (
                SocketAddr::new(rpc_bind_address, rpc_port),
                SocketAddr::new(rpc_bind_address, rpc_port + 1),
                // If additional ports are added, +2 needs to be skipped to avoid a conflict with
                // the websocket port (which is +2) in web3.js This odd port shifting is tracked at
                // https://github.com/solana-labs/solana/issues/12250
            )
        }),
        pubsub_config: PubSubConfig {
            enable_block_subscription: matches.is_present("rpc_pubsub_enable_block_subscription"),
            enable_vote_subscription: matches.is_present("rpc_pubsub_enable_vote_subscription"),
            max_active_subscriptions: value_t_or_exit!(
                matches,
                "rpc_pubsub_max_active_subscriptions",
                usize
            ),
            queue_capacity_items: value_t_or_exit!(
                matches,
                "rpc_pubsub_queue_capacity_items",
                usize
            ),
            queue_capacity_bytes: value_t_or_exit!(
                matches,
                "rpc_pubsub_queue_capacity_bytes",
                usize
            ),
            worker_threads: value_t_or_exit!(matches, "rpc_pubsub_worker_threads", usize),
            notification_threads: if full_api {
                value_of(&matches, "rpc_pubsub_notification_threads")
            } else {
                Some(0)
            },
        },
        voting_disabled,
        wait_for_supermajority: value_t!(matches, "wait_for_supermajority", Slot).ok(),
        known_validators,
        repair_validators,
        gossip_validators,
        no_rocksdb_compaction,
        rocksdb_compaction_interval,
        rocksdb_max_compaction_jitter,
        wal_recovery_mode,
        poh_verify: !matches.is_present("skip_poh_verify"),
        debug_keys,
        contact_debug_interval,
        send_transaction_service_config: send_transaction_service::Config {
            retry_rate_ms: rpc_send_retry_rate_ms,
            leader_forward_count: value_t_or_exit!(
                matches,
                "rpc_send_transaction_leader_forward_count",
                u64
            ),
            default_max_retries: value_t!(
                matches,
                "rpc_send_transaction_default_max_retries",
                usize
            )
            .ok(),
            service_max_retries: value_t_or_exit!(
                matches,
                "rpc_send_transaction_service_max_retries",
                usize
            ),
            batch_send_rate_ms: rpc_send_batch_send_rate_ms,
            batch_size: rpc_send_batch_size,
        },
        no_poh_speed_test: matches.is_present("no_poh_speed_test"),
        no_os_memory_stats_reporting: matches.is_present("no_os_memory_stats_reporting"),
        no_os_network_stats_reporting: matches.is_present("no_os_network_stats_reporting"),
        no_os_cpu_stats_reporting: matches.is_present("no_os_cpu_stats_reporting"),
        no_os_disk_stats_reporting: matches.is_present("no_os_disk_stats_reporting"),
        poh_pinned_cpu_core: value_of(&matches, "poh_pinned_cpu_core")
            .unwrap_or(poh_service::DEFAULT_PINNED_CPU_CORE),
        poh_hashes_per_batch: value_of(&matches, "poh_hashes_per_batch")
            .unwrap_or(poh_service::DEFAULT_HASHES_PER_BATCH),
        account_indexes,
        accounts_db_caching_enabled: !matches.is_present("no_accounts_db_caching"),
        accounts_db_test_hash_calculation: matches.is_present("accounts_db_test_hash_calculation"),
        accounts_db_config,
        accounts_db_skip_shrink: matches.is_present("accounts_db_skip_shrink"),
        tpu_coalesce_ms,
        no_wait_for_vote_to_start_leader: matches.is_present("no_wait_for_vote_to_start_leader"),
        accounts_shrink_ratio,
        runtime_config: RuntimeConfig {
            bpf_jit: !matches.is_present("no_bpf_jit"),
            log_messages_bytes_limit: value_of(&matches, "log_messages_bytes_limit"),
            ..RuntimeConfig::default()
        },
<<<<<<< HEAD
        enable_quic_servers,
        maybe_relayer_config,
        tip_manager_config,
        shred_receiver_address: matches
            .value_of("shred_receiver_address")
            .map(|address| SocketAddr::from_str(address).expect("shred_receiver_address invalid")),
=======
        staked_nodes_overrides: staked_nodes_overrides.clone(),
>>>>>>> 544a957a
        ..ValidatorConfig::default()
    };

    let vote_account = pubkey_of(&matches, "vote_account").unwrap_or_else(|| {
        if !validator_config.voting_disabled {
            warn!("--vote-account not specified, validator will not vote");
            validator_config.voting_disabled = true;
        }
        Keypair::new().pubkey()
    });

    let dynamic_port_range =
        solana_net_utils::parse_port_range(matches.value_of("dynamic_port_range").unwrap())
            .expect("invalid dynamic_port_range");

    let account_paths: Vec<PathBuf> =
        if let Ok(account_paths) = values_t!(matches, "account_paths", String) {
            account_paths
                .join(",")
                .split(',')
                .map(PathBuf::from)
                .collect()
        } else {
            vec![ledger_path.join("accounts")]
        };
    let account_shrink_paths: Option<Vec<PathBuf>> =
        values_t!(matches, "account_shrink_path", String)
            .map(|shrink_paths| shrink_paths.into_iter().map(PathBuf::from).collect())
            .ok();

    // Create and canonicalize account paths to avoid issues with symlink creation
    validator_config.account_paths = account_paths
        .into_iter()
        .map(|account_path| {
            match fs::create_dir_all(&account_path).and_then(|_| fs::canonicalize(&account_path)) {
                Ok(account_path) => account_path,
                Err(err) => {
                    eprintln!(
                        "Unable to access account path: {:?}, err: {:?}",
                        account_path, err
                    );
                    exit(1);
                }
            }
        })
        .collect();

    validator_config.account_shrink_paths = account_shrink_paths.map(|paths| {
        paths
            .into_iter()
            .map(|account_path| {
                match fs::create_dir_all(&account_path)
                    .and_then(|_| fs::canonicalize(&account_path))
                {
                    Ok(account_path) => account_path,
                    Err(err) => {
                        eprintln!(
                            "Unable to access account path: {:?}, err: {:?}",
                            account_path, err
                        );
                        exit(1);
                    }
                }
            })
            .collect()
    });

    let maximum_local_snapshot_age = value_t_or_exit!(matches, "maximum_local_snapshot_age", u64);
    let maximum_full_snapshot_archives_to_retain =
        value_t_or_exit!(matches, "maximum_full_snapshots_to_retain", usize);
    let maximum_incremental_snapshot_archives_to_retain =
        value_t_or_exit!(matches, "maximum_incremental_snapshots_to_retain", usize);
    let snapshot_packager_niceness_adj =
        value_t_or_exit!(matches, "snapshot_packager_niceness_adj", i8);
    let minimal_snapshot_download_speed =
        value_t_or_exit!(matches, "minimal_snapshot_download_speed", f32);
    let maximum_snapshot_download_abort =
        value_t_or_exit!(matches, "maximum_snapshot_download_abort", u64);

    let full_snapshot_archives_dir = if matches.is_present("snapshots") {
        PathBuf::from(matches.value_of("snapshots").unwrap())
    } else {
        ledger_path.clone()
    };
    let incremental_snapshot_archives_dir =
        if matches.is_present("incremental_snapshot_archive_path") {
            let incremental_snapshot_archives_dir = PathBuf::from(
                matches
                    .value_of("incremental_snapshot_archive_path")
                    .unwrap(),
            );
            fs::create_dir_all(&incremental_snapshot_archives_dir).unwrap_or_else(|err| {
                eprintln!(
                    "Failed to create incremental snapshot archives directory {:?}: {}",
                    incremental_snapshot_archives_dir.display(),
                    err
                );
                exit(1);
            });
            incremental_snapshot_archives_dir
        } else {
            full_snapshot_archives_dir.clone()
        };
    let bank_snapshots_dir = incremental_snapshot_archives_dir.join("snapshot");
    fs::create_dir_all(&bank_snapshots_dir).unwrap_or_else(|err| {
        eprintln!(
            "Failed to create snapshots directory {:?}: {}",
            bank_snapshots_dir.display(),
            err
        );
        exit(1);
    });

    let archive_format = {
        let archive_format_str = value_t_or_exit!(matches, "snapshot_archive_format", String);
        ArchiveFormat::from_cli_arg(&archive_format_str)
            .unwrap_or_else(|| panic!("Archive format not recognized: {}", archive_format_str))
    };

    let snapshot_version =
        matches
            .value_of("snapshot_version")
            .map_or(SnapshotVersion::default(), |s| {
                s.parse::<SnapshotVersion>().unwrap_or_else(|err| {
                    eprintln!("Error: {}", err);
                    exit(1)
                })
            });

    let incremental_snapshot_interval_slots =
        value_t_or_exit!(matches, "incremental_snapshot_interval_slots", u64);
    let (full_snapshot_archive_interval_slots, incremental_snapshot_archive_interval_slots) =
        if incremental_snapshot_interval_slots > 0 {
            if !matches.is_present("no_incremental_snapshots") {
                (
                    value_t_or_exit!(matches, "full_snapshot_interval_slots", u64),
                    incremental_snapshot_interval_slots,
                )
            } else {
                (incremental_snapshot_interval_slots, Slot::MAX)
            }
        } else {
            (Slot::MAX, Slot::MAX)
        };

    validator_config.snapshot_config = Some(SnapshotConfig {
        full_snapshot_archive_interval_slots,
        incremental_snapshot_archive_interval_slots,
        bank_snapshots_dir,
        full_snapshot_archives_dir: full_snapshot_archives_dir.clone(),
        incremental_snapshot_archives_dir: incremental_snapshot_archives_dir.clone(),
        archive_format,
        snapshot_version,
        maximum_full_snapshot_archives_to_retain,
        maximum_incremental_snapshot_archives_to_retain,
        accounts_hash_debug_verify: validator_config.accounts_db_test_hash_calculation,
        packager_thread_niceness_adj: snapshot_packager_niceness_adj,
    });

    validator_config.accounts_hash_interval_slots =
        value_t_or_exit!(matches, "accounts-hash-interval-slots", u64);
    if !is_snapshot_config_valid(
        full_snapshot_archive_interval_slots,
        incremental_snapshot_archive_interval_slots,
        validator_config.accounts_hash_interval_slots,
    ) {
        eprintln!("Invalid snapshot configuration provided: snapshot intervals are incompatible. \
            \n\t- full snapshot interval MUST be a multiple of accounts hash interval (if enabled) \
            \n\t- incremental snapshot interval MUST be a multiple of accounts hash interval (if enabled) \
            \n\t- full snapshot interval MUST be larger than incremental snapshot interval (if enabled) \
            \nSnapshot configuration values: \
            \n\tfull snapshot interval: {} \
            \n\tincremental snapshot interval: {} \
            \n\taccounts hash interval: {}",
            if full_snapshot_archive_interval_slots == Slot::MAX { "disabled".to_string() } else { full_snapshot_archive_interval_slots.to_string() },
            if incremental_snapshot_archive_interval_slots == Slot::MAX { "disabled".to_string() } else { incremental_snapshot_archive_interval_slots.to_string() },
            validator_config.accounts_hash_interval_slots);

        exit(1);
    }
    if matches.is_present("incremental_snapshots") {
        warn!("--incremental-snapshots is now the default behavior. This flag is deprecated and can be removed from the launch args")
    }

    if matches.is_present("limit_ledger_size") {
        let limit_ledger_size = match matches.value_of("limit_ledger_size") {
            Some(_) => value_t_or_exit!(matches, "limit_ledger_size", u64),
            None => DEFAULT_MAX_LEDGER_SHREDS,
        };
        if limit_ledger_size < DEFAULT_MIN_MAX_LEDGER_SHREDS {
            eprintln!(
                "The provided --limit-ledger-size value was too small, the minimum value is {}",
                DEFAULT_MIN_MAX_LEDGER_SHREDS
            );
            exit(1);
        }
        validator_config.max_ledger_shreds = Some(limit_ledger_size);
    }

    validator_config.ledger_column_options = LedgerColumnOptions {
        compression_type: match matches.value_of("rocksdb_ledger_compression") {
            None => BlockstoreCompressionType::default(),
            Some(ledger_compression_string) => match ledger_compression_string {
                "none" => BlockstoreCompressionType::None,
                "snappy" => BlockstoreCompressionType::Snappy,
                "lz4" => BlockstoreCompressionType::Lz4,
                "zlib" => BlockstoreCompressionType::Zlib,
                _ => panic!(
                    "Unsupported ledger_compression: {}",
                    ledger_compression_string
                ),
            },
        },
        shred_storage_type: match matches.value_of("rocksdb_shred_compaction") {
            None => ShredStorageType::default(),
            Some(shred_compaction_string) => match shred_compaction_string {
                "level" => ShredStorageType::RocksLevel,
                "fifo" => {
                    let shred_storage_size =
                        value_t_or_exit!(matches, "rocksdb_fifo_shred_storage_size", u64);
                    ShredStorageType::rocks_fifo(shred_storage_size)
                }
                _ => panic!(
                    "Unrecognized rocksdb-shred-compaction: {}",
                    shred_compaction_string
                ),
            },
        },
        rocks_perf_sample_interval: value_t_or_exit!(
            matches,
            "rocksdb_perf_sample_interval",
            usize
        ),
    };

    if matches.is_present("halt_on_known_validators_accounts_hash_mismatch") {
        validator_config.halt_on_known_validators_accounts_hash_mismatch = true;
    }

    let public_rpc_addr = matches.value_of("public_rpc_addr").map(|addr| {
        solana_net_utils::parse_host_port(addr).unwrap_or_else(|e| {
            eprintln!("failed to parse public rpc address: {}", e);
            exit(1);
        })
    });

    if !matches.is_present("no_os_network_limits_test") {
        if SystemMonitorService::check_os_network_limits() {
            info!("OS network limits test passed.");
        } else {
            eprintln!("OS network limit test failed. solana-sys-tuner may be used to configure OS network limits. Bypass check with --no-os-network-limits-test.");
            exit(1);
        }
    }

    let mut ledger_lock = ledger_lockfile(&ledger_path);
    let _ledger_write_guard = lock_ledger(&ledger_path, &mut ledger_lock);

    let start_progress = Arc::new(RwLock::new(ValidatorStartProgress::default()));
    let admin_service_post_init = Arc::new(RwLock::new(None));
    admin_rpc_service::run(
        &ledger_path,
        admin_rpc_service::AdminRpcRequestMetadata {
            rpc_addr: validator_config.rpc_addrs.map(|(rpc_addr, _)| rpc_addr),
            start_time: std::time::SystemTime::now(),
            validator_exit: validator_config.validator_exit.clone(),
            start_progress: start_progress.clone(),
            authorized_voter_keypairs: authorized_voter_keypairs.clone(),
            post_init: admin_service_post_init.clone(),
            tower_storage: validator_config.tower_storage.clone(),
            staked_nodes_overrides,
        },
    );

    let gossip_host: IpAddr = matches
        .value_of("gossip_host")
        .map(|gossip_host| {
            solana_net_utils::parse_host(gossip_host).unwrap_or_else(|err| {
                eprintln!("Failed to parse --gossip-host: {}", err);
                exit(1);
            })
        })
        .unwrap_or_else(|| {
            if !entrypoint_addrs.is_empty() {
                let mut order: Vec<_> = (0..entrypoint_addrs.len()).collect();
                order.shuffle(&mut thread_rng());

                let gossip_host = order.into_iter().find_map(|i| {
                    let entrypoint_addr = &entrypoint_addrs[i];
                    info!(
                        "Contacting {} to determine the validator's public IP address",
                        entrypoint_addr
                    );
                    solana_net_utils::get_public_ip_addr(entrypoint_addr).map_or_else(
                        |err| {
                            eprintln!(
                                "Failed to contact cluster entrypoint {}: {}",
                                entrypoint_addr, err
                            );
                            None
                        },
                        Some,
                    )
                });

                gossip_host.unwrap_or_else(|| {
                    eprintln!("Unable to determine the validator's public IP address");
                    exit(1);
                })
            } else {
                std::net::IpAddr::V4(std::net::Ipv4Addr::new(127, 0, 0, 1))
            }
        });

    let gossip_addr = SocketAddr::new(
        gossip_host,
        value_t!(matches, "gossip_port", u16).unwrap_or_else(|_| {
            solana_net_utils::find_available_port_in_range(bind_address, (0, 1)).unwrap_or_else(
                |err| {
                    eprintln!("Unable to find an available gossip port: {}", err);
                    exit(1);
                },
            )
        }),
    );

    let overwrite_tpu_addr = matches.value_of("tpu_host_addr").map(|tpu_addr| {
        solana_net_utils::parse_host_port(tpu_addr).unwrap_or_else(|err| {
            eprintln!("Failed to parse --overwrite-tpu-addr: {}", err);
            exit(1);
        })
    });

    let cluster_entrypoints = entrypoint_addrs
        .iter()
        .map(ContactInfo::new_gossip_entry_point)
        .collect::<Vec<_>>();

    let mut node = Node::new_with_external_ip(
        &identity_keypair.pubkey(),
        &gossip_addr,
        dynamic_port_range,
        bind_address,
        overwrite_tpu_addr,
    );

    if restricted_repair_only_mode {
        let any = SocketAddr::new(std::net::IpAddr::V4(std::net::Ipv4Addr::new(0, 0, 0, 0)), 0);
        // When in --restricted_repair_only_mode is enabled only the gossip and repair ports
        // need to be reachable by the entrypoint to respond to gossip pull requests and repair
        // requests initiated by the node.  All other ports are unused.
        node.info.tpu = any;
        node.info.tpu_forwards = any;
        node.info.tvu = any;
        node.info.tvu_forwards = any;
        node.info.serve_repair = any;

        // A node in this configuration shouldn't be an entrypoint to other nodes
        node.sockets.ip_echo = None;
    }

    if !private_rpc {
        if let Some(public_rpc_addr) = public_rpc_addr {
            node.info.rpc = public_rpc_addr;
            node.info.rpc_pubsub = public_rpc_addr;
        } else if let Some((rpc_addr, rpc_pubsub_addr)) = validator_config.rpc_addrs {
            node.info.rpc = SocketAddr::new(node.info.gossip.ip(), rpc_addr.port());
            node.info.rpc_pubsub = SocketAddr::new(node.info.gossip.ip(), rpc_pubsub_addr.port());
        }
    }

    solana_metrics::set_host_id(identity_keypair.pubkey().to_string());
    solana_metrics::set_panic_hook("validator", {
        let version = format!("{:?}", solana_version::version!());
        Some(version)
    });
    solana_entry::entry::init_poh();
    snapshot_utils::remove_tmp_snapshot_archives(&full_snapshot_archives_dir);
    snapshot_utils::remove_tmp_snapshot_archives(&incremental_snapshot_archives_dir);

    let identity_keypair = Arc::new(identity_keypair);

    let should_check_duplicate_instance = !matches.is_present("no_duplicate_instance_check");
    if !cluster_entrypoints.is_empty() {
        bootstrap::rpc_bootstrap(
            &node,
            &identity_keypair,
            &ledger_path,
            &full_snapshot_archives_dir,
            &incremental_snapshot_archives_dir,
            &vote_account,
            authorized_voter_keypairs.clone(),
            &cluster_entrypoints,
            &mut validator_config,
            rpc_bootstrap_config,
            do_port_check,
            use_progress_bar,
            maximum_local_snapshot_age,
            should_check_duplicate_instance,
            &start_progress,
            minimal_snapshot_download_speed,
            maximum_snapshot_download_abort,
            socket_addr_space,
        );
        *start_progress.write().unwrap() = ValidatorStartProgress::Initializing;
    }

    if operation == Operation::Initialize {
        info!("Validator ledger initialization complete");
        return;
    }

    let validator = Validator::new(
        node,
        identity_keypair,
        &ledger_path,
        &vote_account,
        authorized_voter_keypairs,
        cluster_entrypoints,
        &validator_config,
        should_check_duplicate_instance,
        start_progress,
        socket_addr_space,
        tpu_use_quic,
        tpu_connection_pool_size,
    )
    .unwrap_or_else(|e| {
        error!("Failed to start validator: {:?}", e);
        exit(1);
    });
    *admin_service_post_init.write().unwrap() =
        Some(admin_rpc_service::AdminRpcRequestMetadataPostInit {
            bank_forks: validator.bank_forks.clone(),
            cluster_info: validator.cluster_info.clone(),
            vote_account,
        });

    if let Some(filename) = init_complete_file {
        File::create(filename).unwrap_or_else(|_| {
            error!("Unable to create: {}", filename);
            exit(1);
        });
    }
    info!("Validator initialized");
    validator.join();
    info!("Validator exiting..");
}

fn process_account_indexes(matches: &ArgMatches) -> AccountSecondaryIndexes {
    let account_indexes: HashSet<AccountIndex> = matches
        .values_of("account_indexes")
        .unwrap_or_default()
        .map(|value| match value {
            "program-id" => AccountIndex::ProgramId,
            "spl-token-mint" => AccountIndex::SplTokenMint,
            "spl-token-owner" => AccountIndex::SplTokenOwner,
            _ => unreachable!(),
        })
        .collect();

    let account_indexes_include_keys: HashSet<Pubkey> =
        values_t!(matches, "account_index_include_key", Pubkey)
            .unwrap_or_default()
            .iter()
            .cloned()
            .collect();

    let account_indexes_exclude_keys: HashSet<Pubkey> =
        values_t!(matches, "account_index_exclude_key", Pubkey)
            .unwrap_or_default()
            .iter()
            .cloned()
            .collect();

    let exclude_keys = !account_indexes_exclude_keys.is_empty();
    let include_keys = !account_indexes_include_keys.is_empty();

    let keys = if !account_indexes.is_empty() && (exclude_keys || include_keys) {
        let account_indexes_keys = AccountSecondaryIndexesIncludeExclude {
            exclude: exclude_keys,
            keys: if exclude_keys {
                account_indexes_exclude_keys
            } else {
                account_indexes_include_keys
            },
        };
        Some(account_indexes_keys)
    } else {
        None
    };

    AccountSecondaryIndexes {
        keys,
        indexes: account_indexes,
    }
}

fn tip_manager_config_from_matches(
    matches: &ArgMatches,
    voting_disabled: bool,
) -> TipManagerConfig {
    TipManagerConfig {
        tip_payment_program_id: pubkey_of(matches, "tip_payment_program_pubkey").unwrap_or_else(
            || {
                if !voting_disabled {
                    panic!("--tip-payment-program-pubkey argument required when validator is voting");
                }
                Pubkey::new_unique()
            },
        ),
        tip_distribution_program_id: pubkey_of(matches, "tip_distribution_program_pubkey")
            .unwrap_or_else(|| {
                if !voting_disabled {
                    panic!("--tip-distribution-program-pubkey argument required when validator is voting");
                }
                Pubkey::new_unique()
            }),
        tip_distribution_account_config: TipDistributionAccountConfig {
            payer: {
                let keypair =
                    keypair_of(matches, "tip_distribution_account_payer").unwrap_or_else(|| {
                        if !voting_disabled {
                            panic!("--tip-distribution-account-payer argument required when validator is voting");
                        }
                        Keypair::new()
                    });

                Arc::new(keypair)
            },
            merkle_root_upload_authority: pubkey_of(matches, "merkle_root_upload_authority")
                .unwrap_or_else(|| {
                    if !voting_disabled {
                        panic!("--merkle-root-upload-authority argument required when validator is voting");
                    }
                    Pubkey::new_unique()
                }),
            vote_account: pubkey_of(matches, "vote_account").unwrap_or_else(|| {
                if !voting_disabled {
                    panic!("--vote-account argument required when validator is voting");
                }
                Pubkey::new_unique()
            }),
            commission_bps: value_t!(matches, "commission_bps", u16).unwrap_or_else(|_| {
                if !voting_disabled {
                    panic!("--commission-bps argument required when validator is voting");
                }
                0
            }),
        },
    }
}<|MERGE_RESOLUTION|>--- conflicted
+++ resolved
@@ -2488,10 +2488,6 @@
     let accounts_shrink_optimize_total_space =
         value_t_or_exit!(matches, "accounts_shrink_optimize_total_space", bool);
     let tpu_use_quic = !matches.is_present("tpu_disable_quic");
-<<<<<<< HEAD
-    let enable_quic_servers = !matches.is_present("disable_quic_servers");
-=======
->>>>>>> 544a957a
     let tpu_connection_pool_size = value_t_or_exit!(matches, "tpu_connection_pool_size", usize);
 
     let shrink_ratio = value_t_or_exit!(matches, "accounts_shrink_ratio", f64);
@@ -2876,16 +2872,12 @@
             log_messages_bytes_limit: value_of(&matches, "log_messages_bytes_limit"),
             ..RuntimeConfig::default()
         },
-<<<<<<< HEAD
-        enable_quic_servers,
         maybe_relayer_config,
         tip_manager_config,
         shred_receiver_address: matches
             .value_of("shred_receiver_address")
             .map(|address| SocketAddr::from_str(address).expect("shred_receiver_address invalid")),
-=======
         staked_nodes_overrides: staked_nodes_overrides.clone(),
->>>>>>> 544a957a
         ..ValidatorConfig::default()
     };
 
