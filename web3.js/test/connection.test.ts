--- conflicted
+++ resolved
@@ -19,10 +19,7 @@
   Keypair,
   Message,
   AddressLookupTableProgram,
-<<<<<<< HEAD
-=======
   SYSTEM_INSTRUCTION_LAYOUTS,
->>>>>>> d1522fc7
 } from '../src';
 import invariant from '../src/utils/assert';
 import {MOCK_PORT, url} from './url';
@@ -65,12 +62,9 @@
   TransactionError,
   KeyedAccountInfo,
 } from '../src/connection';
-<<<<<<< HEAD
-=======
 import {VersionedTransaction} from '../src/transaction/versioned';
 import {MessageV0} from '../src/message/v0';
 import {encodeData} from '../src/instruction';
->>>>>>> d1522fc7
 
 use(chaiAsPromised);
 
@@ -4339,8 +4333,6 @@
         expect(lookupTableAccount.state.authority).to.be.undefined;
       }
     });
-<<<<<<< HEAD
-=======
 
     it('sendRawTransaction with v0 transaction', async () => {
       const payer = Keypair.generate();
@@ -4457,6 +4449,5 @@
         expect(transferToAccount?.lamports).to.be.eq(LAMPORTS_PER_SOL);
       }
     });
->>>>>>> d1522fc7
   }
 });